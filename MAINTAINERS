--- conflicted
+++ resolved
@@ -81,7 +81,6 @@
 	Q: Patchwork web based patch tracking system site
 	T: SCM tree type and location.
 	   Type is one of: git, hg, quilt, stgit, topgit
-	B: Bug tracking system location.
 	S: Status, one of the following:
 	   Supported:	Someone is actually paid to look after this.
 	   Maintained:	Someone actually looks after it.
@@ -266,15 +265,12 @@
 S:	Maintained
 F:	drivers/iio/counter/104-quad-8.c
 
-<<<<<<< HEAD
 ACCES PCI-IDIO-16 GPIO DRIVER
 M:	William Breathitt Gray <vilhelm.gray@gmail.com>
 L:	linux-gpio@vger.kernel.org
 S:	Maintained
 F:	drivers/gpio/gpio-pci-idio-16.c
 
-=======
->>>>>>> f59de563
 ACENIC DRIVER
 M:	Jes Sorensen <jes@trained-monkey.org>
 L:	linux-acenic@sunsite.dk
@@ -1637,10 +1633,7 @@
 F:	drivers/i2c/busses/i2c-qup.c
 F:	drivers/clk/qcom/
 F:	drivers/pinctrl/qcom/
-<<<<<<< HEAD
 F:	drivers/dma/qcom/
-=======
->>>>>>> f59de563
 F:	drivers/soc/qcom/
 F:	drivers/spi/spi-qup.c
 F:	drivers/tty/serial/msm_serial.h
@@ -2365,7 +2358,6 @@
 F:	Documentation/devicetree/bindings/sound/axentia,*
 F:	sound/soc/atmel/tse850-pcm5142.c
 
-<<<<<<< HEAD
 AXENTIA ARM DEVICES
 M:	Peter Rosin <peda@axentia.se>
 L:	linux-arm-kernel@lists.infradead.org (moderated for non-subscribers)
@@ -2374,8 +2366,6 @@
 F:	arch/arm/boot/dts/at91-linea.dtsi
 F:	arch/arm/boot/dts/at91-tse850-3.dts
 
-=======
->>>>>>> f59de563
 AZ6007 DVB DRIVER
 M:	Mauro Carvalho Chehab <mchehab@s-opensource.com>
 M:	Mauro Carvalho Chehab <mchehab@kernel.org>
@@ -3035,7 +3025,6 @@
 S:	Maintained
 F:	drivers/iio/light/cm*
 F:	Documentation/devicetree/bindings/i2c/trivial-admin-guide/devices.rst
-<<<<<<< HEAD
 
 CAVIUM THUNDERX2 ARM64 SOC
 M:	Jayachandran C <jnair@caviumnetworks.com>
@@ -3043,8 +3032,6 @@
 S:	Maintained
 F:	arch/arm64/boot/dts/cavium/thunder-99xx*
 F:	Documentation/devicetree/bindings/arm/cavium-thunder2.txt
-=======
->>>>>>> f59de563
 
 CAVIUM I2C DRIVER
 M:	Jan Glauber <jglauber@cavium.com>
@@ -4044,11 +4031,7 @@
 F:	include/linux/dma-buf*
 F:	include/linux/reservation.h
 F:	include/linux/*fence.h
-<<<<<<< HEAD
 F:	Documentation/driver-api/dma-buf.rst
-=======
-F:	Documentation/dma-buf-sharing.txt
->>>>>>> f59de563
 T:	git git://anongit.freedesktop.org/drm/drm-misc
 
 SYNC FILE FRAMEWORK
@@ -4058,10 +4041,7 @@
 L:	linux-media@vger.kernel.org
 L:	dri-devel@lists.freedesktop.org
 F:	drivers/dma-buf/sync_*
-<<<<<<< HEAD
 F:	drivers/dma-buf/dma-fence*
-=======
->>>>>>> f59de563
 F:	drivers/dma-buf/sw_sync.c
 F:	include/linux/sync_file.h
 F:	include/uapi/linux/sync_file.h
@@ -4245,11 +4225,7 @@
 INTEL GVT-g DRIVERS (Intel GPU Virtualization)
 M:      Zhenyu Wang <zhenyuw@linux.intel.com>
 M:      Zhi Wang <zhi.a.wang@intel.com>
-<<<<<<< HEAD
 L:      intel-gvt-dev@lists.freedesktop.org
-=======
-L:      igvt-g-dev@lists.01.org
->>>>>>> f59de563
 L:      intel-gfx@lists.freedesktop.org
 W:      https://01.org/igvt-g
 T:      git https://github.com/01org/gvt-linux.git
@@ -5186,14 +5162,11 @@
 F:	drivers/net/wan/sdla.c
 
 FRAMEBUFFER LAYER
-<<<<<<< HEAD
 M:	Bartlomiej Zolnierkiewicz <b.zolnierkie@samsung.com>
-=======
->>>>>>> f59de563
 L:	linux-fbdev@vger.kernel.org
 T:	git git://github.com/bzolnier/linux.git
 Q:	http://patchwork.kernel.org/project/linux-fbdev/list/
-S:	Orphan
+S:	Maintained
 F:	Documentation/fb/
 F:	drivers/video/
 F:	include/video/
@@ -9347,10 +9320,7 @@
 M:	Jonas Bonn <jonas@southpole.se>
 M:	Stefan Kristiansson <stefan.kristiansson@saunalahti.fi>
 M:	Stafford Horne <shorne@gmail.com>
-<<<<<<< HEAD
 T:	git git://github.com/openrisc/linux.git
-=======
->>>>>>> f59de563
 L:	openrisc@lists.librecores.org
 W:	http://openrisc.io
 S:	Maintained
@@ -9654,11 +9624,7 @@
 L:	linux-arm-kernel@lists.infradead.org (moderated for non-subscribers)
 S:	Maintained
 F:	Documentation/devicetree/bindings/pci/fsl,imx6q-pcie.txt
-<<<<<<< HEAD
 F:	drivers/pci/dwc/*imx6*
-=======
-F:	drivers/pci/host/*imx6*
->>>>>>> f59de563
 
 PCI DRIVER FOR TI KEYSTONE
 M:	Murali Karicheri <m-karicheri2@ti.com>
@@ -9720,11 +9686,7 @@
 L:	linux-pci@vger.kernel.org
 S:	Maintained
 F:	Documentation/devicetree/bindings/pci/designware-pcie.txt
-<<<<<<< HEAD
 F:	drivers/pci/dwc/*designware*
-=======
-F:	drivers/pci/host/*designware*
->>>>>>> f59de563
 
 PCI DRIVER FOR GENERIC OF HOSTS
 M:	Will Deacon <will.deacon@arm.com>
@@ -10375,12 +10337,8 @@
 F:	include/uapi/linux/qnxtypes.h
 
 QORIQ DPAA2 FSL-MC BUS DRIVER
-<<<<<<< HEAD
 M:	Stuart Yoder <stuyoder@gmail.com>
 M:	Laurentiu Tudor <laurentiu.tudor@nxp.com>
-=======
-M:	Stuart Yoder <stuart.yoder@nxp.com>
->>>>>>> f59de563
 L:	linux-kernel@vger.kernel.org
 S:	Maintained
 F:	drivers/staging/fsl-mc/
@@ -11056,7 +11014,6 @@
 F:	Documentation/devicetree/bindings/serial/
 F:	drivers/tty/serial/
 
-<<<<<<< HEAD
 SERIAL DEVICE BUS
 M:	Rob Herring <robh@kernel.org>
 L:	linux-serial@vger.kernel.org
@@ -11065,8 +11022,6 @@
 F:	drivers/tty/serdev/
 F:	include/linux/serdev.h
 
-=======
->>>>>>> f59de563
 SERIAL IR RECEIVER
 M:	Sean Young <sean@mess.org>
 L:	linux-media@vger.kernel.org
