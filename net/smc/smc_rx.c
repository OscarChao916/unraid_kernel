--- conflicted
+++ resolved
@@ -214,10 +214,7 @@
 			   sk->sk_err ||
 			   cflags->peer_conn_abort ||
 			   sk->sk_shutdown & RCV_SHUTDOWN ||
-<<<<<<< HEAD
-=======
 			   conn->killed ||
->>>>>>> 348b80b2
 			   fcrit(conn),
 			   &wait);
 	remove_wait_queue(sk_sleep(sk), &wait);
@@ -321,21 +318,13 @@
 		if (read_done >= target || (pipe && read_done))
 			break;
 
-<<<<<<< HEAD
+		if (conn->killed)
+			break;
+
 		if (smc_rx_recvmsg_data_available(smc))
 			goto copy;
 
-		if (sk->sk_shutdown & RCV_SHUTDOWN ||
-		    conn->local_tx_ctrl.conn_state_flags.peer_conn_abort) {
-=======
-		if (conn->killed)
-			break;
-
-		if (smc_rx_recvmsg_data_available(smc))
-			goto copy;
-
 		if (sk->sk_shutdown & RCV_SHUTDOWN) {
->>>>>>> 348b80b2
 			/* smc_cdc_msg_recv_action() could have run after
 			 * above smc_rx_recvmsg_data_available()
 			 */
