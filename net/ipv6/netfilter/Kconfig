--- conflicted
+++ resolved
@@ -245,16 +245,6 @@
 
 # security table for MAC policy
 config IP6_NF_SECURITY
-<<<<<<< HEAD
-       tristate "Security table"
-       depends on SECURITY
-       depends on NETFILTER_ADVANCED
-       help
-	 This option adds a `security' table to iptables, for use
-	 with Mandatory Access Control (MAC) policy.
-
-	 If unsure, say N.
-=======
 	tristate "Security table"
 	depends on SECURITY
 	depends on NETFILTER_ADVANCED
@@ -263,7 +253,6 @@
 	  with Mandatory Access Control (MAC) policy.
 
 	  If unsure, say N.
->>>>>>> 348b80b2
 
 config IP6_NF_NAT
 	tristate "ip6tables NAT support"
