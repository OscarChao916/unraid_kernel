// SPDX-License-Identifier: GPL-2.0-or-later
/*
 * net/dsa/dsa2.c - Hardware switch handling, binding version 2
 * Copyright (c) 2008-2009 Marvell Semiconductor
 * Copyright (c) 2013 Florian Fainelli <florian@openwrt.org>
 * Copyright (c) 2016 Andrew Lunn <andrew@lunn.ch>
 */

#include <linux/device.h>
#include <linux/err.h>
#include <linux/list.h>
#include <linux/netdevice.h>
#include <linux/slab.h>
#include <linux/rtnetlink.h>
#include <linux/of.h>
#include <linux/of_net.h>
#include <net/devlink.h>

#include "dsa_priv.h"

static DEFINE_MUTEX(dsa2_mutex);
LIST_HEAD(dsa_tree_list);

/**
 * dsa_tree_notify - Execute code for all switches in a DSA switch tree.
 * @dst: collection of struct dsa_switch devices to notify.
 * @e: event, must be of type DSA_NOTIFIER_*
 * @v: event-specific value.
 *
 * Given a struct dsa_switch_tree, this can be used to run a function once for
 * each member DSA switch. The other alternative of traversing the tree is only
 * through its ports list, which does not uniquely list the switches.
 */
int dsa_tree_notify(struct dsa_switch_tree *dst, unsigned long e, void *v)
{
	struct raw_notifier_head *nh = &dst->nh;
	int err;

	err = raw_notifier_call_chain(nh, e, v);

	return notifier_to_errno(err);
}

/**
 * dsa_broadcast - Notify all DSA trees in the system.
 * @e: event, must be of type DSA_NOTIFIER_*
 * @v: event-specific value.
 *
 * Can be used to notify the switching fabric of events such as cross-chip
 * bridging between disjoint trees (such as islands of tagger-compatible
 * switches bridged by an incompatible middle switch).
 */
int dsa_broadcast(unsigned long e, void *v)
{
	struct dsa_switch_tree *dst;
	int err = 0;

	list_for_each_entry(dst, &dsa_tree_list, list) {
		err = dsa_tree_notify(dst, e, v);
		if (err)
			break;
	}

	return err;
}

/**
 * dsa_lag_map() - Map LAG netdev to a linear LAG ID
 * @dst: Tree in which to record the mapping.
 * @lag: Netdev that is to be mapped to an ID.
 *
 * dsa_lag_id/dsa_lag_dev can then be used to translate between the
 * two spaces. The size of the mapping space is determined by the
 * driver by setting ds->num_lag_ids. It is perfectly legal to leave
 * it unset if it is not needed, in which case these functions become
 * no-ops.
 */
void dsa_lag_map(struct dsa_switch_tree *dst, struct net_device *lag)
{
	unsigned int id;

	if (dsa_lag_id(dst, lag) >= 0)
		/* Already mapped */
		return;

	for (id = 0; id < dst->lags_len; id++) {
		if (!dsa_lag_dev(dst, id)) {
			dst->lags[id] = lag;
			return;
		}
	}

	/* No IDs left, which is OK. Some drivers do not need it. The
	 * ones that do, e.g. mv88e6xxx, will discover that dsa_lag_id
	 * returns an error for this device when joining the LAG. The
	 * driver can then return -EOPNOTSUPP back to DSA, which will
	 * fall back to a software LAG.
	 */
}

/**
 * dsa_lag_unmap() - Remove a LAG ID mapping
 * @dst: Tree in which the mapping is recorded.
 * @lag: Netdev that was mapped.
 *
 * As there may be multiple users of the mapping, it is only removed
 * if there are no other references to it.
 */
void dsa_lag_unmap(struct dsa_switch_tree *dst, struct net_device *lag)
{
	struct dsa_port *dp;
	unsigned int id;

	dsa_lag_foreach_port(dp, dst, lag)
		/* There are remaining users of this mapping */
		return;

	dsa_lags_foreach_id(id, dst) {
		if (dsa_lag_dev(dst, id) == lag) {
			dst->lags[id] = NULL;
			break;
		}
	}
}

struct dsa_switch *dsa_switch_find(int tree_index, int sw_index)
{
	struct dsa_switch_tree *dst;
	struct dsa_port *dp;

	list_for_each_entry(dst, &dsa_tree_list, list) {
		if (dst->index != tree_index)
			continue;

		list_for_each_entry(dp, &dst->ports, list) {
			if (dp->ds->index != sw_index)
				continue;

			return dp->ds;
		}
	}

	return NULL;
}
EXPORT_SYMBOL_GPL(dsa_switch_find);

static struct dsa_switch_tree *dsa_tree_find(int index)
{
	struct dsa_switch_tree *dst;

	list_for_each_entry(dst, &dsa_tree_list, list)
		if (dst->index == index)
			return dst;

	return NULL;
}

static struct dsa_switch_tree *dsa_tree_alloc(int index)
{
	struct dsa_switch_tree *dst;

	dst = kzalloc(sizeof(*dst), GFP_KERNEL);
	if (!dst)
		return NULL;

	dst->index = index;

	INIT_LIST_HEAD(&dst->rtable);

	INIT_LIST_HEAD(&dst->ports);

	INIT_LIST_HEAD(&dst->list);
	list_add_tail(&dst->list, &dsa_tree_list);

	kref_init(&dst->refcount);

	return dst;
}

static void dsa_tree_free(struct dsa_switch_tree *dst)
{
	if (dst->tag_ops)
		dsa_tag_driver_put(dst->tag_ops);
	list_del(&dst->list);
	kfree(dst);
}

static struct dsa_switch_tree *dsa_tree_get(struct dsa_switch_tree *dst)
{
	if (dst)
		kref_get(&dst->refcount);

	return dst;
}

static struct dsa_switch_tree *dsa_tree_touch(int index)
{
	struct dsa_switch_tree *dst;

	dst = dsa_tree_find(index);
	if (dst)
		return dsa_tree_get(dst);
	else
		return dsa_tree_alloc(index);
}

static void dsa_tree_release(struct kref *ref)
{
	struct dsa_switch_tree *dst;

	dst = container_of(ref, struct dsa_switch_tree, refcount);

	dsa_tree_free(dst);
}

static void dsa_tree_put(struct dsa_switch_tree *dst)
{
	if (dst)
		kref_put(&dst->refcount, dsa_tree_release);
}

static bool dsa_port_is_dsa(struct dsa_port *port)
{
	return port->type == DSA_PORT_TYPE_DSA;
}

static bool dsa_port_is_cpu(struct dsa_port *port)
{
	return port->type == DSA_PORT_TYPE_CPU;
}

static bool dsa_port_is_user(struct dsa_port *dp)
{
	return dp->type == DSA_PORT_TYPE_USER;
}

static struct dsa_port *dsa_tree_find_port_by_node(struct dsa_switch_tree *dst,
						   struct device_node *dn)
{
	struct dsa_port *dp;

	list_for_each_entry(dp, &dst->ports, list)
		if (dp->dn == dn)
			return dp;

	return NULL;
}

static struct dsa_link *dsa_link_touch(struct dsa_port *dp,
				       struct dsa_port *link_dp)
{
	struct dsa_switch *ds = dp->ds;
	struct dsa_switch_tree *dst;
	struct dsa_link *dl;

	dst = ds->dst;

	list_for_each_entry(dl, &dst->rtable, list)
		if (dl->dp == dp && dl->link_dp == link_dp)
			return dl;

	dl = kzalloc(sizeof(*dl), GFP_KERNEL);
	if (!dl)
		return NULL;

	dl->dp = dp;
	dl->link_dp = link_dp;

	INIT_LIST_HEAD(&dl->list);
	list_add_tail(&dl->list, &dst->rtable);

	return dl;
}

static bool dsa_port_setup_routing_table(struct dsa_port *dp)
{
	struct dsa_switch *ds = dp->ds;
	struct dsa_switch_tree *dst = ds->dst;
	struct device_node *dn = dp->dn;
	struct of_phandle_iterator it;
	struct dsa_port *link_dp;
	struct dsa_link *dl;
	int err;

	of_for_each_phandle(&it, err, dn, "link", NULL, 0) {
		link_dp = dsa_tree_find_port_by_node(dst, it.node);
		if (!link_dp) {
			of_node_put(it.node);
			return false;
		}

		dl = dsa_link_touch(dp, link_dp);
		if (!dl) {
			of_node_put(it.node);
			return false;
		}
	}

	return true;
}

static bool dsa_tree_setup_routing_table(struct dsa_switch_tree *dst)
{
	bool complete = true;
	struct dsa_port *dp;

	list_for_each_entry(dp, &dst->ports, list) {
		if (dsa_port_is_dsa(dp)) {
			complete = dsa_port_setup_routing_table(dp);
			if (!complete)
				break;
		}
	}

	return complete;
}

static struct dsa_port *dsa_tree_find_first_cpu(struct dsa_switch_tree *dst)
{
	struct dsa_port *dp;

	list_for_each_entry(dp, &dst->ports, list)
		if (dsa_port_is_cpu(dp))
			return dp;

	return NULL;
}

static int dsa_tree_setup_default_cpu(struct dsa_switch_tree *dst)
{
	struct dsa_port *cpu_dp, *dp;

	cpu_dp = dsa_tree_find_first_cpu(dst);
	if (!cpu_dp) {
		pr_err("DSA: tree %d has no CPU port\n", dst->index);
		return -EINVAL;
	}

	/* Assign the default CPU port to all ports of the fabric */
	list_for_each_entry(dp, &dst->ports, list)
		if (dsa_port_is_user(dp) || dsa_port_is_dsa(dp))
			dp->cpu_dp = cpu_dp;

	return 0;
}

static void dsa_tree_teardown_default_cpu(struct dsa_switch_tree *dst)
{
	struct dsa_port *dp;

	list_for_each_entry(dp, &dst->ports, list)
		if (dsa_port_is_user(dp) || dsa_port_is_dsa(dp))
			dp->cpu_dp = NULL;
}

static int dsa_port_setup(struct dsa_port *dp)
{
	struct devlink_port *dlp = &dp->devlink_port;
	bool dsa_port_link_registered = false;
	bool dsa_port_enabled = false;
	int err = 0;

	if (dp->setup)
		return 0;

	switch (dp->type) {
	case DSA_PORT_TYPE_UNUSED:
		dsa_port_disable(dp);
		break;
	case DSA_PORT_TYPE_CPU:
		err = dsa_port_link_register_of(dp);
		if (err)
			break;
		dsa_port_link_registered = true;

		err = dsa_port_enable(dp, NULL);
		if (err)
			break;
		dsa_port_enabled = true;

		break;
	case DSA_PORT_TYPE_DSA:
		err = dsa_port_link_register_of(dp);
		if (err)
			break;
		dsa_port_link_registered = true;

		err = dsa_port_enable(dp, NULL);
		if (err)
			break;
		dsa_port_enabled = true;

		break;
	case DSA_PORT_TYPE_USER:
		of_get_mac_address(dp->dn, dp->mac);
		err = dsa_slave_create(dp);
		if (err)
			break;

		devlink_port_type_eth_set(dlp, dp->slave);
		break;
	}

	if (err && dsa_port_enabled)
		dsa_port_disable(dp);
	if (err && dsa_port_link_registered)
		dsa_port_link_unregister_of(dp);
	if (err)
		return err;

	dp->setup = true;

	return 0;
}

static int dsa_port_devlink_setup(struct dsa_port *dp)
{
	struct devlink_port *dlp = &dp->devlink_port;
	struct dsa_switch_tree *dst = dp->ds->dst;
	struct devlink_port_attrs attrs = {};
	struct devlink *dl = dp->ds->devlink;
	const unsigned char *id;
	unsigned char len;
	int err;

	id = (const unsigned char *)&dst->index;
	len = sizeof(dst->index);

	attrs.phys.port_number = dp->index;
	memcpy(attrs.switch_id.id, id, len);
	attrs.switch_id.id_len = len;
	memset(dlp, 0, sizeof(*dlp));

	switch (dp->type) {
	case DSA_PORT_TYPE_UNUSED:
		attrs.flavour = DEVLINK_PORT_FLAVOUR_UNUSED;
		break;
	case DSA_PORT_TYPE_CPU:
		attrs.flavour = DEVLINK_PORT_FLAVOUR_CPU;
		break;
	case DSA_PORT_TYPE_DSA:
		attrs.flavour = DEVLINK_PORT_FLAVOUR_DSA;
		break;
	case DSA_PORT_TYPE_USER:
		attrs.flavour = DEVLINK_PORT_FLAVOUR_PHYSICAL;
		break;
	}

	devlink_port_attrs_set(dlp, &attrs);
	err = devlink_port_register(dl, dlp, dp->index);

	if (!err)
		dp->devlink_port_setup = true;

	return err;
}

static void dsa_port_teardown(struct dsa_port *dp)
{
	struct devlink_port *dlp = &dp->devlink_port;

	if (!dp->setup)
		return;

	devlink_port_type_clear(dlp);

	switch (dp->type) {
	case DSA_PORT_TYPE_UNUSED:
		break;
	case DSA_PORT_TYPE_CPU:
		dsa_port_disable(dp);
		dsa_port_link_unregister_of(dp);
		break;
	case DSA_PORT_TYPE_DSA:
		dsa_port_disable(dp);
		dsa_port_link_unregister_of(dp);
		break;
	case DSA_PORT_TYPE_USER:
		if (dp->slave) {
			dsa_slave_destroy(dp->slave);
			dp->slave = NULL;
		}
		break;
	}

	dp->setup = false;
}

static void dsa_port_devlink_teardown(struct dsa_port *dp)
{
	struct devlink_port *dlp = &dp->devlink_port;

	if (dp->devlink_port_setup)
		devlink_port_unregister(dlp);
	dp->devlink_port_setup = false;
}

static int dsa_devlink_info_get(struct devlink *dl,
				struct devlink_info_req *req,
				struct netlink_ext_ack *extack)
{
	struct dsa_switch *ds = dsa_devlink_to_ds(dl);

	if (ds->ops->devlink_info_get)
		return ds->ops->devlink_info_get(ds, req, extack);

	return -EOPNOTSUPP;
}

static int dsa_devlink_sb_pool_get(struct devlink *dl,
				   unsigned int sb_index, u16 pool_index,
				   struct devlink_sb_pool_info *pool_info)
{
	struct dsa_switch *ds = dsa_devlink_to_ds(dl);

	if (!ds->ops->devlink_sb_pool_get)
		return -EOPNOTSUPP;

	return ds->ops->devlink_sb_pool_get(ds, sb_index, pool_index,
					    pool_info);
}

static int dsa_devlink_sb_pool_set(struct devlink *dl, unsigned int sb_index,
				   u16 pool_index, u32 size,
				   enum devlink_sb_threshold_type threshold_type,
				   struct netlink_ext_ack *extack)
{
	struct dsa_switch *ds = dsa_devlink_to_ds(dl);

	if (!ds->ops->devlink_sb_pool_set)
		return -EOPNOTSUPP;

	return ds->ops->devlink_sb_pool_set(ds, sb_index, pool_index, size,
					    threshold_type, extack);
}

static int dsa_devlink_sb_port_pool_get(struct devlink_port *dlp,
					unsigned int sb_index, u16 pool_index,
					u32 *p_threshold)
{
	struct dsa_switch *ds = dsa_devlink_port_to_ds(dlp);
	int port = dsa_devlink_port_to_port(dlp);

	if (!ds->ops->devlink_sb_port_pool_get)
		return -EOPNOTSUPP;

	return ds->ops->devlink_sb_port_pool_get(ds, port, sb_index,
						 pool_index, p_threshold);
}

static int dsa_devlink_sb_port_pool_set(struct devlink_port *dlp,
					unsigned int sb_index, u16 pool_index,
					u32 threshold,
					struct netlink_ext_ack *extack)
{
	struct dsa_switch *ds = dsa_devlink_port_to_ds(dlp);
	int port = dsa_devlink_port_to_port(dlp);

	if (!ds->ops->devlink_sb_port_pool_set)
		return -EOPNOTSUPP;

	return ds->ops->devlink_sb_port_pool_set(ds, port, sb_index,
						 pool_index, threshold, extack);
}

static int
dsa_devlink_sb_tc_pool_bind_get(struct devlink_port *dlp,
				unsigned int sb_index, u16 tc_index,
				enum devlink_sb_pool_type pool_type,
				u16 *p_pool_index, u32 *p_threshold)
{
	struct dsa_switch *ds = dsa_devlink_port_to_ds(dlp);
	int port = dsa_devlink_port_to_port(dlp);

	if (!ds->ops->devlink_sb_tc_pool_bind_get)
		return -EOPNOTSUPP;

	return ds->ops->devlink_sb_tc_pool_bind_get(ds, port, sb_index,
						    tc_index, pool_type,
						    p_pool_index, p_threshold);
}

static int
dsa_devlink_sb_tc_pool_bind_set(struct devlink_port *dlp,
				unsigned int sb_index, u16 tc_index,
				enum devlink_sb_pool_type pool_type,
				u16 pool_index, u32 threshold,
				struct netlink_ext_ack *extack)
{
	struct dsa_switch *ds = dsa_devlink_port_to_ds(dlp);
	int port = dsa_devlink_port_to_port(dlp);

	if (!ds->ops->devlink_sb_tc_pool_bind_set)
		return -EOPNOTSUPP;

	return ds->ops->devlink_sb_tc_pool_bind_set(ds, port, sb_index,
						    tc_index, pool_type,
						    pool_index, threshold,
						    extack);
}

static int dsa_devlink_sb_occ_snapshot(struct devlink *dl,
				       unsigned int sb_index)
{
	struct dsa_switch *ds = dsa_devlink_to_ds(dl);

	if (!ds->ops->devlink_sb_occ_snapshot)
		return -EOPNOTSUPP;

	return ds->ops->devlink_sb_occ_snapshot(ds, sb_index);
}

static int dsa_devlink_sb_occ_max_clear(struct devlink *dl,
					unsigned int sb_index)
{
	struct dsa_switch *ds = dsa_devlink_to_ds(dl);

	if (!ds->ops->devlink_sb_occ_max_clear)
		return -EOPNOTSUPP;

	return ds->ops->devlink_sb_occ_max_clear(ds, sb_index);
}

static int dsa_devlink_sb_occ_port_pool_get(struct devlink_port *dlp,
					    unsigned int sb_index,
					    u16 pool_index, u32 *p_cur,
					    u32 *p_max)
{
	struct dsa_switch *ds = dsa_devlink_port_to_ds(dlp);
	int port = dsa_devlink_port_to_port(dlp);

	if (!ds->ops->devlink_sb_occ_port_pool_get)
		return -EOPNOTSUPP;

	return ds->ops->devlink_sb_occ_port_pool_get(ds, port, sb_index,
						     pool_index, p_cur, p_max);
}

static int
dsa_devlink_sb_occ_tc_port_bind_get(struct devlink_port *dlp,
				    unsigned int sb_index, u16 tc_index,
				    enum devlink_sb_pool_type pool_type,
				    u32 *p_cur, u32 *p_max)
{
	struct dsa_switch *ds = dsa_devlink_port_to_ds(dlp);
	int port = dsa_devlink_port_to_port(dlp);

	if (!ds->ops->devlink_sb_occ_tc_port_bind_get)
		return -EOPNOTSUPP;

	return ds->ops->devlink_sb_occ_tc_port_bind_get(ds, port,
							sb_index, tc_index,
							pool_type, p_cur,
							p_max);
}

static const struct devlink_ops dsa_devlink_ops = {
	.info_get			= dsa_devlink_info_get,
	.sb_pool_get			= dsa_devlink_sb_pool_get,
	.sb_pool_set			= dsa_devlink_sb_pool_set,
	.sb_port_pool_get		= dsa_devlink_sb_port_pool_get,
	.sb_port_pool_set		= dsa_devlink_sb_port_pool_set,
	.sb_tc_pool_bind_get		= dsa_devlink_sb_tc_pool_bind_get,
	.sb_tc_pool_bind_set		= dsa_devlink_sb_tc_pool_bind_set,
	.sb_occ_snapshot		= dsa_devlink_sb_occ_snapshot,
	.sb_occ_max_clear		= dsa_devlink_sb_occ_max_clear,
	.sb_occ_port_pool_get		= dsa_devlink_sb_occ_port_pool_get,
	.sb_occ_tc_port_bind_get	= dsa_devlink_sb_occ_tc_port_bind_get,
};

static int dsa_switch_setup_tag_protocol(struct dsa_switch *ds)
{
	const struct dsa_device_ops *tag_ops = ds->dst->tag_ops;
	struct dsa_switch_tree *dst = ds->dst;
	int port, err;

	if (tag_ops->proto == dst->default_proto)
		return 0;

	for (port = 0; port < ds->num_ports; port++) {
		if (!dsa_is_cpu_port(ds, port))
			continue;

		err = ds->ops->change_tag_protocol(ds, port, tag_ops->proto);
		if (err) {
			dev_err(ds->dev, "Unable to use tag protocol \"%s\": %pe\n",
				tag_ops->name, ERR_PTR(err));
			return err;
		}
	}

	return 0;
}

static int dsa_switch_setup(struct dsa_switch *ds)
{
	struct dsa_devlink_priv *dl_priv;
	struct dsa_port *dp;
	int err;

	if (ds->setup)
		return 0;

	/* Initialize ds->phys_mii_mask before registering the slave MDIO bus
	 * driver and before ops->setup() has run, since the switch drivers and
	 * the slave MDIO bus driver rely on these values for probing PHY
	 * devices or not
	 */
	ds->phys_mii_mask |= dsa_user_ports(ds);

	/* Add the switch to devlink before calling setup, so that setup can
	 * add dpipe tables
	 */
	ds->devlink = devlink_alloc(&dsa_devlink_ops, sizeof(*dl_priv));
	if (!ds->devlink)
		return -ENOMEM;
	dl_priv = devlink_priv(ds->devlink);
	dl_priv->ds = ds;

	err = devlink_register(ds->devlink, ds->dev);
	if (err)
		goto free_devlink;

	/* Setup devlink port instances now, so that the switch
	 * setup() can register regions etc, against the ports
	 */
	list_for_each_entry(dp, &ds->dst->ports, list) {
		if (dp->ds == ds) {
			err = dsa_port_devlink_setup(dp);
			if (err)
				goto unregister_devlink_ports;
		}
	}

	err = dsa_switch_register_notifier(ds);
	if (err)
		goto unregister_devlink_ports;

	ds->configure_vlan_while_not_filtering = true;

	err = ds->ops->setup(ds);
	if (err < 0)
		goto unregister_notifier;

	err = dsa_switch_setup_tag_protocol(ds);
	if (err)
		goto teardown;

	devlink_params_publish(ds->devlink);

	if (!ds->slave_mii_bus && ds->ops->phy_read) {
		ds->slave_mii_bus = devm_mdiobus_alloc(ds->dev);
		if (!ds->slave_mii_bus) {
			err = -ENOMEM;
			goto teardown;
		}

		dsa_slave_mii_bus_init(ds);

		err = mdiobus_register(ds->slave_mii_bus);
		if (err < 0)
			goto teardown;
	}

	ds->setup = true;

	return 0;

teardown:
	if (ds->ops->teardown)
		ds->ops->teardown(ds);
unregister_notifier:
	dsa_switch_unregister_notifier(ds);
unregister_devlink_ports:
	list_for_each_entry(dp, &ds->dst->ports, list)
		if (dp->ds == ds)
			dsa_port_devlink_teardown(dp);
	devlink_unregister(ds->devlink);
free_devlink:
	devlink_free(ds->devlink);
	ds->devlink = NULL;

	return err;
}

static void dsa_switch_teardown(struct dsa_switch *ds)
{
	struct dsa_port *dp;

	if (!ds->setup)
		return;

	if (ds->slave_mii_bus && ds->ops->phy_read)
		mdiobus_unregister(ds->slave_mii_bus);

	dsa_switch_unregister_notifier(ds);

	if (ds->ops->teardown)
		ds->ops->teardown(ds);

	if (ds->devlink) {
		list_for_each_entry(dp, &ds->dst->ports, list)
			if (dp->ds == ds)
				dsa_port_devlink_teardown(dp);
		devlink_unregister(ds->devlink);
		devlink_free(ds->devlink);
		ds->devlink = NULL;
	}

	ds->setup = false;
}

static int dsa_tree_setup_switches(struct dsa_switch_tree *dst)
{
	struct dsa_port *dp;
	int err;

	list_for_each_entry(dp, &dst->ports, list) {
		err = dsa_switch_setup(dp->ds);
		if (err)
			goto teardown;
	}

	list_for_each_entry(dp, &dst->ports, list) {
		err = dsa_port_setup(dp);
		if (err) {
			dsa_port_devlink_teardown(dp);
			dp->type = DSA_PORT_TYPE_UNUSED;
			err = dsa_port_devlink_setup(dp);
			if (err)
				goto teardown;
			continue;
		}
	}

	return 0;

teardown:
	list_for_each_entry(dp, &dst->ports, list)
		dsa_port_teardown(dp);

	list_for_each_entry(dp, &dst->ports, list)
		dsa_switch_teardown(dp->ds);

	return err;
}

static void dsa_tree_teardown_switches(struct dsa_switch_tree *dst)
{
	struct dsa_port *dp;

	list_for_each_entry(dp, &dst->ports, list)
		dsa_port_teardown(dp);

	list_for_each_entry(dp, &dst->ports, list)
		dsa_switch_teardown(dp->ds);
}

static int dsa_tree_setup_master(struct dsa_switch_tree *dst)
{
	struct dsa_port *dp;
	int err;

	list_for_each_entry(dp, &dst->ports, list) {
		if (dsa_port_is_cpu(dp)) {
			err = dsa_master_setup(dp->master, dp);
			if (err)
				return err;
		}
	}

	return 0;
}

static void dsa_tree_teardown_master(struct dsa_switch_tree *dst)
{
	struct dsa_port *dp;

	list_for_each_entry(dp, &dst->ports, list)
		if (dsa_port_is_cpu(dp))
			dsa_master_teardown(dp->master);
}

static int dsa_tree_setup_lags(struct dsa_switch_tree *dst)
{
	unsigned int len = 0;
	struct dsa_port *dp;

	list_for_each_entry(dp, &dst->ports, list) {
		if (dp->ds->num_lag_ids > len)
			len = dp->ds->num_lag_ids;
	}

	if (!len)
		return 0;

	dst->lags = kcalloc(len, sizeof(*dst->lags), GFP_KERNEL);
	if (!dst->lags)
		return -ENOMEM;

	dst->lags_len = len;
	return 0;
}

static void dsa_tree_teardown_lags(struct dsa_switch_tree *dst)
{
	kfree(dst->lags);
}

static int dsa_tree_setup(struct dsa_switch_tree *dst)
{
	bool complete;
	int err;

	if (dst->setup) {
		pr_err("DSA: tree %d already setup! Disjoint trees?\n",
		       dst->index);
		return -EEXIST;
	}

	complete = dsa_tree_setup_routing_table(dst);
	if (!complete)
		return 0;

	err = dsa_tree_setup_default_cpu(dst);
	if (err)
		return err;

	err = dsa_tree_setup_switches(dst);
	if (err)
		goto teardown_default_cpu;

	err = dsa_tree_setup_master(dst);
	if (err)
		goto teardown_switches;

	err = dsa_tree_setup_lags(dst);
	if (err)
		goto teardown_master;

	dst->setup = true;

	pr_info("DSA: tree %d setup\n", dst->index);

	return 0;

teardown_master:
	dsa_tree_teardown_master(dst);
teardown_switches:
	dsa_tree_teardown_switches(dst);
teardown_default_cpu:
	dsa_tree_teardown_default_cpu(dst);

	return err;
}

static void dsa_tree_teardown(struct dsa_switch_tree *dst)
{
	struct dsa_link *dl, *next;

	if (!dst->setup)
		return;

	dsa_tree_teardown_lags(dst);

	dsa_tree_teardown_master(dst);

	dsa_tree_teardown_switches(dst);

	dsa_tree_teardown_default_cpu(dst);

	list_for_each_entry_safe(dl, next, &dst->rtable, list) {
		list_del(&dl->list);
		kfree(dl);
	}

	pr_info("DSA: tree %d torn down\n", dst->index);

	dst->setup = false;
}

/* Since the dsa/tagging sysfs device attribute is per master, the assumption
 * is that all DSA switches within a tree share the same tagger, otherwise
 * they would have formed disjoint trees (different "dsa,member" values).
 */
int dsa_tree_change_tag_proto(struct dsa_switch_tree *dst,
			      struct net_device *master,
			      const struct dsa_device_ops *tag_ops,
			      const struct dsa_device_ops *old_tag_ops)
{
	struct dsa_notifier_tag_proto_info info;
	struct dsa_port *dp;
	int err = -EBUSY;

	if (!rtnl_trylock())
		return restart_syscall();

	/* At the moment we don't allow changing the tag protocol under
	 * traffic. The rtnl_mutex also happens to serialize concurrent
	 * attempts to change the tagging protocol. If we ever lift the IFF_UP
	 * restriction, there needs to be another mutex which serializes this.
	 */
	if (master->flags & IFF_UP)
		goto out_unlock;

	list_for_each_entry(dp, &dst->ports, list) {
		if (!dsa_is_user_port(dp->ds, dp->index))
			continue;

		if (dp->slave->flags & IFF_UP)
			goto out_unlock;
	}

	info.tag_ops = tag_ops;
	err = dsa_tree_notify(dst, DSA_NOTIFIER_TAG_PROTO, &info);
	if (err)
		goto out_unwind_tagger;

	dst->tag_ops = tag_ops;

	rtnl_unlock();

	return 0;

out_unwind_tagger:
	info.tag_ops = old_tag_ops;
	dsa_tree_notify(dst, DSA_NOTIFIER_TAG_PROTO, &info);
out_unlock:
	rtnl_unlock();
	return err;
}

static struct dsa_port *dsa_port_touch(struct dsa_switch *ds, int index)
{
	struct dsa_switch_tree *dst = ds->dst;
	struct dsa_port *dp;

	list_for_each_entry(dp, &dst->ports, list)
		if (dp->ds == ds && dp->index == index)
			return dp;

	dp = kzalloc(sizeof(*dp), GFP_KERNEL);
	if (!dp)
		return NULL;

	dp->ds = ds;
	dp->index = index;

	INIT_LIST_HEAD(&dp->list);
	list_add_tail(&dp->list, &dst->ports);

	return dp;
}

static int dsa_port_parse_user(struct dsa_port *dp, const char *name)
{
	if (!name)
		name = "eth%d";

	dp->type = DSA_PORT_TYPE_USER;
	dp->name = name;

	return 0;
}

static int dsa_port_parse_dsa(struct dsa_port *dp)
{
	dp->type = DSA_PORT_TYPE_DSA;

	return 0;
}

static enum dsa_tag_protocol dsa_get_tag_protocol(struct dsa_port *dp,
						  struct net_device *master)
{
	enum dsa_tag_protocol tag_protocol = DSA_TAG_PROTO_NONE;
	struct dsa_switch *mds, *ds = dp->ds;
	unsigned int mdp_upstream;
	struct dsa_port *mdp;

	/* It is possible to stack DSA switches onto one another when that
	 * happens the switch driver may want to know if its tagging protocol
	 * is going to work in such a configuration.
	 */
	if (dsa_slave_dev_check(master)) {
		mdp = dsa_slave_to_port(master);
		mds = mdp->ds;
		mdp_upstream = dsa_upstream_port(mds, mdp->index);
		tag_protocol = mds->ops->get_tag_protocol(mds, mdp_upstream,
							  DSA_TAG_PROTO_NONE);
	}

	/* If the master device is not itself a DSA slave in a disjoint DSA
	 * tree, then return immediately.
	 */
	return ds->ops->get_tag_protocol(ds, dp->index, tag_protocol);
}

static int dsa_port_parse_cpu(struct dsa_port *dp, struct net_device *master,
			      const char *user_protocol)
{
	struct dsa_switch *ds = dp->ds;
	struct dsa_switch_tree *dst = ds->dst;
	const struct dsa_device_ops *tag_ops;
<<<<<<< HEAD
	enum dsa_tag_protocol tag_protocol;
=======
	enum dsa_tag_protocol default_proto;

	/* Find out which protocol the switch would prefer. */
	default_proto = dsa_get_tag_protocol(dp, master);
	if (dst->default_proto) {
		if (dst->default_proto != default_proto) {
			dev_err(ds->dev,
				"A DSA switch tree can have only one tagging protocol\n");
			return -EINVAL;
		}
	} else {
		dst->default_proto = default_proto;
	}

	/* See if the user wants to override that preference. */
	if (user_protocol) {
		if (!ds->ops->change_tag_protocol) {
			dev_err(ds->dev, "Tag protocol cannot be modified\n");
			return -EINVAL;
		}

		tag_ops = dsa_find_tagger_by_name(user_protocol);
	} else {
		tag_ops = dsa_tag_driver_get(default_proto);
	}

	if (IS_ERR(tag_ops)) {
		if (PTR_ERR(tag_ops) == -ENOPROTOOPT)
			return -EPROBE_DEFER;

		dev_warn(ds->dev, "No tagger for this switch\n");
		return PTR_ERR(tag_ops);
	}
>>>>>>> 11e4b63a

	if (dst->tag_ops) {
		if (dst->tag_ops != tag_ops) {
			dev_err(ds->dev,
				"A DSA switch tree can have only one tagging protocol\n");

			dsa_tag_driver_put(tag_ops);
			return -EINVAL;
		}

		/* In the case of multiple CPU ports per switch, the tagging
		 * protocol is still reference-counted only per switch tree.
		 */
		dsa_tag_driver_put(tag_ops);
	} else {
<<<<<<< HEAD
		tag_ops = dsa_tag_driver_get(tag_protocol);
		if (IS_ERR(tag_ops)) {
			if (PTR_ERR(tag_ops) == -ENOPROTOOPT)
				return -EPROBE_DEFER;
			dev_warn(ds->dev, "No tagger for this switch\n");
			dp->master = NULL;
			return PTR_ERR(tag_ops);
		}

=======
>>>>>>> 11e4b63a
		dst->tag_ops = tag_ops;
	}

	dp->master = master;
	dp->type = DSA_PORT_TYPE_CPU;
	dsa_port_set_tag_protocol(dp, dst->tag_ops);
	dp->dst = dst;

	/* At this point, the tree may be configured to use a different
	 * tagger than the one chosen by the switch driver during
	 * .setup, in the case when a user selects a custom protocol
	 * through the DT.
	 *
	 * This is resolved by syncing the driver with the tree in
	 * dsa_switch_setup_tag_protocol once .setup has run and the
	 * driver is ready to accept calls to .change_tag_protocol. If
	 * the driver does not support the custom protocol at that
	 * point, the tree is wholly rejected, thereby ensuring that the
	 * tree and driver are always in agreement on the protocol to
	 * use.
	 */
	return 0;
}

static int dsa_port_parse_of(struct dsa_port *dp, struct device_node *dn)
{
	struct device_node *ethernet = of_parse_phandle(dn, "ethernet", 0);
	const char *name = of_get_property(dn, "label", NULL);
	bool link = of_property_read_bool(dn, "link");

	dp->dn = dn;

	if (ethernet) {
		struct net_device *master;
		const char *user_protocol;

		master = of_find_net_device_by_node(ethernet);
		if (!master)
			return -EPROBE_DEFER;

		user_protocol = of_get_property(dn, "dsa-tag-protocol", NULL);
		return dsa_port_parse_cpu(dp, master, user_protocol);
	}

	if (link)
		return dsa_port_parse_dsa(dp);

	return dsa_port_parse_user(dp, name);
}

static int dsa_switch_parse_ports_of(struct dsa_switch *ds,
				     struct device_node *dn)
{
	struct device_node *ports, *port;
	struct dsa_port *dp;
	int err = 0;
	u32 reg;

	ports = of_get_child_by_name(dn, "ports");
	if (!ports) {
		/* The second possibility is "ethernet-ports" */
		ports = of_get_child_by_name(dn, "ethernet-ports");
		if (!ports) {
			dev_err(ds->dev, "no ports child node found\n");
			return -EINVAL;
		}
	}

	for_each_available_child_of_node(ports, port) {
		err = of_property_read_u32(port, "reg", &reg);
		if (err)
			goto out_put_node;

		if (reg >= ds->num_ports) {
			dev_err(ds->dev, "port %pOF index %u exceeds num_ports (%zu)\n",
				port, reg, ds->num_ports);
			err = -EINVAL;
			goto out_put_node;
		}

		dp = dsa_to_port(ds, reg);

		err = dsa_port_parse_of(dp, port);
		if (err)
			goto out_put_node;
	}

out_put_node:
	of_node_put(ports);
	return err;
}

static int dsa_switch_parse_member_of(struct dsa_switch *ds,
				      struct device_node *dn)
{
	u32 m[2] = { 0, 0 };
	int sz;

	/* Don't error out if this optional property isn't found */
	sz = of_property_read_variable_u32_array(dn, "dsa,member", m, 2, 2);
	if (sz < 0 && sz != -EINVAL)
		return sz;

	ds->index = m[1];

	ds->dst = dsa_tree_touch(m[0]);
	if (!ds->dst)
		return -ENOMEM;

	return 0;
}

static int dsa_switch_touch_ports(struct dsa_switch *ds)
{
	struct dsa_port *dp;
	int port;

	for (port = 0; port < ds->num_ports; port++) {
		dp = dsa_port_touch(ds, port);
		if (!dp)
			return -ENOMEM;
	}

	return 0;
}

static int dsa_switch_parse_of(struct dsa_switch *ds, struct device_node *dn)
{
	int err;

	err = dsa_switch_parse_member_of(ds, dn);
	if (err)
		return err;

	err = dsa_switch_touch_ports(ds);
	if (err)
		return err;

	return dsa_switch_parse_ports_of(ds, dn);
}

static int dsa_port_parse(struct dsa_port *dp, const char *name,
			  struct device *dev)
{
	if (!strcmp(name, "cpu")) {
		struct net_device *master;

		master = dsa_dev_to_net_device(dev);
		if (!master)
			return -EPROBE_DEFER;

		dev_put(master);

		return dsa_port_parse_cpu(dp, master, NULL);
	}

	if (!strcmp(name, "dsa"))
		return dsa_port_parse_dsa(dp);

	return dsa_port_parse_user(dp, name);
}

static int dsa_switch_parse_ports(struct dsa_switch *ds,
				  struct dsa_chip_data *cd)
{
	bool valid_name_found = false;
	struct dsa_port *dp;
	struct device *dev;
	const char *name;
	unsigned int i;
	int err;

	for (i = 0; i < DSA_MAX_PORTS; i++) {
		name = cd->port_names[i];
		dev = cd->netdev[i];
		dp = dsa_to_port(ds, i);

		if (!name)
			continue;

		err = dsa_port_parse(dp, name, dev);
		if (err)
			return err;

		valid_name_found = true;
	}

	if (!valid_name_found && i == DSA_MAX_PORTS)
		return -EINVAL;

	return 0;
}

static int dsa_switch_parse(struct dsa_switch *ds, struct dsa_chip_data *cd)
{
	int err;

	ds->cd = cd;

	/* We don't support interconnected switches nor multiple trees via
	 * platform data, so this is the unique switch of the tree.
	 */
	ds->index = 0;
	ds->dst = dsa_tree_touch(0);
	if (!ds->dst)
		return -ENOMEM;

	err = dsa_switch_touch_ports(ds);
	if (err)
		return err;

	return dsa_switch_parse_ports(ds, cd);
}

static void dsa_switch_release_ports(struct dsa_switch *ds)
{
	struct dsa_switch_tree *dst = ds->dst;
	struct dsa_port *dp, *next;

	list_for_each_entry_safe(dp, next, &dst->ports, list) {
		if (dp->ds != ds)
			continue;
		list_del(&dp->list);
		kfree(dp);
	}
}

static int dsa_switch_probe(struct dsa_switch *ds)
{
	struct dsa_switch_tree *dst;
	struct dsa_chip_data *pdata;
	struct device_node *np;
	int err;

	if (!ds->dev)
		return -ENODEV;

	pdata = ds->dev->platform_data;
	np = ds->dev->of_node;

	if (!ds->num_ports)
		return -EINVAL;

	if (np) {
		err = dsa_switch_parse_of(ds, np);
		if (err)
			dsa_switch_release_ports(ds);
	} else if (pdata) {
		err = dsa_switch_parse(ds, pdata);
		if (err)
			dsa_switch_release_ports(ds);
	} else {
		err = -ENODEV;
	}

	if (err)
		return err;

	dst = ds->dst;
	dsa_tree_get(dst);
	err = dsa_tree_setup(dst);
	if (err) {
		dsa_switch_release_ports(ds);
		dsa_tree_put(dst);
	}

	return err;
}

int dsa_register_switch(struct dsa_switch *ds)
{
	int err;

	mutex_lock(&dsa2_mutex);
	err = dsa_switch_probe(ds);
	dsa_tree_put(ds->dst);
	mutex_unlock(&dsa2_mutex);

	return err;
}
EXPORT_SYMBOL_GPL(dsa_register_switch);

static void dsa_switch_remove(struct dsa_switch *ds)
{
	struct dsa_switch_tree *dst = ds->dst;

	dsa_tree_teardown(dst);
	dsa_switch_release_ports(ds);
	dsa_tree_put(dst);
}

void dsa_unregister_switch(struct dsa_switch *ds)
{
	mutex_lock(&dsa2_mutex);
	dsa_switch_remove(ds);
	mutex_unlock(&dsa2_mutex);
}
EXPORT_SYMBOL_GPL(dsa_unregister_switch);<|MERGE_RESOLUTION|>--- conflicted
+++ resolved
@@ -1102,9 +1102,6 @@
 	struct dsa_switch *ds = dp->ds;
 	struct dsa_switch_tree *dst = ds->dst;
 	const struct dsa_device_ops *tag_ops;
-<<<<<<< HEAD
-	enum dsa_tag_protocol tag_protocol;
-=======
 	enum dsa_tag_protocol default_proto;
 
 	/* Find out which protocol the switch would prefer. */
@@ -1138,7 +1135,6 @@
 		dev_warn(ds->dev, "No tagger for this switch\n");
 		return PTR_ERR(tag_ops);
 	}
->>>>>>> 11e4b63a
 
 	if (dst->tag_ops) {
 		if (dst->tag_ops != tag_ops) {
@@ -1154,18 +1150,6 @@
 		 */
 		dsa_tag_driver_put(tag_ops);
 	} else {
-<<<<<<< HEAD
-		tag_ops = dsa_tag_driver_get(tag_protocol);
-		if (IS_ERR(tag_ops)) {
-			if (PTR_ERR(tag_ops) == -ENOPROTOOPT)
-				return -EPROBE_DEFER;
-			dev_warn(ds->dev, "No tagger for this switch\n");
-			dp->master = NULL;
-			return PTR_ERR(tag_ops);
-		}
-
-=======
->>>>>>> 11e4b63a
 		dst->tag_ops = tag_ops;
 	}
 
