--- conflicted
+++ resolved
@@ -1113,24 +1113,15 @@
 		unsigned int offset, len, remaining;
 		struct bio_vec *bvec;
 
-<<<<<<< HEAD
-		bvec = xdr->bvec;
-		offset = xdr->page_base;
-=======
 		bvec = xdr->bvec + (xdr->page_base >> PAGE_SHIFT);
 		offset = offset_in_page(xdr->page_base);
->>>>>>> 0969db0d
 		remaining = xdr->page_len;
 		flags = MSG_MORE | MSG_SENDPAGE_NOTLAST;
 		while (remaining > 0) {
 			if (remaining <= PAGE_SIZE && tail->iov_len == 0)
 				flags = 0;
-<<<<<<< HEAD
-			len = min(remaining, bvec->bv_len);
-=======
 
 			len = min(remaining, bvec->bv_len - offset);
->>>>>>> 0969db0d
 			ret = kernel_sendpage(sock, bvec->bv_page,
 					      bvec->bv_offset + offset,
 					      len, flags);
