/* SPDX-License-Identifier: GPL-2.0 */
/* Multipath TCP
 *
 * Copyright (c) 2017 - 2019, Intel Corporation.
 */

#ifndef __MPTCP_PROTOCOL_H
#define __MPTCP_PROTOCOL_H

#include <linux/random.h>
#include <net/tcp.h>
#include <net/inet_connection_sock.h>
#include <uapi/linux/mptcp.h>

#define MPTCP_SUPPORTED_VERSION	1

/* MPTCP option bits */
#define OPTION_MPTCP_MPC_SYN	BIT(0)
#define OPTION_MPTCP_MPC_SYNACK	BIT(1)
#define OPTION_MPTCP_MPC_ACK	BIT(2)
#define OPTION_MPTCP_MPJ_SYN	BIT(3)
#define OPTION_MPTCP_MPJ_SYNACK	BIT(4)
#define OPTION_MPTCP_MPJ_ACK	BIT(5)
#define OPTION_MPTCP_ADD_ADDR	BIT(6)
#define OPTION_MPTCP_RM_ADDR	BIT(7)
#define OPTION_MPTCP_FASTCLOSE	BIT(8)
#define OPTION_MPTCP_PRIO	BIT(9)
#define OPTION_MPTCP_RST	BIT(10)
#define OPTION_MPTCP_DSS	BIT(11)
#define OPTION_MPTCP_FAIL	BIT(12)

#define OPTION_MPTCP_CSUMREQD	BIT(13)

#define OPTIONS_MPTCP_MPC	(OPTION_MPTCP_MPC_SYN | OPTION_MPTCP_MPC_SYNACK | \
				 OPTION_MPTCP_MPC_ACK)
#define OPTIONS_MPTCP_MPJ	(OPTION_MPTCP_MPJ_SYN | OPTION_MPTCP_MPJ_SYNACK | \
				 OPTION_MPTCP_MPJ_ACK)

/* MPTCP option subtypes */
#define MPTCPOPT_MP_CAPABLE	0
#define MPTCPOPT_MP_JOIN	1
#define MPTCPOPT_DSS		2
#define MPTCPOPT_ADD_ADDR	3
#define MPTCPOPT_RM_ADDR	4
#define MPTCPOPT_MP_PRIO	5
#define MPTCPOPT_MP_FAIL	6
#define MPTCPOPT_MP_FASTCLOSE	7
#define MPTCPOPT_RST		8

/* MPTCP suboption lengths */
#define TCPOLEN_MPTCP_MPC_SYN		4
#define TCPOLEN_MPTCP_MPC_SYNACK	12
#define TCPOLEN_MPTCP_MPC_ACK		20
#define TCPOLEN_MPTCP_MPC_ACK_DATA	22
#define TCPOLEN_MPTCP_MPJ_SYN		12
#define TCPOLEN_MPTCP_MPJ_SYNACK	16
#define TCPOLEN_MPTCP_MPJ_ACK		24
#define TCPOLEN_MPTCP_DSS_BASE		4
#define TCPOLEN_MPTCP_DSS_ACK32		4
#define TCPOLEN_MPTCP_DSS_ACK64		8
#define TCPOLEN_MPTCP_DSS_MAP32		10
#define TCPOLEN_MPTCP_DSS_MAP64		14
#define TCPOLEN_MPTCP_DSS_CHECKSUM	2
#define TCPOLEN_MPTCP_ADD_ADDR		16
#define TCPOLEN_MPTCP_ADD_ADDR_PORT	18
#define TCPOLEN_MPTCP_ADD_ADDR_BASE	8
#define TCPOLEN_MPTCP_ADD_ADDR_BASE_PORT	10
#define TCPOLEN_MPTCP_ADD_ADDR6		28
#define TCPOLEN_MPTCP_ADD_ADDR6_PORT	30
#define TCPOLEN_MPTCP_ADD_ADDR6_BASE	20
#define TCPOLEN_MPTCP_ADD_ADDR6_BASE_PORT	22
#define TCPOLEN_MPTCP_PORT_LEN		2
#define TCPOLEN_MPTCP_PORT_ALIGN	2
#define TCPOLEN_MPTCP_RM_ADDR_BASE	3
#define TCPOLEN_MPTCP_PRIO		3
#define TCPOLEN_MPTCP_PRIO_ALIGN	4
#define TCPOLEN_MPTCP_FASTCLOSE		12
#define TCPOLEN_MPTCP_RST		4
#define TCPOLEN_MPTCP_FAIL		12

#define TCPOLEN_MPTCP_MPC_ACK_DATA_CSUM	(TCPOLEN_MPTCP_DSS_CHECKSUM + TCPOLEN_MPTCP_MPC_ACK_DATA)

/* MPTCP MP_JOIN flags */
#define MPTCPOPT_BACKUP		BIT(0)
#define MPTCPOPT_HMAC_LEN	20
#define MPTCPOPT_THMAC_LEN	8

/* MPTCP MP_CAPABLE flags */
#define MPTCP_VERSION_MASK	(0x0F)
#define MPTCP_CAP_CHECKSUM_REQD	BIT(7)
#define MPTCP_CAP_EXTENSIBILITY	BIT(6)
#define MPTCP_CAP_DENY_JOIN_ID0	BIT(5)
#define MPTCP_CAP_HMAC_SHA256	BIT(0)
#define MPTCP_CAP_FLAG_MASK	(0x1F)

/* MPTCP DSS flags */
#define MPTCP_DSS_DATA_FIN	BIT(4)
#define MPTCP_DSS_DSN64		BIT(3)
#define MPTCP_DSS_HAS_MAP	BIT(2)
#define MPTCP_DSS_ACK64		BIT(1)
#define MPTCP_DSS_HAS_ACK	BIT(0)
#define MPTCP_DSS_FLAG_MASK	(0x1F)

/* MPTCP ADD_ADDR flags */
#define MPTCP_ADDR_ECHO		BIT(0)

/* MPTCP MP_PRIO flags */
#define MPTCP_PRIO_BKUP		BIT(0)

/* MPTCP TCPRST flags */
#define MPTCP_RST_TRANSIENT	BIT(0)

/* MPTCP socket atomic flags */
#define MPTCP_NOSPACE		1
#define MPTCP_WORK_RTX		2
#define MPTCP_WORK_EOF		3
#define MPTCP_FALLBACK_DONE	4
#define MPTCP_WORK_CLOSE_SUBFLOW 5

/* MPTCP socket release cb flags */
#define MPTCP_PUSH_PENDING	1
#define MPTCP_CLEAN_UNA		2
#define MPTCP_ERROR_REPORT	3
#define MPTCP_RETRANSMIT	4
#define MPTCP_FLUSH_JOIN_LIST	5
#define MPTCP_CONNECTED		6

static inline bool before64(__u64 seq1, __u64 seq2)
{
	return (__s64)(seq1 - seq2) < 0;
}

#define after64(seq2, seq1)	before64(seq1, seq2)

struct mptcp_options_received {
	u64	sndr_key;
	u64	rcvr_key;
	u64	data_ack;
	u64	data_seq;
	u32	subflow_seq;
	u16	data_len;
	__sum16	csum;
	u16	suboptions;
	u32	token;
	u32	nonce;
	u16	use_map:1,
		dsn64:1,
		data_fin:1,
		use_ack:1,
		ack64:1,
		mpc_map:1,
		reset_reason:4,
		reset_transient:1,
		echo:1,
		backup:1,
		deny_join_id0:1,
		__unused:2;
	u8	join_id;
	u64	thmac;
	u8	hmac[MPTCPOPT_HMAC_LEN];
	struct mptcp_addr_info addr;
	struct mptcp_rm_list rm_list;
	u64	ahmac;
	u64	fail_seq;
};

static inline __be32 mptcp_option(u8 subopt, u8 len, u8 nib, u8 field)
{
	return htonl((TCPOPT_MPTCP << 24) | (len << 16) | (subopt << 12) |
		     ((nib & 0xF) << 8) | field);
}

enum mptcp_pm_status {
	MPTCP_PM_ADD_ADDR_RECEIVED,
	MPTCP_PM_ADD_ADDR_SEND_ACK,
	MPTCP_PM_RM_ADDR_RECEIVED,
	MPTCP_PM_ESTABLISHED,
	MPTCP_PM_SUBFLOW_ESTABLISHED,
	MPTCP_PM_ALREADY_ESTABLISHED,	/* persistent status, set after ESTABLISHED event */
	MPTCP_PM_MPC_ENDPOINT_ACCOUNTED /* persistent status, set after MPC local address is
					 * accounted int id_avail_bitmap
					 */
};

/* Status bits below MPTCP_PM_ALREADY_ESTABLISHED need pm worker actions */
#define MPTCP_PM_WORK_MASK ((1 << MPTCP_PM_ALREADY_ESTABLISHED) - 1)

enum mptcp_addr_signal_status {
	MPTCP_ADD_ADDR_SIGNAL,
	MPTCP_ADD_ADDR_ECHO,
	MPTCP_RM_ADDR_SIGNAL,
};

/* max value of mptcp_addr_info.id */
#define MPTCP_PM_MAX_ADDR_ID		U8_MAX

struct mptcp_pm_data {
	struct mptcp_addr_info local;
	struct mptcp_addr_info remote;
	struct list_head anno_list;

	spinlock_t	lock;		/*protects the whole PM data */

	u8		addr_signal;
	bool		server_side;
	bool		work_pending;
	bool		accept_addr;
	bool		accept_subflow;
	bool		remote_deny_join_id0;
	u8		add_addr_signaled;
	u8		add_addr_accepted;
	u8		local_addr_used;
	u8		subflows;
	u8		status;
	DECLARE_BITMAP(id_avail_bitmap, MPTCP_PM_MAX_ADDR_ID + 1);
	struct mptcp_rm_list rm_list_tx;
	struct mptcp_rm_list rm_list_rx;
};

struct mptcp_data_frag {
	struct list_head list;
	u64 data_seq;
	u16 data_len;
	u16 offset;
	u16 overhead;
	u16 already_sent;
	struct page *page;
};

/* MPTCP connection sock */
struct mptcp_sock {
	/* inet_connection_sock must be the first member */
	struct inet_connection_sock sk;
	u64		local_key;
	u64		remote_key;
	u64		write_seq;
	u64		snd_nxt;
	u64		ack_seq;
	u64		rcv_wnd_sent;
	u64		rcv_data_fin_seq;
	int		rmem_fwd_alloc;
	struct sock	*last_snd;
	int		snd_burst;
	int		old_wspace;
	u64		recovery_snd_nxt;	/* in recovery mode accept up to this seq;
						 * recovery related fields are under data_lock
						 * protection
						 */
	u64		snd_una;
	u64		wnd_end;
	unsigned long	timer_ival;
	u32		token;
	int		rmem_released;
	unsigned long	flags;
	unsigned long	cb_flags;
	unsigned long	push_pending;
	bool		recovery;		/* closing subflow write queue reinjected */
	bool		can_ack;
	bool		fully_established;
	bool		rcv_data_fin;
	bool		snd_data_fin_enable;
	bool		rcv_fastclose;
	bool		use_64bit_ack; /* Set when we received a 64-bit DSN */
	bool		csum_enabled;
	u8		recvmsg_inq:1,
			cork:1,
			nodelay:1;
	struct work_struct work;
	struct sk_buff  *ooo_last_skb;
	struct rb_root  out_of_order_queue;
	struct sk_buff_head receive_queue;
	struct list_head conn_list;
	struct list_head rtx_queue;
	struct mptcp_data_frag *first_pending;
	struct list_head join_list;
	struct socket	*subflow; /* outgoing connect/listener/!mp_capable */
	struct sock	*first;
	struct mptcp_pm_data	pm;
	struct {
		u32	space;	/* bytes copied in last measurement window */
		u32	copied; /* bytes copied in this measurement window */
		u64	time;	/* start time of measurement window */
		u64	rtt_us; /* last maximum rtt of subflows */
	} rcvq_space;

	u32 setsockopt_seq;
	char		ca_name[TCP_CA_NAME_MAX];
};

#define mptcp_data_lock(sk) spin_lock_bh(&(sk)->sk_lock.slock)
#define mptcp_data_unlock(sk) spin_unlock_bh(&(sk)->sk_lock.slock)

#define mptcp_for_each_subflow(__msk, __subflow)			\
	list_for_each_entry(__subflow, &((__msk)->conn_list), node)

static inline void msk_owned_by_me(const struct mptcp_sock *msk)
{
	sock_owned_by_me((const struct sock *)msk);
}

static inline struct mptcp_sock *mptcp_sk(const struct sock *sk)
{
	return (struct mptcp_sock *)sk;
}

/* the msk socket don't use the backlog, also account for the bulk
 * free memory
 */
static inline int __mptcp_rmem(const struct sock *sk)
{
	return atomic_read(&sk->sk_rmem_alloc) - READ_ONCE(mptcp_sk(sk)->rmem_released);
}

static inline int __mptcp_space(const struct sock *sk)
{
	return tcp_win_from_space(sk, READ_ONCE(sk->sk_rcvbuf) - __mptcp_rmem(sk));
}

static inline struct mptcp_data_frag *mptcp_send_head(const struct sock *sk)
{
	const struct mptcp_sock *msk = mptcp_sk(sk);

	return READ_ONCE(msk->first_pending);
}

static inline struct mptcp_data_frag *mptcp_send_next(struct sock *sk)
{
	struct mptcp_sock *msk = mptcp_sk(sk);
	struct mptcp_data_frag *cur;

	cur = msk->first_pending;
	return list_is_last(&cur->list, &msk->rtx_queue) ? NULL :
						     list_next_entry(cur, list);
}

static inline struct mptcp_data_frag *mptcp_pending_tail(const struct sock *sk)
{
	struct mptcp_sock *msk = mptcp_sk(sk);

	if (!msk->first_pending)
		return NULL;

	if (WARN_ON_ONCE(list_empty(&msk->rtx_queue)))
		return NULL;

	return list_last_entry(&msk->rtx_queue, struct mptcp_data_frag, list);
}

static inline struct mptcp_data_frag *mptcp_rtx_head(const struct sock *sk)
{
	struct mptcp_sock *msk = mptcp_sk(sk);

	if (msk->snd_una == READ_ONCE(msk->snd_nxt))
		return NULL;

	return list_first_entry_or_null(&msk->rtx_queue, struct mptcp_data_frag, list);
}

struct csum_pseudo_header {
	__be64 data_seq;
	__be32 subflow_seq;
	__be16 data_len;
	__sum16 csum;
};

struct mptcp_subflow_request_sock {
	struct	tcp_request_sock sk;
	u16	mp_capable : 1,
		mp_join : 1,
		backup : 1,
		csum_reqd : 1,
		allow_join_id0 : 1;
	u8	local_id;
	u8	remote_id;
	u64	local_key;
	u64	idsn;
	u32	token;
	u32	ssn_offset;
	u64	thmac;
	u32	local_nonce;
	u32	remote_nonce;
	struct mptcp_sock	*msk;
	struct hlist_nulls_node token_node;
};

static inline struct mptcp_subflow_request_sock *
mptcp_subflow_rsk(const struct request_sock *rsk)
{
	return (struct mptcp_subflow_request_sock *)rsk;
}

enum mptcp_data_avail {
	MPTCP_SUBFLOW_NODATA,
	MPTCP_SUBFLOW_DATA_AVAIL,
};

struct mptcp_delegated_action {
	struct napi_struct napi;
	struct list_head head;
};

DECLARE_PER_CPU(struct mptcp_delegated_action, mptcp_delegated_actions);

#define MPTCP_DELEGATE_SEND		0
#define MPTCP_DELEGATE_ACK		1

/* MPTCP subflow context */
struct mptcp_subflow_context {
	struct	list_head node;/* conn_list of subflows */

<<<<<<< HEAD
	char	reset_start[0];
=======
	struct_group(reset,
>>>>>>> 89b35e3f

	unsigned long avg_pacing_rate; /* protected by msk socket lock */
	u64	local_key;
	u64	remote_key;
	u64	idsn;
	u64	map_seq;
	u32	snd_isn;
	u32	token;
	u32	rel_write_seq;
	u32	map_subflow_seq;
	u32	ssn_offset;
	u32	map_data_len;
	__wsum	map_data_csum;
	u32	map_csum_len;
	u32	request_mptcp : 1,  /* send MP_CAPABLE */
		request_join : 1,   /* send MP_JOIN */
		request_bkup : 1,
		mp_capable : 1,	    /* remote is MPTCP capable */
		mp_join : 1,	    /* remote is JOINing */
		fully_established : 1,	    /* path validated */
		pm_notified : 1,    /* PM hook called for established status */
		conn_finished : 1,
		map_valid : 1,
		map_csum_reqd : 1,
		map_data_fin : 1,
		mpc_map : 1,
		backup : 1,
		send_mp_prio : 1,
		send_mp_fail : 1,
		send_fastclose : 1,
		rx_eof : 1,
		can_ack : 1,        /* only after processing the remote a key */
		disposable : 1,	    /* ctx can be free at ulp release time */
		stale : 1;	    /* unable to snd/rcv data, do not use for xmit */
	enum mptcp_data_avail data_avail;
	u32	remote_nonce;
	u64	thmac;
	u32	local_nonce;
	u32	remote_token;
	u8	hmac[MPTCPOPT_HMAC_LEN];
	u8	local_id;
	u8	remote_id;
	u8	reset_seen:1;
	u8	reset_transient:1;
	u8	reset_reason:4;
	u8	stale_count;

	long	delegated_status;

<<<<<<< HEAD
	char	reset_end[0];
=======
	);
>>>>>>> 89b35e3f

	struct	list_head delegated_node;   /* link into delegated_action, protected by local BH */

	u32	setsockopt_seq;
	u32	stale_rcv_tstamp;

	struct	sock *tcp_sock;	    /* tcp sk backpointer */
	struct	sock *conn;	    /* parent mptcp_sock */
	const	struct inet_connection_sock_af_ops *icsk_af_ops;
	void	(*tcp_data_ready)(struct sock *sk);
	void	(*tcp_state_change)(struct sock *sk);
	void	(*tcp_write_space)(struct sock *sk);
	void	(*tcp_error_report)(struct sock *sk);

	struct	rcu_head rcu;
};

static inline struct mptcp_subflow_context *
mptcp_subflow_ctx(const struct sock *sk)
{
	struct inet_connection_sock *icsk = inet_csk(sk);

	/* Use RCU on icsk_ulp_data only for sock diag code */
	return (__force struct mptcp_subflow_context *)icsk->icsk_ulp_data;
}

static inline struct sock *
mptcp_subflow_tcp_sock(const struct mptcp_subflow_context *subflow)
{
	return subflow->tcp_sock;
}

static inline void
mptcp_subflow_ctx_reset(struct mptcp_subflow_context *subflow)
{
<<<<<<< HEAD
	memset(subflow->reset_start, 0, subflow->reset_end - subflow->reset_start);
=======
	memset(&subflow->reset, 0, sizeof(subflow->reset));
>>>>>>> 89b35e3f
	subflow->request_mptcp = 1;
}

static inline u64
mptcp_subflow_get_map_offset(const struct mptcp_subflow_context *subflow)
{
	return tcp_sk(mptcp_subflow_tcp_sock(subflow))->copied_seq -
		      subflow->ssn_offset -
		      subflow->map_subflow_seq;
}

static inline u64
mptcp_subflow_get_mapped_dsn(const struct mptcp_subflow_context *subflow)
{
	return subflow->map_seq + mptcp_subflow_get_map_offset(subflow);
}

void mptcp_subflow_process_delegated(struct sock *ssk);

static inline void mptcp_subflow_delegate(struct mptcp_subflow_context *subflow, int action)
{
	struct mptcp_delegated_action *delegated;
	bool schedule;

	/* the caller held the subflow bh socket lock */
	lockdep_assert_in_softirq();

	/* The implied barrier pairs with mptcp_subflow_delegated_done(), and
	 * ensures the below list check sees list updates done prior to status
	 * bit changes
	 */
	if (!test_and_set_bit(action, &subflow->delegated_status)) {
		/* still on delegated list from previous scheduling */
		if (!list_empty(&subflow->delegated_node))
			return;

		delegated = this_cpu_ptr(&mptcp_delegated_actions);
		schedule = list_empty(&delegated->head);
		list_add_tail(&subflow->delegated_node, &delegated->head);
		sock_hold(mptcp_subflow_tcp_sock(subflow));
		if (schedule)
			napi_schedule(&delegated->napi);
	}
}

static inline struct mptcp_subflow_context *
mptcp_subflow_delegated_next(struct mptcp_delegated_action *delegated)
{
	struct mptcp_subflow_context *ret;

	if (list_empty(&delegated->head))
		return NULL;

	ret = list_first_entry(&delegated->head, struct mptcp_subflow_context, delegated_node);
	list_del_init(&ret->delegated_node);
	return ret;
}

static inline bool mptcp_subflow_has_delegated_action(const struct mptcp_subflow_context *subflow)
{
	return !!READ_ONCE(subflow->delegated_status);
}

static inline void mptcp_subflow_delegated_done(struct mptcp_subflow_context *subflow, int action)
{
	/* pairs with mptcp_subflow_delegate, ensures delegate_node is updated before
	 * touching the status bit
	 */
	smp_wmb();
	clear_bit(action, &subflow->delegated_status);
}

int mptcp_is_enabled(const struct net *net);
unsigned int mptcp_get_add_addr_timeout(const struct net *net);
int mptcp_is_checksum_enabled(const struct net *net);
int mptcp_allow_join_id0(const struct net *net);
unsigned int mptcp_stale_loss_cnt(const struct net *net);
void mptcp_subflow_fully_established(struct mptcp_subflow_context *subflow,
				     struct mptcp_options_received *mp_opt);
bool __mptcp_retransmit_pending_data(struct sock *sk);
void mptcp_check_and_set_pending(struct sock *sk);
void __mptcp_push_pending(struct sock *sk, unsigned int flags);
bool mptcp_subflow_data_available(struct sock *sk);
void __init mptcp_subflow_init(void);
void mptcp_subflow_shutdown(struct sock *sk, struct sock *ssk, int how);
void mptcp_close_ssk(struct sock *sk, struct sock *ssk,
		     struct mptcp_subflow_context *subflow);
void mptcp_subflow_send_ack(struct sock *ssk);
void mptcp_subflow_reset(struct sock *ssk);
void mptcp_sock_graft(struct sock *sk, struct socket *parent);
struct socket *__mptcp_nmpc_socket(const struct mptcp_sock *msk);

/* called with sk socket lock held */
int __mptcp_subflow_connect(struct sock *sk, const struct mptcp_addr_info *loc,
			    const struct mptcp_addr_info *remote);
int mptcp_subflow_create_socket(struct sock *sk, struct socket **new_sock);
void mptcp_info2sockaddr(const struct mptcp_addr_info *info,
			 struct sockaddr_storage *addr,
			 unsigned short family);

static inline bool __mptcp_subflow_active(struct mptcp_subflow_context *subflow)
{
	struct sock *ssk = mptcp_subflow_tcp_sock(subflow);

	/* can't send if JOIN hasn't completed yet (i.e. is usable for mptcp) */
	if (subflow->request_join && !subflow->fully_established)
		return false;

	/* only send if our side has not closed yet */
	return ((1 << ssk->sk_state) & (TCPF_ESTABLISHED | TCPF_CLOSE_WAIT));
}

void mptcp_subflow_set_active(struct mptcp_subflow_context *subflow);

bool mptcp_subflow_active(struct mptcp_subflow_context *subflow);

static inline void mptcp_subflow_tcp_fallback(struct sock *sk,
					      struct mptcp_subflow_context *ctx)
{
	sk->sk_data_ready = ctx->tcp_data_ready;
	sk->sk_state_change = ctx->tcp_state_change;
	sk->sk_write_space = ctx->tcp_write_space;
	sk->sk_error_report = ctx->tcp_error_report;

	inet_csk(sk)->icsk_af_ops = ctx->icsk_af_ops;
}

static inline bool mptcp_has_another_subflow(struct sock *ssk)
{
	struct mptcp_subflow_context *subflow = mptcp_subflow_ctx(ssk), *tmp;
	struct mptcp_sock *msk = mptcp_sk(subflow->conn);

	mptcp_for_each_subflow(msk, tmp) {
		if (tmp != subflow)
			return true;
	}

	return false;
}

void __init mptcp_proto_init(void);
#if IS_ENABLED(CONFIG_MPTCP_IPV6)
int __init mptcp_proto_v6_init(void);
#endif

struct sock *mptcp_sk_clone(const struct sock *sk,
			    const struct mptcp_options_received *mp_opt,
			    struct request_sock *req);
void mptcp_get_options(const struct sock *sk,
		       const struct sk_buff *skb,
		       struct mptcp_options_received *mp_opt);

void mptcp_finish_connect(struct sock *sk);
void __mptcp_set_connected(struct sock *sk);
static inline bool mptcp_is_fully_established(struct sock *sk)
{
	return inet_sk_state_load(sk) == TCP_ESTABLISHED &&
	       READ_ONCE(mptcp_sk(sk)->fully_established);
}
void mptcp_rcv_space_init(struct mptcp_sock *msk, const struct sock *ssk);
void mptcp_data_ready(struct sock *sk, struct sock *ssk);
bool mptcp_finish_join(struct sock *sk);
bool mptcp_schedule_work(struct sock *sk);
int mptcp_setsockopt(struct sock *sk, int level, int optname,
		     sockptr_t optval, unsigned int optlen);
int mptcp_getsockopt(struct sock *sk, int level, int optname,
		     char __user *optval, int __user *option);

u64 __mptcp_expand_seq(u64 old_seq, u64 cur_seq);
static inline u64 mptcp_expand_seq(u64 old_seq, u64 cur_seq, bool use_64bit)
{
	if (use_64bit)
		return cur_seq;

	return __mptcp_expand_seq(old_seq, cur_seq);
}
void __mptcp_check_push(struct sock *sk, struct sock *ssk);
void __mptcp_data_acked(struct sock *sk);
void __mptcp_error_report(struct sock *sk);
void mptcp_subflow_eof(struct sock *sk);
bool mptcp_update_rcv_data_fin(struct mptcp_sock *msk, u64 data_fin_seq, bool use_64bit);
static inline bool mptcp_data_fin_enabled(const struct mptcp_sock *msk)
{
	return READ_ONCE(msk->snd_data_fin_enable) &&
	       READ_ONCE(msk->write_seq) == READ_ONCE(msk->snd_nxt);
}

static inline bool mptcp_propagate_sndbuf(struct sock *sk, struct sock *ssk)
{
	if ((sk->sk_userlocks & SOCK_SNDBUF_LOCK) || ssk->sk_sndbuf <= READ_ONCE(sk->sk_sndbuf))
		return false;

	WRITE_ONCE(sk->sk_sndbuf, ssk->sk_sndbuf);
	return true;
}

static inline void mptcp_write_space(struct sock *sk)
{
	if (sk_stream_is_writeable(sk)) {
		/* pairs with memory barrier in mptcp_poll */
		smp_mb();
		if (test_and_clear_bit(MPTCP_NOSPACE, &mptcp_sk(sk)->flags))
			sk_stream_write_space(sk);
	}
}

void mptcp_destroy_common(struct mptcp_sock *msk);

#define MPTCP_TOKEN_MAX_RETRIES	4

void __init mptcp_token_init(void);
static inline void mptcp_token_init_request(struct request_sock *req)
{
	mptcp_subflow_rsk(req)->token_node.pprev = NULL;
}

int mptcp_token_new_request(struct request_sock *req);
void mptcp_token_destroy_request(struct request_sock *req);
int mptcp_token_new_connect(struct sock *sk);
void mptcp_token_accept(struct mptcp_subflow_request_sock *r,
			struct mptcp_sock *msk);
bool mptcp_token_exists(u32 token);
struct mptcp_sock *mptcp_token_get_sock(struct net *net, u32 token);
struct mptcp_sock *mptcp_token_iter_next(const struct net *net, long *s_slot,
					 long *s_num);
void mptcp_token_destroy(struct mptcp_sock *msk);

void mptcp_crypto_key_sha(u64 key, u32 *token, u64 *idsn);

void mptcp_crypto_hmac_sha(u64 key1, u64 key2, u8 *msg, int len, void *hmac);
u16 __mptcp_make_csum(u64 data_seq, u32 subflow_seq, u16 data_len, __wsum sum);

void __init mptcp_pm_init(void);
void mptcp_pm_data_init(struct mptcp_sock *msk);
void mptcp_pm_data_reset(struct mptcp_sock *msk);
void mptcp_pm_subflow_chk_stale(const struct mptcp_sock *msk, struct sock *ssk);
void mptcp_pm_nl_subflow_chk_stale(const struct mptcp_sock *msk, struct sock *ssk);
void mptcp_pm_new_connection(struct mptcp_sock *msk, const struct sock *ssk, int server_side);
void mptcp_pm_fully_established(struct mptcp_sock *msk, const struct sock *ssk, gfp_t gfp);
bool mptcp_pm_allow_new_subflow(struct mptcp_sock *msk);
void mptcp_pm_connection_closed(struct mptcp_sock *msk);
void mptcp_pm_subflow_established(struct mptcp_sock *msk);
bool mptcp_pm_nl_check_work_pending(struct mptcp_sock *msk);
void mptcp_pm_subflow_check_next(struct mptcp_sock *msk, const struct sock *ssk,
				 const struct mptcp_subflow_context *subflow);
void mptcp_pm_add_addr_received(struct mptcp_sock *msk,
				const struct mptcp_addr_info *addr);
void mptcp_pm_add_addr_echoed(struct mptcp_sock *msk,
			      struct mptcp_addr_info *addr);
void mptcp_pm_add_addr_send_ack(struct mptcp_sock *msk);
void mptcp_pm_nl_addr_send_ack(struct mptcp_sock *msk);
void mptcp_pm_rm_addr_received(struct mptcp_sock *msk,
			       const struct mptcp_rm_list *rm_list);
void mptcp_pm_mp_prio_received(struct sock *sk, u8 bkup);
void mptcp_pm_mp_fail_received(struct sock *sk, u64 fail_seq);
void mptcp_pm_free_anno_list(struct mptcp_sock *msk);
bool mptcp_pm_sport_in_anno_list(struct mptcp_sock *msk, const struct sock *sk);
struct mptcp_pm_add_entry *
mptcp_pm_del_add_timer(struct mptcp_sock *msk,
		       struct mptcp_addr_info *addr, bool check_id);
struct mptcp_pm_add_entry *
mptcp_lookup_anno_list_by_saddr(struct mptcp_sock *msk,
				struct mptcp_addr_info *addr);
int mptcp_pm_get_flags_and_ifindex_by_id(struct net *net, unsigned int id,
					 u8 *flags, int *ifindex);

int mptcp_pm_announce_addr(struct mptcp_sock *msk,
			   const struct mptcp_addr_info *addr,
			   bool echo);
int mptcp_pm_remove_addr(struct mptcp_sock *msk, const struct mptcp_rm_list *rm_list);
int mptcp_pm_remove_subflow(struct mptcp_sock *msk, const struct mptcp_rm_list *rm_list);

void mptcp_event(enum mptcp_event_type type, const struct mptcp_sock *msk,
		 const struct sock *ssk, gfp_t gfp);
void mptcp_event_addr_announced(const struct mptcp_sock *msk, const struct mptcp_addr_info *info);
void mptcp_event_addr_removed(const struct mptcp_sock *msk, u8 id);

static inline bool mptcp_pm_should_add_signal(struct mptcp_sock *msk)
{
	return READ_ONCE(msk->pm.addr_signal) &
		(BIT(MPTCP_ADD_ADDR_SIGNAL) | BIT(MPTCP_ADD_ADDR_ECHO));
}

static inline bool mptcp_pm_should_add_signal_addr(struct mptcp_sock *msk)
{
	return READ_ONCE(msk->pm.addr_signal) & BIT(MPTCP_ADD_ADDR_SIGNAL);
}

static inline bool mptcp_pm_should_add_signal_echo(struct mptcp_sock *msk)
{
	return READ_ONCE(msk->pm.addr_signal) & BIT(MPTCP_ADD_ADDR_ECHO);
}

static inline bool mptcp_pm_should_rm_signal(struct mptcp_sock *msk)
{
	return READ_ONCE(msk->pm.addr_signal) & BIT(MPTCP_RM_ADDR_SIGNAL);
}

static inline unsigned int mptcp_add_addr_len(int family, bool echo, bool port)
{
	u8 len = TCPOLEN_MPTCP_ADD_ADDR_BASE;

	if (family == AF_INET6)
		len = TCPOLEN_MPTCP_ADD_ADDR6_BASE;
	if (!echo)
		len += MPTCPOPT_THMAC_LEN;
	/* account for 2 trailing 'nop' options */
	if (port)
		len += TCPOLEN_MPTCP_PORT_LEN + TCPOLEN_MPTCP_PORT_ALIGN;

	return len;
}

static inline int mptcp_rm_addr_len(const struct mptcp_rm_list *rm_list)
{
	if (rm_list->nr == 0 || rm_list->nr > MPTCP_RM_IDS_MAX)
		return -EINVAL;

	return TCPOLEN_MPTCP_RM_ADDR_BASE + roundup(rm_list->nr - 1, 4) + 1;
}

bool mptcp_pm_add_addr_signal(struct mptcp_sock *msk, struct sk_buff *skb,
			      unsigned int opt_size, unsigned int remaining,
			      struct mptcp_addr_info *addr, bool *echo,
			      bool *port, bool *drop_other_suboptions);
bool mptcp_pm_rm_addr_signal(struct mptcp_sock *msk, unsigned int remaining,
			     struct mptcp_rm_list *rm_list);
int mptcp_pm_get_local_id(struct mptcp_sock *msk, struct sock_common *skc);

void __init mptcp_pm_nl_init(void);
void mptcp_pm_nl_data_init(struct mptcp_sock *msk);
void mptcp_pm_nl_work(struct mptcp_sock *msk);
void mptcp_pm_nl_rm_subflow_received(struct mptcp_sock *msk,
				     const struct mptcp_rm_list *rm_list);
int mptcp_pm_nl_get_local_id(struct mptcp_sock *msk, struct sock_common *skc);
unsigned int mptcp_pm_get_add_addr_signal_max(struct mptcp_sock *msk);
unsigned int mptcp_pm_get_add_addr_accept_max(struct mptcp_sock *msk);
unsigned int mptcp_pm_get_subflows_max(struct mptcp_sock *msk);
unsigned int mptcp_pm_get_local_addr_max(struct mptcp_sock *msk);

void mptcp_sockopt_sync(struct mptcp_sock *msk, struct sock *ssk);
void mptcp_sockopt_sync_locked(struct mptcp_sock *msk, struct sock *ssk);

static inline struct mptcp_ext *mptcp_get_ext(const struct sk_buff *skb)
{
	return (struct mptcp_ext *)skb_ext_find(skb, SKB_EXT_MPTCP);
}

void mptcp_diag_subflow_init(struct tcp_ulp_ops *ops);

static inline bool __mptcp_check_fallback(const struct mptcp_sock *msk)
{
	return test_bit(MPTCP_FALLBACK_DONE, &msk->flags);
}

static inline bool mptcp_check_fallback(const struct sock *sk)
{
	struct mptcp_subflow_context *subflow = mptcp_subflow_ctx(sk);
	struct mptcp_sock *msk = mptcp_sk(subflow->conn);

	return __mptcp_check_fallback(msk);
}

static inline void __mptcp_do_fallback(struct mptcp_sock *msk)
{
	if (test_bit(MPTCP_FALLBACK_DONE, &msk->flags)) {
		pr_debug("TCP fallback already done (msk=%p)", msk);
		return;
	}
	set_bit(MPTCP_FALLBACK_DONE, &msk->flags);
}

static inline void mptcp_do_fallback(struct sock *sk)
{
	struct mptcp_subflow_context *subflow = mptcp_subflow_ctx(sk);
	struct mptcp_sock *msk = mptcp_sk(subflow->conn);

	__mptcp_do_fallback(msk);
}

#define pr_fallback(a) pr_debug("%s:fallback to TCP (msk=%p)", __func__, a)

static inline bool subflow_simultaneous_connect(struct sock *sk)
{
	struct mptcp_subflow_context *subflow = mptcp_subflow_ctx(sk);
	struct sock *parent = subflow->conn;

	return sk->sk_state == TCP_ESTABLISHED &&
	       !mptcp_sk(parent)->pm.server_side &&
	       !subflow->conn_finished;
}

#ifdef CONFIG_SYN_COOKIES
void subflow_init_req_cookie_join_save(const struct mptcp_subflow_request_sock *subflow_req,
				       struct sk_buff *skb);
bool mptcp_token_join_cookie_init_state(struct mptcp_subflow_request_sock *subflow_req,
					struct sk_buff *skb);
void __init mptcp_join_cookie_init(void);
#else
static inline void
subflow_init_req_cookie_join_save(const struct mptcp_subflow_request_sock *subflow_req,
				  struct sk_buff *skb) {}
static inline bool
mptcp_token_join_cookie_init_state(struct mptcp_subflow_request_sock *subflow_req,
				   struct sk_buff *skb)
{
	return false;
}

static inline void mptcp_join_cookie_init(void) {}
#endif

#endif /* __MPTCP_PROTOCOL_H */<|MERGE_RESOLUTION|>--- conflicted
+++ resolved
@@ -408,11 +408,7 @@
 struct mptcp_subflow_context {
 	struct	list_head node;/* conn_list of subflows */
 
-<<<<<<< HEAD
-	char	reset_start[0];
-=======
 	struct_group(reset,
->>>>>>> 89b35e3f
 
 	unsigned long avg_pacing_rate; /* protected by msk socket lock */
 	u64	local_key;
@@ -462,11 +458,7 @@
 
 	long	delegated_status;
 
-<<<<<<< HEAD
-	char	reset_end[0];
-=======
 	);
->>>>>>> 89b35e3f
 
 	struct	list_head delegated_node;   /* link into delegated_action, protected by local BH */
 
@@ -502,11 +494,7 @@
 static inline void
 mptcp_subflow_ctx_reset(struct mptcp_subflow_context *subflow)
 {
-<<<<<<< HEAD
-	memset(subflow->reset_start, 0, subflow->reset_end - subflow->reset_start);
-=======
 	memset(&subflow->reset, 0, sizeof(subflow->reset));
->>>>>>> 89b35e3f
 	subflow->request_mptcp = 1;
 }
 
