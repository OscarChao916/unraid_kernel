/*
 *	Routines having to do with the 'struct sk_buff' memory handlers.
 *
 *	Authors:	Alan Cox <alan@lxorguk.ukuu.org.uk>
 *			Florian La Roche <rzsfl@rz.uni-sb.de>
 *
 *	Fixes:
 *		Alan Cox	:	Fixed the worst of the load
 *					balancer bugs.
 *		Dave Platt	:	Interrupt stacking fix.
 *	Richard Kooijman	:	Timestamp fixes.
 *		Alan Cox	:	Changed buffer format.
 *		Alan Cox	:	destructor hook for AF_UNIX etc.
 *		Linus Torvalds	:	Better skb_clone.
 *		Alan Cox	:	Added skb_copy.
 *		Alan Cox	:	Added all the changed routines Linus
 *					only put in the headers
 *		Ray VanTassle	:	Fixed --skb->lock in free
 *		Alan Cox	:	skb_copy copy arp field
 *		Andi Kleen	:	slabified it.
 *		Robert Olsson	:	Removed skb_head_pool
 *
 *	NOTE:
 *		The __skb_ routines should be called with interrupts
 *	disabled, or you better be *real* sure that the operation is atomic
 *	with respect to whatever list is being frobbed (e.g. via lock_sock()
 *	or via disabling bottom half handlers, etc).
 *
 *	This program is free software; you can redistribute it and/or
 *	modify it under the terms of the GNU General Public License
 *	as published by the Free Software Foundation; either version
 *	2 of the License, or (at your option) any later version.
 */

/*
 *	The functions in this file will not compile correctly with gcc 2.4.x
 */

#define pr_fmt(fmt) KBUILD_MODNAME ": " fmt

#include <linux/module.h>
#include <linux/types.h>
#include <linux/kernel.h>
#include <linux/mm.h>
#include <linux/interrupt.h>
#include <linux/in.h>
#include <linux/inet.h>
#include <linux/slab.h>
#include <linux/tcp.h>
#include <linux/udp.h>
#include <linux/sctp.h>
#include <linux/netdevice.h>
#ifdef CONFIG_NET_CLS_ACT
#include <net/pkt_sched.h>
#endif
#include <linux/string.h>
#include <linux/skbuff.h>
#include <linux/splice.h>
#include <linux/cache.h>
#include <linux/rtnetlink.h>
#include <linux/init.h>
#include <linux/scatterlist.h>
#include <linux/errqueue.h>
#include <linux/prefetch.h>
#include <linux/if_vlan.h>

#include <net/protocol.h>
#include <net/dst.h>
#include <net/sock.h>
#include <net/checksum.h>
#include <net/ip6_checksum.h>
#include <net/xfrm.h>

#include <linux/uaccess.h>
#include <trace/events/skb.h>
#include <linux/highmem.h>
#include <linux/capability.h>
#include <linux/user_namespace.h>

struct kmem_cache *skbuff_head_cache __ro_after_init;
static struct kmem_cache *skbuff_fclone_cache __ro_after_init;
#ifdef CONFIG_SKB_EXTENSIONS
static struct kmem_cache *skbuff_ext_cache __ro_after_init;
#endif
int sysctl_max_skb_frags __read_mostly = MAX_SKB_FRAGS;
EXPORT_SYMBOL(sysctl_max_skb_frags);

/**
 *	skb_panic - private function for out-of-line support
 *	@skb:	buffer
 *	@sz:	size
 *	@addr:	address
 *	@msg:	skb_over_panic or skb_under_panic
 *
 *	Out-of-line support for skb_put() and skb_push().
 *	Called via the wrapper skb_over_panic() or skb_under_panic().
 *	Keep out of line to prevent kernel bloat.
 *	__builtin_return_address is not used because it is not always reliable.
 */
static void skb_panic(struct sk_buff *skb, unsigned int sz, void *addr,
		      const char msg[])
{
	pr_emerg("%s: text:%p len:%d put:%d head:%p data:%p tail:%#lx end:%#lx dev:%s\n",
		 msg, addr, skb->len, sz, skb->head, skb->data,
		 (unsigned long)skb->tail, (unsigned long)skb->end,
		 skb->dev ? skb->dev->name : "<NULL>");
	BUG();
}

static void skb_over_panic(struct sk_buff *skb, unsigned int sz, void *addr)
{
	skb_panic(skb, sz, addr, __func__);
}

static void skb_under_panic(struct sk_buff *skb, unsigned int sz, void *addr)
{
	skb_panic(skb, sz, addr, __func__);
}

/*
 * kmalloc_reserve is a wrapper around kmalloc_node_track_caller that tells
 * the caller if emergency pfmemalloc reserves are being used. If it is and
 * the socket is later found to be SOCK_MEMALLOC then PFMEMALLOC reserves
 * may be used. Otherwise, the packet data may be discarded until enough
 * memory is free
 */
#define kmalloc_reserve(size, gfp, node, pfmemalloc) \
	 __kmalloc_reserve(size, gfp, node, _RET_IP_, pfmemalloc)

static void *__kmalloc_reserve(size_t size, gfp_t flags, int node,
			       unsigned long ip, bool *pfmemalloc)
{
	void *obj;
	bool ret_pfmemalloc = false;

	/*
	 * Try a regular allocation, when that fails and we're not entitled
	 * to the reserves, fail.
	 */
	obj = kmalloc_node_track_caller(size,
					flags | __GFP_NOMEMALLOC | __GFP_NOWARN,
					node);
	if (obj || !(gfp_pfmemalloc_allowed(flags)))
		goto out;

	/* Try again but now we are using pfmemalloc reserves */
	ret_pfmemalloc = true;
	obj = kmalloc_node_track_caller(size, flags, node);

out:
	if (pfmemalloc)
		*pfmemalloc = ret_pfmemalloc;

	return obj;
}

/* 	Allocate a new skbuff. We do this ourselves so we can fill in a few
 *	'private' fields and also do memory statistics to find all the
 *	[BEEP] leaks.
 *
 */

/**
 *	__alloc_skb	-	allocate a network buffer
 *	@size: size to allocate
 *	@gfp_mask: allocation mask
 *	@flags: If SKB_ALLOC_FCLONE is set, allocate from fclone cache
 *		instead of head cache and allocate a cloned (child) skb.
 *		If SKB_ALLOC_RX is set, __GFP_MEMALLOC will be used for
 *		allocations in case the data is required for writeback
 *	@node: numa node to allocate memory on
 *
 *	Allocate a new &sk_buff. The returned buffer has no headroom and a
 *	tail room of at least size bytes. The object has a reference count
 *	of one. The return is the buffer. On a failure the return is %NULL.
 *
 *	Buffers may only be allocated from interrupts using a @gfp_mask of
 *	%GFP_ATOMIC.
 */
struct sk_buff *__alloc_skb(unsigned int size, gfp_t gfp_mask,
			    int flags, int node)
{
	struct kmem_cache *cache;
	struct skb_shared_info *shinfo;
	struct sk_buff *skb;
	u8 *data;
	bool pfmemalloc;

	cache = (flags & SKB_ALLOC_FCLONE)
		? skbuff_fclone_cache : skbuff_head_cache;

	if (sk_memalloc_socks() && (flags & SKB_ALLOC_RX))
		gfp_mask |= __GFP_MEMALLOC;

	/* Get the HEAD */
	skb = kmem_cache_alloc_node(cache, gfp_mask & ~__GFP_DMA, node);
	if (!skb)
		goto out;
	prefetchw(skb);

	/* We do our best to align skb_shared_info on a separate cache
	 * line. It usually works because kmalloc(X > SMP_CACHE_BYTES) gives
	 * aligned memory blocks, unless SLUB/SLAB debug is enabled.
	 * Both skb->head and skb_shared_info are cache line aligned.
	 */
	size = SKB_DATA_ALIGN(size);
	size += SKB_DATA_ALIGN(sizeof(struct skb_shared_info));
	data = kmalloc_reserve(size, gfp_mask, node, &pfmemalloc);
	if (!data)
		goto nodata;
	/* kmalloc(size) might give us more room than requested.
	 * Put skb_shared_info exactly at the end of allocated zone,
	 * to allow max possible filling before reallocation.
	 */
	size = SKB_WITH_OVERHEAD(ksize(data));
	prefetchw(data + size);

	/*
	 * Only clear those fields we need to clear, not those that we will
	 * actually initialise below. Hence, don't put any more fields after
	 * the tail pointer in struct sk_buff!
	 */
	memset(skb, 0, offsetof(struct sk_buff, tail));
	/* Account for allocated memory : skb + skb->head */
	skb->truesize = SKB_TRUESIZE(size);
	skb->pfmemalloc = pfmemalloc;
	refcount_set(&skb->users, 1);
	skb->head = data;
	skb->data = data;
	skb_reset_tail_pointer(skb);
	skb->end = skb->tail + size;
	skb->mac_header = (typeof(skb->mac_header))~0U;
	skb->transport_header = (typeof(skb->transport_header))~0U;

	/* make sure we initialize shinfo sequentially */
	shinfo = skb_shinfo(skb);
	memset(shinfo, 0, offsetof(struct skb_shared_info, dataref));
	atomic_set(&shinfo->dataref, 1);

	if (flags & SKB_ALLOC_FCLONE) {
		struct sk_buff_fclones *fclones;

		fclones = container_of(skb, struct sk_buff_fclones, skb1);

		skb->fclone = SKB_FCLONE_ORIG;
		refcount_set(&fclones->fclone_ref, 1);

		fclones->skb2.fclone = SKB_FCLONE_CLONE;
	}
out:
	return skb;
nodata:
	kmem_cache_free(cache, skb);
	skb = NULL;
	goto out;
}
EXPORT_SYMBOL(__alloc_skb);

/**
 * __build_skb - build a network buffer
 * @data: data buffer provided by caller
 * @frag_size: size of data, or 0 if head was kmalloced
 *
 * Allocate a new &sk_buff. Caller provides space holding head and
 * skb_shared_info. @data must have been allocated by kmalloc() only if
 * @frag_size is 0, otherwise data should come from the page allocator
 *  or vmalloc()
 * The return is the new skb buffer.
 * On a failure the return is %NULL, and @data is not freed.
 * Notes :
 *  Before IO, driver allocates only data buffer where NIC put incoming frame
 *  Driver should add room at head (NET_SKB_PAD) and
 *  MUST add room at tail (SKB_DATA_ALIGN(skb_shared_info))
 *  After IO, driver calls build_skb(), to allocate sk_buff and populate it
 *  before giving packet to stack.
 *  RX rings only contains data buffers, not full skbs.
 */
struct sk_buff *__build_skb(void *data, unsigned int frag_size)
{
	struct skb_shared_info *shinfo;
	struct sk_buff *skb;
	unsigned int size = frag_size ? : ksize(data);

	skb = kmem_cache_alloc(skbuff_head_cache, GFP_ATOMIC);
	if (!skb)
		return NULL;

	size -= SKB_DATA_ALIGN(sizeof(struct skb_shared_info));

	memset(skb, 0, offsetof(struct sk_buff, tail));
	skb->truesize = SKB_TRUESIZE(size);
	refcount_set(&skb->users, 1);
	skb->head = data;
	skb->data = data;
	skb_reset_tail_pointer(skb);
	skb->end = skb->tail + size;
	skb->mac_header = (typeof(skb->mac_header))~0U;
	skb->transport_header = (typeof(skb->transport_header))~0U;

	/* make sure we initialize shinfo sequentially */
	shinfo = skb_shinfo(skb);
	memset(shinfo, 0, offsetof(struct skb_shared_info, dataref));
	atomic_set(&shinfo->dataref, 1);

	return skb;
}

/* build_skb() is wrapper over __build_skb(), that specifically
 * takes care of skb->head and skb->pfmemalloc
 * This means that if @frag_size is not zero, then @data must be backed
 * by a page fragment, not kmalloc() or vmalloc()
 */
struct sk_buff *build_skb(void *data, unsigned int frag_size)
{
	struct sk_buff *skb = __build_skb(data, frag_size);

	if (skb && frag_size) {
		skb->head_frag = 1;
		if (page_is_pfmemalloc(virt_to_head_page(data)))
			skb->pfmemalloc = 1;
	}
	return skb;
}
EXPORT_SYMBOL(build_skb);

#define NAPI_SKB_CACHE_SIZE	64

struct napi_alloc_cache {
	struct page_frag_cache page;
	unsigned int skb_count;
	void *skb_cache[NAPI_SKB_CACHE_SIZE];
};

static DEFINE_PER_CPU(struct page_frag_cache, netdev_alloc_cache);
static DEFINE_PER_CPU(struct napi_alloc_cache, napi_alloc_cache);

static void *__netdev_alloc_frag(unsigned int fragsz, gfp_t gfp_mask)
{
	struct page_frag_cache *nc;
	unsigned long flags;
	void *data;

	local_irq_save(flags);
	nc = this_cpu_ptr(&netdev_alloc_cache);
	data = page_frag_alloc(nc, fragsz, gfp_mask);
	local_irq_restore(flags);
	return data;
}

/**
 * netdev_alloc_frag - allocate a page fragment
 * @fragsz: fragment size
 *
 * Allocates a frag from a page for receive buffer.
 * Uses GFP_ATOMIC allocations.
 */
void *netdev_alloc_frag(unsigned int fragsz)
{
	return __netdev_alloc_frag(fragsz, GFP_ATOMIC);
}
EXPORT_SYMBOL(netdev_alloc_frag);

static void *__napi_alloc_frag(unsigned int fragsz, gfp_t gfp_mask)
{
	struct napi_alloc_cache *nc = this_cpu_ptr(&napi_alloc_cache);

	return page_frag_alloc(&nc->page, fragsz, gfp_mask);
}

void *napi_alloc_frag(unsigned int fragsz)
{
	return __napi_alloc_frag(fragsz, GFP_ATOMIC);
}
EXPORT_SYMBOL(napi_alloc_frag);

/**
 *	__netdev_alloc_skb - allocate an skbuff for rx on a specific device
 *	@dev: network device to receive on
 *	@len: length to allocate
 *	@gfp_mask: get_free_pages mask, passed to alloc_skb
 *
 *	Allocate a new &sk_buff and assign it a usage count of one. The
 *	buffer has NET_SKB_PAD headroom built in. Users should allocate
 *	the headroom they think they need without accounting for the
 *	built in space. The built in space is used for optimisations.
 *
 *	%NULL is returned if there is no free memory.
 */
struct sk_buff *__netdev_alloc_skb(struct net_device *dev, unsigned int len,
				   gfp_t gfp_mask)
{
	struct page_frag_cache *nc;
	unsigned long flags;
	struct sk_buff *skb;
	bool pfmemalloc;
	void *data;

	len += NET_SKB_PAD;

	if ((len > SKB_WITH_OVERHEAD(PAGE_SIZE)) ||
	    (gfp_mask & (__GFP_DIRECT_RECLAIM | GFP_DMA))) {
		skb = __alloc_skb(len, gfp_mask, SKB_ALLOC_RX, NUMA_NO_NODE);
		if (!skb)
			goto skb_fail;
		goto skb_success;
	}

	len += SKB_DATA_ALIGN(sizeof(struct skb_shared_info));
	len = SKB_DATA_ALIGN(len);

	if (sk_memalloc_socks())
		gfp_mask |= __GFP_MEMALLOC;

	local_irq_save(flags);

	nc = this_cpu_ptr(&netdev_alloc_cache);
	data = page_frag_alloc(nc, len, gfp_mask);
	pfmemalloc = nc->pfmemalloc;

	local_irq_restore(flags);

	if (unlikely(!data))
		return NULL;

	skb = __build_skb(data, len);
	if (unlikely(!skb)) {
		skb_free_frag(data);
		return NULL;
	}

	/* use OR instead of assignment to avoid clearing of bits in mask */
	if (pfmemalloc)
		skb->pfmemalloc = 1;
	skb->head_frag = 1;

skb_success:
	skb_reserve(skb, NET_SKB_PAD);
	skb->dev = dev;

skb_fail:
	return skb;
}
EXPORT_SYMBOL(__netdev_alloc_skb);

/**
 *	__napi_alloc_skb - allocate skbuff for rx in a specific NAPI instance
 *	@napi: napi instance this buffer was allocated for
 *	@len: length to allocate
 *	@gfp_mask: get_free_pages mask, passed to alloc_skb and alloc_pages
 *
 *	Allocate a new sk_buff for use in NAPI receive.  This buffer will
 *	attempt to allocate the head from a special reserved region used
 *	only for NAPI Rx allocation.  By doing this we can save several
 *	CPU cycles by avoiding having to disable and re-enable IRQs.
 *
 *	%NULL is returned if there is no free memory.
 */
struct sk_buff *__napi_alloc_skb(struct napi_struct *napi, unsigned int len,
				 gfp_t gfp_mask)
{
	struct napi_alloc_cache *nc = this_cpu_ptr(&napi_alloc_cache);
	struct sk_buff *skb;
	void *data;

	len += NET_SKB_PAD + NET_IP_ALIGN;

	if ((len > SKB_WITH_OVERHEAD(PAGE_SIZE)) ||
	    (gfp_mask & (__GFP_DIRECT_RECLAIM | GFP_DMA))) {
		skb = __alloc_skb(len, gfp_mask, SKB_ALLOC_RX, NUMA_NO_NODE);
		if (!skb)
			goto skb_fail;
		goto skb_success;
	}

	len += SKB_DATA_ALIGN(sizeof(struct skb_shared_info));
	len = SKB_DATA_ALIGN(len);

	if (sk_memalloc_socks())
		gfp_mask |= __GFP_MEMALLOC;

	data = page_frag_alloc(&nc->page, len, gfp_mask);
	if (unlikely(!data))
		return NULL;

	skb = __build_skb(data, len);
	if (unlikely(!skb)) {
		skb_free_frag(data);
		return NULL;
	}

	/* use OR instead of assignment to avoid clearing of bits in mask */
	if (nc->page.pfmemalloc)
		skb->pfmemalloc = 1;
	skb->head_frag = 1;

skb_success:
	skb_reserve(skb, NET_SKB_PAD + NET_IP_ALIGN);
	skb->dev = napi->dev;

skb_fail:
	return skb;
}
EXPORT_SYMBOL(__napi_alloc_skb);

void skb_add_rx_frag(struct sk_buff *skb, int i, struct page *page, int off,
		     int size, unsigned int truesize)
{
	skb_fill_page_desc(skb, i, page, off, size);
	skb->len += size;
	skb->data_len += size;
	skb->truesize += truesize;
}
EXPORT_SYMBOL(skb_add_rx_frag);

void skb_coalesce_rx_frag(struct sk_buff *skb, int i, int size,
			  unsigned int truesize)
{
	skb_frag_t *frag = &skb_shinfo(skb)->frags[i];

	skb_frag_size_add(frag, size);
	skb->len += size;
	skb->data_len += size;
	skb->truesize += truesize;
}
EXPORT_SYMBOL(skb_coalesce_rx_frag);

static void skb_drop_list(struct sk_buff **listp)
{
	kfree_skb_list(*listp);
	*listp = NULL;
}

static inline void skb_drop_fraglist(struct sk_buff *skb)
{
	skb_drop_list(&skb_shinfo(skb)->frag_list);
}

static void skb_clone_fraglist(struct sk_buff *skb)
{
	struct sk_buff *list;

	skb_walk_frags(skb, list)
		skb_get(list);
}

static void skb_free_head(struct sk_buff *skb)
{
	unsigned char *head = skb->head;

	if (skb->head_frag)
		skb_free_frag(head);
	else
		kfree(head);
}

static void skb_release_data(struct sk_buff *skb)
{
	struct skb_shared_info *shinfo = skb_shinfo(skb);
	int i;

	if (skb->cloned &&
	    atomic_sub_return(skb->nohdr ? (1 << SKB_DATAREF_SHIFT) + 1 : 1,
			      &shinfo->dataref))
		return;

	for (i = 0; i < shinfo->nr_frags; i++)
		__skb_frag_unref(&shinfo->frags[i]);

	if (shinfo->frag_list)
		kfree_skb_list(shinfo->frag_list);

	skb_zcopy_clear(skb, true);
	skb_free_head(skb);
}

/*
 *	Free an skbuff by memory without cleaning the state.
 */
static void kfree_skbmem(struct sk_buff *skb)
{
	struct sk_buff_fclones *fclones;

	switch (skb->fclone) {
	case SKB_FCLONE_UNAVAILABLE:
		kmem_cache_free(skbuff_head_cache, skb);
		return;

	case SKB_FCLONE_ORIG:
		fclones = container_of(skb, struct sk_buff_fclones, skb1);

		/* We usually free the clone (TX completion) before original skb
		 * This test would have no chance to be true for the clone,
		 * while here, branch prediction will be good.
		 */
		if (refcount_read(&fclones->fclone_ref) == 1)
			goto fastpath;
		break;

	default: /* SKB_FCLONE_CLONE */
		fclones = container_of(skb, struct sk_buff_fclones, skb2);
		break;
	}
	if (!refcount_dec_and_test(&fclones->fclone_ref))
		return;
fastpath:
	kmem_cache_free(skbuff_fclone_cache, fclones);
}

void skb_release_head_state(struct sk_buff *skb)
{
	skb_dst_drop(skb);
	if (skb->destructor) {
		WARN_ON(in_irq());
		skb->destructor(skb);
	}
#if IS_ENABLED(CONFIG_NF_CONNTRACK)
	nf_conntrack_put(skb_nfct(skb));
#endif
	skb_ext_put(skb);
}

/* Free everything but the sk_buff shell. */
static void skb_release_all(struct sk_buff *skb)
{
	skb_release_head_state(skb);
	if (likely(skb->head))
		skb_release_data(skb);
}

/**
 *	__kfree_skb - private function
 *	@skb: buffer
 *
 *	Free an sk_buff. Release anything attached to the buffer.
 *	Clean the state. This is an internal helper function. Users should
 *	always call kfree_skb
 */

void __kfree_skb(struct sk_buff *skb)
{
	skb_release_all(skb);
	kfree_skbmem(skb);
}
EXPORT_SYMBOL(__kfree_skb);

/**
 *	kfree_skb - free an sk_buff
 *	@skb: buffer to free
 *
 *	Drop a reference to the buffer and free it if the usage count has
 *	hit zero.
 */
void kfree_skb(struct sk_buff *skb)
{
	if (!skb_unref(skb))
		return;

	trace_kfree_skb(skb, __builtin_return_address(0));
	__kfree_skb(skb);
}
EXPORT_SYMBOL(kfree_skb);

void kfree_skb_list(struct sk_buff *segs)
{
	while (segs) {
		struct sk_buff *next = segs->next;

		kfree_skb(segs);
		segs = next;
	}
}
EXPORT_SYMBOL(kfree_skb_list);

/**
 *	skb_tx_error - report an sk_buff xmit error
 *	@skb: buffer that triggered an error
 *
 *	Report xmit error if a device callback is tracking this skb.
 *	skb must be freed afterwards.
 */
void skb_tx_error(struct sk_buff *skb)
{
	skb_zcopy_clear(skb, true);
}
EXPORT_SYMBOL(skb_tx_error);

/**
 *	consume_skb - free an skbuff
 *	@skb: buffer to free
 *
 *	Drop a ref to the buffer and free it if the usage count has hit zero
 *	Functions identically to kfree_skb, but kfree_skb assumes that the frame
 *	is being dropped after a failure and notes that
 */
void consume_skb(struct sk_buff *skb)
{
	if (!skb_unref(skb))
		return;

	trace_consume_skb(skb);
	__kfree_skb(skb);
}
EXPORT_SYMBOL(consume_skb);

/**
 *	consume_stateless_skb - free an skbuff, assuming it is stateless
 *	@skb: buffer to free
 *
 *	Alike consume_skb(), but this variant assumes that this is the last
 *	skb reference and all the head states have been already dropped
 */
void __consume_stateless_skb(struct sk_buff *skb)
{
	trace_consume_skb(skb);
	skb_release_data(skb);
	kfree_skbmem(skb);
}

void __kfree_skb_flush(void)
{
	struct napi_alloc_cache *nc = this_cpu_ptr(&napi_alloc_cache);

	/* flush skb_cache if containing objects */
	if (nc->skb_count) {
		kmem_cache_free_bulk(skbuff_head_cache, nc->skb_count,
				     nc->skb_cache);
		nc->skb_count = 0;
	}
}

static inline void _kfree_skb_defer(struct sk_buff *skb)
{
	struct napi_alloc_cache *nc = this_cpu_ptr(&napi_alloc_cache);

	/* drop skb->head and call any destructors for packet */
	skb_release_all(skb);

	/* record skb to CPU local list */
	nc->skb_cache[nc->skb_count++] = skb;

#ifdef CONFIG_SLUB
	/* SLUB writes into objects when freeing */
	prefetchw(skb);
#endif

	/* flush skb_cache if it is filled */
	if (unlikely(nc->skb_count == NAPI_SKB_CACHE_SIZE)) {
		kmem_cache_free_bulk(skbuff_head_cache, NAPI_SKB_CACHE_SIZE,
				     nc->skb_cache);
		nc->skb_count = 0;
	}
}
void __kfree_skb_defer(struct sk_buff *skb)
{
	_kfree_skb_defer(skb);
}

void napi_consume_skb(struct sk_buff *skb, int budget)
{
	if (unlikely(!skb))
		return;

	/* Zero budget indicate non-NAPI context called us, like netpoll */
	if (unlikely(!budget)) {
		dev_consume_skb_any(skb);
		return;
	}

	if (!skb_unref(skb))
		return;

	/* if reaching here SKB is ready to free */
	trace_consume_skb(skb);

	/* if SKB is a clone, don't handle this case */
	if (skb->fclone != SKB_FCLONE_UNAVAILABLE) {
		__kfree_skb(skb);
		return;
	}

	_kfree_skb_defer(skb);
}
EXPORT_SYMBOL(napi_consume_skb);

/* Make sure a field is enclosed inside headers_start/headers_end section */
#define CHECK_SKB_FIELD(field) \
	BUILD_BUG_ON(offsetof(struct sk_buff, field) <		\
		     offsetof(struct sk_buff, headers_start));	\
	BUILD_BUG_ON(offsetof(struct sk_buff, field) >		\
		     offsetof(struct sk_buff, headers_end));	\

static void __copy_skb_header(struct sk_buff *new, const struct sk_buff *old)
{
	new->tstamp		= old->tstamp;
	/* We do not copy old->sk */
	new->dev		= old->dev;
	memcpy(new->cb, old->cb, sizeof(old->cb));
	skb_dst_copy(new, old);
	__skb_ext_copy(new, old);
	__nf_copy(new, old, false);

	/* Note : this field could be in headers_start/headers_end section
	 * It is not yet because we do not want to have a 16 bit hole
	 */
	new->queue_mapping = old->queue_mapping;

	memcpy(&new->headers_start, &old->headers_start,
	       offsetof(struct sk_buff, headers_end) -
	       offsetof(struct sk_buff, headers_start));
	CHECK_SKB_FIELD(protocol);
	CHECK_SKB_FIELD(csum);
	CHECK_SKB_FIELD(hash);
	CHECK_SKB_FIELD(priority);
	CHECK_SKB_FIELD(skb_iif);
	CHECK_SKB_FIELD(vlan_proto);
	CHECK_SKB_FIELD(vlan_tci);
	CHECK_SKB_FIELD(transport_header);
	CHECK_SKB_FIELD(network_header);
	CHECK_SKB_FIELD(mac_header);
	CHECK_SKB_FIELD(inner_protocol);
	CHECK_SKB_FIELD(inner_transport_header);
	CHECK_SKB_FIELD(inner_network_header);
	CHECK_SKB_FIELD(inner_mac_header);
	CHECK_SKB_FIELD(mark);
#ifdef CONFIG_NETWORK_SECMARK
	CHECK_SKB_FIELD(secmark);
#endif
#ifdef CONFIG_NET_RX_BUSY_POLL
	CHECK_SKB_FIELD(napi_id);
#endif
#ifdef CONFIG_XPS
	CHECK_SKB_FIELD(sender_cpu);
#endif
#ifdef CONFIG_NET_SCHED
	CHECK_SKB_FIELD(tc_index);
#endif

}

/*
 * You should not add any new code to this function.  Add it to
 * __copy_skb_header above instead.
 */
static struct sk_buff *__skb_clone(struct sk_buff *n, struct sk_buff *skb)
{
#define C(x) n->x = skb->x

	n->next = n->prev = NULL;
	n->sk = NULL;
	__copy_skb_header(n, skb);

	C(len);
	C(data_len);
	C(mac_len);
	n->hdr_len = skb->nohdr ? skb_headroom(skb) : skb->hdr_len;
	n->cloned = 1;
	n->nohdr = 0;
	n->peeked = 0;
	C(pfmemalloc);
	n->destructor = NULL;
	C(tail);
	C(end);
	C(head);
	C(head_frag);
	C(data);
	C(truesize);
	refcount_set(&n->users, 1);

	atomic_inc(&(skb_shinfo(skb)->dataref));
	skb->cloned = 1;

	return n;
#undef C
}

/**
 *	skb_morph	-	morph one skb into another
 *	@dst: the skb to receive the contents
 *	@src: the skb to supply the contents
 *
 *	This is identical to skb_clone except that the target skb is
 *	supplied by the user.
 *
 *	The target skb is returned upon exit.
 */
struct sk_buff *skb_morph(struct sk_buff *dst, struct sk_buff *src)
{
	skb_release_all(dst);
	return __skb_clone(dst, src);
}
EXPORT_SYMBOL_GPL(skb_morph);

int mm_account_pinned_pages(struct mmpin *mmp, size_t size)
{
	unsigned long max_pg, num_pg, new_pg, old_pg;
	struct user_struct *user;

	if (capable(CAP_IPC_LOCK) || !size)
		return 0;

	num_pg = (size >> PAGE_SHIFT) + 2;	/* worst case */
	max_pg = rlimit(RLIMIT_MEMLOCK) >> PAGE_SHIFT;
	user = mmp->user ? : current_user();

	do {
		old_pg = atomic_long_read(&user->locked_vm);
		new_pg = old_pg + num_pg;
		if (new_pg > max_pg)
			return -ENOBUFS;
	} while (atomic_long_cmpxchg(&user->locked_vm, old_pg, new_pg) !=
		 old_pg);

	if (!mmp->user) {
		mmp->user = get_uid(user);
		mmp->num_pg = num_pg;
	} else {
		mmp->num_pg += num_pg;
	}

	return 0;
}
EXPORT_SYMBOL_GPL(mm_account_pinned_pages);

void mm_unaccount_pinned_pages(struct mmpin *mmp)
{
	if (mmp->user) {
		atomic_long_sub(mmp->num_pg, &mmp->user->locked_vm);
		free_uid(mmp->user);
	}
}
EXPORT_SYMBOL_GPL(mm_unaccount_pinned_pages);

struct ubuf_info *sock_zerocopy_alloc(struct sock *sk, size_t size)
{
	struct ubuf_info *uarg;
	struct sk_buff *skb;

	WARN_ON_ONCE(!in_task());

	skb = sock_omalloc(sk, 0, GFP_KERNEL);
	if (!skb)
		return NULL;

	BUILD_BUG_ON(sizeof(*uarg) > sizeof(skb->cb));
	uarg = (void *)skb->cb;
	uarg->mmp.user = NULL;

	if (mm_account_pinned_pages(&uarg->mmp, size)) {
		kfree_skb(skb);
		return NULL;
	}

	uarg->callback = sock_zerocopy_callback;
	uarg->id = ((u32)atomic_inc_return(&sk->sk_zckey)) - 1;
	uarg->len = 1;
	uarg->bytelen = size;
	uarg->zerocopy = 1;
	refcount_set(&uarg->refcnt, 1);
	sock_hold(sk);

	return uarg;
}
EXPORT_SYMBOL_GPL(sock_zerocopy_alloc);

static inline struct sk_buff *skb_from_uarg(struct ubuf_info *uarg)
{
	return container_of((void *)uarg, struct sk_buff, cb);
}

struct ubuf_info *sock_zerocopy_realloc(struct sock *sk, size_t size,
					struct ubuf_info *uarg)
{
	if (uarg) {
		const u32 byte_limit = 1 << 19;		/* limit to a few TSO */
		u32 bytelen, next;

		/* realloc only when socket is locked (TCP, UDP cork),
		 * so uarg->len and sk_zckey access is serialized
		 */
		if (!sock_owned_by_user(sk)) {
			WARN_ON_ONCE(1);
			return NULL;
		}

		bytelen = uarg->bytelen + size;
		if (uarg->len == USHRT_MAX - 1 || bytelen > byte_limit) {
			/* TCP can create new skb to attach new uarg */
			if (sk->sk_type == SOCK_STREAM)
				goto new_alloc;
			return NULL;
		}

		next = (u32)atomic_read(&sk->sk_zckey);
		if ((u32)(uarg->id + uarg->len) == next) {
			if (mm_account_pinned_pages(&uarg->mmp, size))
				return NULL;
			uarg->len++;
			uarg->bytelen = bytelen;
			atomic_set(&sk->sk_zckey, ++next);
			sock_zerocopy_get(uarg);
			return uarg;
		}
	}

new_alloc:
	return sock_zerocopy_alloc(sk, size);
}
EXPORT_SYMBOL_GPL(sock_zerocopy_realloc);

static bool skb_zerocopy_notify_extend(struct sk_buff *skb, u32 lo, u16 len)
{
	struct sock_exterr_skb *serr = SKB_EXT_ERR(skb);
	u32 old_lo, old_hi;
	u64 sum_len;

	old_lo = serr->ee.ee_info;
	old_hi = serr->ee.ee_data;
	sum_len = old_hi - old_lo + 1ULL + len;

	if (sum_len >= (1ULL << 32))
		return false;

	if (lo != old_hi + 1)
		return false;

	serr->ee.ee_data += len;
	return true;
}

void sock_zerocopy_callback(struct ubuf_info *uarg, bool success)
{
	struct sk_buff *tail, *skb = skb_from_uarg(uarg);
	struct sock_exterr_skb *serr;
	struct sock *sk = skb->sk;
	struct sk_buff_head *q;
	unsigned long flags;
	u32 lo, hi;
	u16 len;

	mm_unaccount_pinned_pages(&uarg->mmp);

	/* if !len, there was only 1 call, and it was aborted
	 * so do not queue a completion notification
	 */
	if (!uarg->len || sock_flag(sk, SOCK_DEAD))
		goto release;

	len = uarg->len;
	lo = uarg->id;
	hi = uarg->id + len - 1;

	serr = SKB_EXT_ERR(skb);
	memset(serr, 0, sizeof(*serr));
	serr->ee.ee_errno = 0;
	serr->ee.ee_origin = SO_EE_ORIGIN_ZEROCOPY;
	serr->ee.ee_data = hi;
	serr->ee.ee_info = lo;
	if (!success)
		serr->ee.ee_code |= SO_EE_CODE_ZEROCOPY_COPIED;

	q = &sk->sk_error_queue;
	spin_lock_irqsave(&q->lock, flags);
	tail = skb_peek_tail(q);
	if (!tail || SKB_EXT_ERR(tail)->ee.ee_origin != SO_EE_ORIGIN_ZEROCOPY ||
	    !skb_zerocopy_notify_extend(tail, lo, len)) {
		__skb_queue_tail(q, skb);
		skb = NULL;
	}
	spin_unlock_irqrestore(&q->lock, flags);

	sk->sk_error_report(sk);

release:
	consume_skb(skb);
	sock_put(sk);
}
EXPORT_SYMBOL_GPL(sock_zerocopy_callback);

void sock_zerocopy_put(struct ubuf_info *uarg)
{
	if (uarg && refcount_dec_and_test(&uarg->refcnt)) {
		if (uarg->callback)
			uarg->callback(uarg, uarg->zerocopy);
		else
			consume_skb(skb_from_uarg(uarg));
	}
}
EXPORT_SYMBOL_GPL(sock_zerocopy_put);

void sock_zerocopy_put_abort(struct ubuf_info *uarg, bool have_uref)
{
	if (uarg) {
		struct sock *sk = skb_from_uarg(uarg)->sk;

		atomic_dec(&sk->sk_zckey);
		uarg->len--;

		if (have_uref)
			sock_zerocopy_put(uarg);
	}
}
EXPORT_SYMBOL_GPL(sock_zerocopy_put_abort);

extern int __zerocopy_sg_from_iter(struct sock *sk, struct sk_buff *skb,
				   struct iov_iter *from, size_t length);

int skb_zerocopy_iter_dgram(struct sk_buff *skb, struct msghdr *msg, int len)
{
	return __zerocopy_sg_from_iter(skb->sk, skb, &msg->msg_iter, len);
}
EXPORT_SYMBOL_GPL(skb_zerocopy_iter_dgram);

int skb_zerocopy_iter_stream(struct sock *sk, struct sk_buff *skb,
			     struct msghdr *msg, int len,
			     struct ubuf_info *uarg)
{
	struct ubuf_info *orig_uarg = skb_zcopy(skb);
	struct iov_iter orig_iter = msg->msg_iter;
	int err, orig_len = skb->len;

	/* An skb can only point to one uarg. This edge case happens when
	 * TCP appends to an skb, but zerocopy_realloc triggered a new alloc.
	 */
	if (orig_uarg && uarg != orig_uarg)
		return -EEXIST;

	err = __zerocopy_sg_from_iter(sk, skb, &msg->msg_iter, len);
	if (err == -EFAULT || (err == -EMSGSIZE && skb->len == orig_len)) {
		struct sock *save_sk = skb->sk;

		/* Streams do not free skb on error. Reset to prev state. */
		msg->msg_iter = orig_iter;
		skb->sk = sk;
		___pskb_trim(skb, orig_len);
		skb->sk = save_sk;
		return err;
	}

	skb_zcopy_set(skb, uarg, NULL);
	return skb->len - orig_len;
}
EXPORT_SYMBOL_GPL(skb_zerocopy_iter_stream);

static int skb_zerocopy_clone(struct sk_buff *nskb, struct sk_buff *orig,
			      gfp_t gfp_mask)
{
	if (skb_zcopy(orig)) {
		if (skb_zcopy(nskb)) {
			/* !gfp_mask callers are verified to !skb_zcopy(nskb) */
			if (!gfp_mask) {
				WARN_ON_ONCE(1);
				return -ENOMEM;
			}
			if (skb_uarg(nskb) == skb_uarg(orig))
				return 0;
			if (skb_copy_ubufs(nskb, GFP_ATOMIC))
				return -EIO;
		}
		skb_zcopy_set(nskb, skb_uarg(orig), NULL);
	}
	return 0;
}

/**
 *	skb_copy_ubufs	-	copy userspace skb frags buffers to kernel
 *	@skb: the skb to modify
 *	@gfp_mask: allocation priority
 *
 *	This must be called on SKBTX_DEV_ZEROCOPY skb.
 *	It will copy all frags into kernel and drop the reference
 *	to userspace pages.
 *
 *	If this function is called from an interrupt gfp_mask() must be
 *	%GFP_ATOMIC.
 *
 *	Returns 0 on success or a negative error code on failure
 *	to allocate kernel memory to copy to.
 */
int skb_copy_ubufs(struct sk_buff *skb, gfp_t gfp_mask)
{
	int num_frags = skb_shinfo(skb)->nr_frags;
	struct page *page, *head = NULL;
	int i, new_frags;
	u32 d_off;

	if (skb_shared(skb) || skb_unclone(skb, gfp_mask))
		return -EINVAL;

	if (!num_frags)
		goto release;

	new_frags = (__skb_pagelen(skb) + PAGE_SIZE - 1) >> PAGE_SHIFT;
	for (i = 0; i < new_frags; i++) {
		page = alloc_page(gfp_mask);
		if (!page) {
			while (head) {
				struct page *next = (struct page *)page_private(head);
				put_page(head);
				head = next;
			}
			return -ENOMEM;
		}
		set_page_private(page, (unsigned long)head);
		head = page;
	}

	page = head;
	d_off = 0;
	for (i = 0; i < num_frags; i++) {
		skb_frag_t *f = &skb_shinfo(skb)->frags[i];
		u32 p_off, p_len, copied;
		struct page *p;
		u8 *vaddr;

		skb_frag_foreach_page(f, f->page_offset, skb_frag_size(f),
				      p, p_off, p_len, copied) {
			u32 copy, done = 0;
			vaddr = kmap_atomic(p);

			while (done < p_len) {
				if (d_off == PAGE_SIZE) {
					d_off = 0;
					page = (struct page *)page_private(page);
				}
				copy = min_t(u32, PAGE_SIZE - d_off, p_len - done);
				memcpy(page_address(page) + d_off,
				       vaddr + p_off + done, copy);
				done += copy;
				d_off += copy;
			}
			kunmap_atomic(vaddr);
		}
	}

	/* skb frags release userspace buffers */
	for (i = 0; i < num_frags; i++)
		skb_frag_unref(skb, i);

	/* skb frags point to kernel buffers */
	for (i = 0; i < new_frags - 1; i++) {
		__skb_fill_page_desc(skb, i, head, 0, PAGE_SIZE);
		head = (struct page *)page_private(head);
	}
	__skb_fill_page_desc(skb, new_frags - 1, head, 0, d_off);
	skb_shinfo(skb)->nr_frags = new_frags;

release:
	skb_zcopy_clear(skb, false);
	return 0;
}
EXPORT_SYMBOL_GPL(skb_copy_ubufs);

/**
 *	skb_clone	-	duplicate an sk_buff
 *	@skb: buffer to clone
 *	@gfp_mask: allocation priority
 *
 *	Duplicate an &sk_buff. The new one is not owned by a socket. Both
 *	copies share the same packet data but not structure. The new
 *	buffer has a reference count of 1. If the allocation fails the
 *	function returns %NULL otherwise the new buffer is returned.
 *
 *	If this function is called from an interrupt gfp_mask() must be
 *	%GFP_ATOMIC.
 */

struct sk_buff *skb_clone(struct sk_buff *skb, gfp_t gfp_mask)
{
	struct sk_buff_fclones *fclones = container_of(skb,
						       struct sk_buff_fclones,
						       skb1);
	struct sk_buff *n;

	if (skb_orphan_frags(skb, gfp_mask))
		return NULL;

	if (skb->fclone == SKB_FCLONE_ORIG &&
	    refcount_read(&fclones->fclone_ref) == 1) {
		n = &fclones->skb2;
		refcount_set(&fclones->fclone_ref, 2);
	} else {
		if (skb_pfmemalloc(skb))
			gfp_mask |= __GFP_MEMALLOC;

		n = kmem_cache_alloc(skbuff_head_cache, gfp_mask);
		if (!n)
			return NULL;

		n->fclone = SKB_FCLONE_UNAVAILABLE;
	}

	return __skb_clone(n, skb);
}
EXPORT_SYMBOL(skb_clone);

void skb_headers_offset_update(struct sk_buff *skb, int off)
{
	/* Only adjust this if it actually is csum_start rather than csum */
	if (skb->ip_summed == CHECKSUM_PARTIAL)
		skb->csum_start += off;
	/* {transport,network,mac}_header and tail are relative to skb->head */
	skb->transport_header += off;
	skb->network_header   += off;
	if (skb_mac_header_was_set(skb))
		skb->mac_header += off;
	skb->inner_transport_header += off;
	skb->inner_network_header += off;
	skb->inner_mac_header += off;
}
EXPORT_SYMBOL(skb_headers_offset_update);

void skb_copy_header(struct sk_buff *new, const struct sk_buff *old)
{
	__copy_skb_header(new, old);

	skb_shinfo(new)->gso_size = skb_shinfo(old)->gso_size;
	skb_shinfo(new)->gso_segs = skb_shinfo(old)->gso_segs;
	skb_shinfo(new)->gso_type = skb_shinfo(old)->gso_type;
}
EXPORT_SYMBOL(skb_copy_header);

static inline int skb_alloc_rx_flag(const struct sk_buff *skb)
{
	if (skb_pfmemalloc(skb))
		return SKB_ALLOC_RX;
	return 0;
}

/**
 *	skb_copy	-	create private copy of an sk_buff
 *	@skb: buffer to copy
 *	@gfp_mask: allocation priority
 *
 *	Make a copy of both an &sk_buff and its data. This is used when the
 *	caller wishes to modify the data and needs a private copy of the
 *	data to alter. Returns %NULL on failure or the pointer to the buffer
 *	on success. The returned buffer has a reference count of 1.
 *
 *	As by-product this function converts non-linear &sk_buff to linear
 *	one, so that &sk_buff becomes completely private and caller is allowed
 *	to modify all the data of returned buffer. This means that this
 *	function is not recommended for use in circumstances when only
 *	header is going to be modified. Use pskb_copy() instead.
 */

struct sk_buff *skb_copy(const struct sk_buff *skb, gfp_t gfp_mask)
{
	int headerlen = skb_headroom(skb);
	unsigned int size = skb_end_offset(skb) + skb->data_len;
	struct sk_buff *n = __alloc_skb(size, gfp_mask,
					skb_alloc_rx_flag(skb), NUMA_NO_NODE);

	if (!n)
		return NULL;

	/* Set the data pointer */
	skb_reserve(n, headerlen);
	/* Set the tail pointer and length */
	skb_put(n, skb->len);

	BUG_ON(skb_copy_bits(skb, -headerlen, n->head, headerlen + skb->len));

	skb_copy_header(n, skb);
	return n;
}
EXPORT_SYMBOL(skb_copy);

/**
 *	__pskb_copy_fclone	-  create copy of an sk_buff with private head.
 *	@skb: buffer to copy
 *	@headroom: headroom of new skb
 *	@gfp_mask: allocation priority
 *	@fclone: if true allocate the copy of the skb from the fclone
 *	cache instead of the head cache; it is recommended to set this
 *	to true for the cases where the copy will likely be cloned
 *
 *	Make a copy of both an &sk_buff and part of its data, located
 *	in header. Fragmented data remain shared. This is used when
 *	the caller wishes to modify only header of &sk_buff and needs
 *	private copy of the header to alter. Returns %NULL on failure
 *	or the pointer to the buffer on success.
 *	The returned buffer has a reference count of 1.
 */

struct sk_buff *__pskb_copy_fclone(struct sk_buff *skb, int headroom,
				   gfp_t gfp_mask, bool fclone)
{
	unsigned int size = skb_headlen(skb) + headroom;
	int flags = skb_alloc_rx_flag(skb) | (fclone ? SKB_ALLOC_FCLONE : 0);
	struct sk_buff *n = __alloc_skb(size, gfp_mask, flags, NUMA_NO_NODE);

	if (!n)
		goto out;

	/* Set the data pointer */
	skb_reserve(n, headroom);
	/* Set the tail pointer and length */
	skb_put(n, skb_headlen(skb));
	/* Copy the bytes */
	skb_copy_from_linear_data(skb, n->data, n->len);

	n->truesize += skb->data_len;
	n->data_len  = skb->data_len;
	n->len	     = skb->len;

	if (skb_shinfo(skb)->nr_frags) {
		int i;

		if (skb_orphan_frags(skb, gfp_mask) ||
		    skb_zerocopy_clone(n, skb, gfp_mask)) {
			kfree_skb(n);
			n = NULL;
			goto out;
		}
		for (i = 0; i < skb_shinfo(skb)->nr_frags; i++) {
			skb_shinfo(n)->frags[i] = skb_shinfo(skb)->frags[i];
			skb_frag_ref(skb, i);
		}
		skb_shinfo(n)->nr_frags = i;
	}

	if (skb_has_frag_list(skb)) {
		skb_shinfo(n)->frag_list = skb_shinfo(skb)->frag_list;
		skb_clone_fraglist(n);
	}

	skb_copy_header(n, skb);
out:
	return n;
}
EXPORT_SYMBOL(__pskb_copy_fclone);

/**
 *	pskb_expand_head - reallocate header of &sk_buff
 *	@skb: buffer to reallocate
 *	@nhead: room to add at head
 *	@ntail: room to add at tail
 *	@gfp_mask: allocation priority
 *
 *	Expands (or creates identical copy, if @nhead and @ntail are zero)
 *	header of @skb. &sk_buff itself is not changed. &sk_buff MUST have
 *	reference count of 1. Returns zero in the case of success or error,
 *	if expansion failed. In the last case, &sk_buff is not changed.
 *
 *	All the pointers pointing into skb header may change and must be
 *	reloaded after call to this function.
 */

int pskb_expand_head(struct sk_buff *skb, int nhead, int ntail,
		     gfp_t gfp_mask)
{
	int i, osize = skb_end_offset(skb);
	int size = osize + nhead + ntail;
	long off;
	u8 *data;

	BUG_ON(nhead < 0);

	BUG_ON(skb_shared(skb));

	size = SKB_DATA_ALIGN(size);

	if (skb_pfmemalloc(skb))
		gfp_mask |= __GFP_MEMALLOC;
	data = kmalloc_reserve(size + SKB_DATA_ALIGN(sizeof(struct skb_shared_info)),
			       gfp_mask, NUMA_NO_NODE, NULL);
	if (!data)
		goto nodata;
	size = SKB_WITH_OVERHEAD(ksize(data));

	/* Copy only real data... and, alas, header. This should be
	 * optimized for the cases when header is void.
	 */
	memcpy(data + nhead, skb->head, skb_tail_pointer(skb) - skb->head);

	memcpy((struct skb_shared_info *)(data + size),
	       skb_shinfo(skb),
	       offsetof(struct skb_shared_info, frags[skb_shinfo(skb)->nr_frags]));

	/*
	 * if shinfo is shared we must drop the old head gracefully, but if it
	 * is not we can just drop the old head and let the existing refcount
	 * be since all we did is relocate the values
	 */
	if (skb_cloned(skb)) {
		if (skb_orphan_frags(skb, gfp_mask))
			goto nofrags;
		if (skb_zcopy(skb))
			refcount_inc(&skb_uarg(skb)->refcnt);
		for (i = 0; i < skb_shinfo(skb)->nr_frags; i++)
			skb_frag_ref(skb, i);

		if (skb_has_frag_list(skb))
			skb_clone_fraglist(skb);

		skb_release_data(skb);
	} else {
		skb_free_head(skb);
	}
	off = (data + nhead) - skb->head;

	skb->head     = data;
	skb->head_frag = 0;
	skb->data    += off;
#ifdef NET_SKBUFF_DATA_USES_OFFSET
	skb->end      = size;
	off           = nhead;
#else
	skb->end      = skb->head + size;
#endif
	skb->tail	      += off;
	skb_headers_offset_update(skb, nhead);
	skb->cloned   = 0;
	skb->hdr_len  = 0;
	skb->nohdr    = 0;
	atomic_set(&skb_shinfo(skb)->dataref, 1);

	skb_metadata_clear(skb);

	/* It is not generally safe to change skb->truesize.
	 * For the moment, we really care of rx path, or
	 * when skb is orphaned (not attached to a socket).
	 */
	if (!skb->sk || skb->destructor == sock_edemux)
		skb->truesize += size - osize;

	return 0;

nofrags:
	kfree(data);
nodata:
	return -ENOMEM;
}
EXPORT_SYMBOL(pskb_expand_head);

/* Make private copy of skb with writable head and some headroom */

struct sk_buff *skb_realloc_headroom(struct sk_buff *skb, unsigned int headroom)
{
	struct sk_buff *skb2;
	int delta = headroom - skb_headroom(skb);

	if (delta <= 0)
		skb2 = pskb_copy(skb, GFP_ATOMIC);
	else {
		skb2 = skb_clone(skb, GFP_ATOMIC);
		if (skb2 && pskb_expand_head(skb2, SKB_DATA_ALIGN(delta), 0,
					     GFP_ATOMIC)) {
			kfree_skb(skb2);
			skb2 = NULL;
		}
	}
	return skb2;
}
EXPORT_SYMBOL(skb_realloc_headroom);

/**
 *	skb_copy_expand	-	copy and expand sk_buff
 *	@skb: buffer to copy
 *	@newheadroom: new free bytes at head
 *	@newtailroom: new free bytes at tail
 *	@gfp_mask: allocation priority
 *
 *	Make a copy of both an &sk_buff and its data and while doing so
 *	allocate additional space.
 *
 *	This is used when the caller wishes to modify the data and needs a
 *	private copy of the data to alter as well as more space for new fields.
 *	Returns %NULL on failure or the pointer to the buffer
 *	on success. The returned buffer has a reference count of 1.
 *
 *	You must pass %GFP_ATOMIC as the allocation priority if this function
 *	is called from an interrupt.
 */
struct sk_buff *skb_copy_expand(const struct sk_buff *skb,
				int newheadroom, int newtailroom,
				gfp_t gfp_mask)
{
	/*
	 *	Allocate the copy buffer
	 */
	struct sk_buff *n = __alloc_skb(newheadroom + skb->len + newtailroom,
					gfp_mask, skb_alloc_rx_flag(skb),
					NUMA_NO_NODE);
	int oldheadroom = skb_headroom(skb);
	int head_copy_len, head_copy_off;

	if (!n)
		return NULL;

	skb_reserve(n, newheadroom);

	/* Set the tail pointer and length */
	skb_put(n, skb->len);

	head_copy_len = oldheadroom;
	head_copy_off = 0;
	if (newheadroom <= head_copy_len)
		head_copy_len = newheadroom;
	else
		head_copy_off = newheadroom - head_copy_len;

	/* Copy the linear header and data. */
	BUG_ON(skb_copy_bits(skb, -head_copy_len, n->head + head_copy_off,
			     skb->len + head_copy_len));

	skb_copy_header(n, skb);

	skb_headers_offset_update(n, newheadroom - oldheadroom);

	return n;
}
EXPORT_SYMBOL(skb_copy_expand);

/**
 *	__skb_pad		-	zero pad the tail of an skb
 *	@skb: buffer to pad
 *	@pad: space to pad
 *	@free_on_error: free buffer on error
 *
 *	Ensure that a buffer is followed by a padding area that is zero
 *	filled. Used by network drivers which may DMA or transfer data
 *	beyond the buffer end onto the wire.
 *
 *	May return error in out of memory cases. The skb is freed on error
 *	if @free_on_error is true.
 */

int __skb_pad(struct sk_buff *skb, int pad, bool free_on_error)
{
	int err;
	int ntail;

	/* If the skbuff is non linear tailroom is always zero.. */
	if (!skb_cloned(skb) && skb_tailroom(skb) >= pad) {
		memset(skb->data+skb->len, 0, pad);
		return 0;
	}

	ntail = skb->data_len + pad - (skb->end - skb->tail);
	if (likely(skb_cloned(skb) || ntail > 0)) {
		err = pskb_expand_head(skb, 0, ntail, GFP_ATOMIC);
		if (unlikely(err))
			goto free_skb;
	}

	/* FIXME: The use of this function with non-linear skb's really needs
	 * to be audited.
	 */
	err = skb_linearize(skb);
	if (unlikely(err))
		goto free_skb;

	memset(skb->data + skb->len, 0, pad);
	return 0;

free_skb:
	if (free_on_error)
		kfree_skb(skb);
	return err;
}
EXPORT_SYMBOL(__skb_pad);

/**
 *	pskb_put - add data to the tail of a potentially fragmented buffer
 *	@skb: start of the buffer to use
 *	@tail: tail fragment of the buffer to use
 *	@len: amount of data to add
 *
 *	This function extends the used data area of the potentially
 *	fragmented buffer. @tail must be the last fragment of @skb -- or
 *	@skb itself. If this would exceed the total buffer size the kernel
 *	will panic. A pointer to the first byte of the extra data is
 *	returned.
 */

void *pskb_put(struct sk_buff *skb, struct sk_buff *tail, int len)
{
	if (tail != skb) {
		skb->data_len += len;
		skb->len += len;
	}
	return skb_put(tail, len);
}
EXPORT_SYMBOL_GPL(pskb_put);

/**
 *	skb_put - add data to a buffer
 *	@skb: buffer to use
 *	@len: amount of data to add
 *
 *	This function extends the used data area of the buffer. If this would
 *	exceed the total buffer size the kernel will panic. A pointer to the
 *	first byte of the extra data is returned.
 */
void *skb_put(struct sk_buff *skb, unsigned int len)
{
	void *tmp = skb_tail_pointer(skb);
	SKB_LINEAR_ASSERT(skb);
	skb->tail += len;
	skb->len  += len;
	if (unlikely(skb->tail > skb->end))
		skb_over_panic(skb, len, __builtin_return_address(0));
	return tmp;
}
EXPORT_SYMBOL(skb_put);

/**
 *	skb_push - add data to the start of a buffer
 *	@skb: buffer to use
 *	@len: amount of data to add
 *
 *	This function extends the used data area of the buffer at the buffer
 *	start. If this would exceed the total buffer headroom the kernel will
 *	panic. A pointer to the first byte of the extra data is returned.
 */
void *skb_push(struct sk_buff *skb, unsigned int len)
{
	skb->data -= len;
	skb->len  += len;
	if (unlikely(skb->data < skb->head))
		skb_under_panic(skb, len, __builtin_return_address(0));
	return skb->data;
}
EXPORT_SYMBOL(skb_push);

/**
 *	skb_pull - remove data from the start of a buffer
 *	@skb: buffer to use
 *	@len: amount of data to remove
 *
 *	This function removes data from the start of a buffer, returning
 *	the memory to the headroom. A pointer to the next data in the buffer
 *	is returned. Once the data has been pulled future pushes will overwrite
 *	the old data.
 */
void *skb_pull(struct sk_buff *skb, unsigned int len)
{
	return skb_pull_inline(skb, len);
}
EXPORT_SYMBOL(skb_pull);

/**
 *	skb_trim - remove end from a buffer
 *	@skb: buffer to alter
 *	@len: new length
 *
 *	Cut the length of a buffer down by removing data from the tail. If
 *	the buffer is already under the length specified it is not modified.
 *	The skb must be linear.
 */
void skb_trim(struct sk_buff *skb, unsigned int len)
{
	if (skb->len > len)
		__skb_trim(skb, len);
}
EXPORT_SYMBOL(skb_trim);

/* Trims skb to length len. It can change skb pointers.
 */

int ___pskb_trim(struct sk_buff *skb, unsigned int len)
{
	struct sk_buff **fragp;
	struct sk_buff *frag;
	int offset = skb_headlen(skb);
	int nfrags = skb_shinfo(skb)->nr_frags;
	int i;
	int err;

	if (skb_cloned(skb) &&
	    unlikely((err = pskb_expand_head(skb, 0, 0, GFP_ATOMIC))))
		return err;

	i = 0;
	if (offset >= len)
		goto drop_pages;

	for (; i < nfrags; i++) {
		int end = offset + skb_frag_size(&skb_shinfo(skb)->frags[i]);

		if (end < len) {
			offset = end;
			continue;
		}

		skb_frag_size_set(&skb_shinfo(skb)->frags[i++], len - offset);

drop_pages:
		skb_shinfo(skb)->nr_frags = i;

		for (; i < nfrags; i++)
			skb_frag_unref(skb, i);

		if (skb_has_frag_list(skb))
			skb_drop_fraglist(skb);
		goto done;
	}

	for (fragp = &skb_shinfo(skb)->frag_list; (frag = *fragp);
	     fragp = &frag->next) {
		int end = offset + frag->len;

		if (skb_shared(frag)) {
			struct sk_buff *nfrag;

			nfrag = skb_clone(frag, GFP_ATOMIC);
			if (unlikely(!nfrag))
				return -ENOMEM;

			nfrag->next = frag->next;
			consume_skb(frag);
			frag = nfrag;
			*fragp = frag;
		}

		if (end < len) {
			offset = end;
			continue;
		}

		if (end > len &&
		    unlikely((err = pskb_trim(frag, len - offset))))
			return err;

		if (frag->next)
			skb_drop_list(&frag->next);
		break;
	}

done:
	if (len > skb_headlen(skb)) {
		skb->data_len -= skb->len - len;
		skb->len       = len;
	} else {
		skb->len       = len;
		skb->data_len  = 0;
		skb_set_tail_pointer(skb, len);
	}

	if (!skb->sk || skb->destructor == sock_edemux)
		skb_condense(skb);
	return 0;
}
EXPORT_SYMBOL(___pskb_trim);

/* Note : use pskb_trim_rcsum() instead of calling this directly
 */
int pskb_trim_rcsum_slow(struct sk_buff *skb, unsigned int len)
{
	if (skb->ip_summed == CHECKSUM_COMPLETE) {
		int delta = skb->len - len;

		skb->csum = csum_block_sub(skb->csum,
					   skb_checksum(skb, len, delta, 0),
					   len);
	}
	return __pskb_trim(skb, len);
}
EXPORT_SYMBOL(pskb_trim_rcsum_slow);

/**
 *	__pskb_pull_tail - advance tail of skb header
 *	@skb: buffer to reallocate
 *	@delta: number of bytes to advance tail
 *
 *	The function makes a sense only on a fragmented &sk_buff,
 *	it expands header moving its tail forward and copying necessary
 *	data from fragmented part.
 *
 *	&sk_buff MUST have reference count of 1.
 *
 *	Returns %NULL (and &sk_buff does not change) if pull failed
 *	or value of new tail of skb in the case of success.
 *
 *	All the pointers pointing into skb header may change and must be
 *	reloaded after call to this function.
 */

/* Moves tail of skb head forward, copying data from fragmented part,
 * when it is necessary.
 * 1. It may fail due to malloc failure.
 * 2. It may change skb pointers.
 *
 * It is pretty complicated. Luckily, it is called only in exceptional cases.
 */
void *__pskb_pull_tail(struct sk_buff *skb, int delta)
{
	/* If skb has not enough free space at tail, get new one
	 * plus 128 bytes for future expansions. If we have enough
	 * room at tail, reallocate without expansion only if skb is cloned.
	 */
	int i, k, eat = (skb->tail + delta) - skb->end;

	if (eat > 0 || skb_cloned(skb)) {
		if (pskb_expand_head(skb, 0, eat > 0 ? eat + 128 : 0,
				     GFP_ATOMIC))
			return NULL;
	}

	BUG_ON(skb_copy_bits(skb, skb_headlen(skb),
			     skb_tail_pointer(skb), delta));

	/* Optimization: no fragments, no reasons to preestimate
	 * size of pulled pages. Superb.
	 */
	if (!skb_has_frag_list(skb))
		goto pull_pages;

	/* Estimate size of pulled pages. */
	eat = delta;
	for (i = 0; i < skb_shinfo(skb)->nr_frags; i++) {
		int size = skb_frag_size(&skb_shinfo(skb)->frags[i]);

		if (size >= eat)
			goto pull_pages;
		eat -= size;
	}

	/* If we need update frag list, we are in troubles.
	 * Certainly, it is possible to add an offset to skb data,
	 * but taking into account that pulling is expected to
	 * be very rare operation, it is worth to fight against
	 * further bloating skb head and crucify ourselves here instead.
	 * Pure masohism, indeed. 8)8)
	 */
	if (eat) {
		struct sk_buff *list = skb_shinfo(skb)->frag_list;
		struct sk_buff *clone = NULL;
		struct sk_buff *insp = NULL;

		do {
			if (list->len <= eat) {
				/* Eaten as whole. */
				eat -= list->len;
				list = list->next;
				insp = list;
			} else {
				/* Eaten partially. */

				if (skb_shared(list)) {
					/* Sucks! We need to fork list. :-( */
					clone = skb_clone(list, GFP_ATOMIC);
					if (!clone)
						return NULL;
					insp = list->next;
					list = clone;
				} else {
					/* This may be pulled without
					 * problems. */
					insp = list;
				}
				if (!pskb_pull(list, eat)) {
					kfree_skb(clone);
					return NULL;
				}
				break;
			}
		} while (eat);

		/* Free pulled out fragments. */
		while ((list = skb_shinfo(skb)->frag_list) != insp) {
			skb_shinfo(skb)->frag_list = list->next;
			kfree_skb(list);
		}
		/* And insert new clone at head. */
		if (clone) {
			clone->next = list;
			skb_shinfo(skb)->frag_list = clone;
		}
	}
	/* Success! Now we may commit changes to skb data. */

pull_pages:
	eat = delta;
	k = 0;
	for (i = 0; i < skb_shinfo(skb)->nr_frags; i++) {
		int size = skb_frag_size(&skb_shinfo(skb)->frags[i]);

		if (size <= eat) {
			skb_frag_unref(skb, i);
			eat -= size;
		} else {
			skb_shinfo(skb)->frags[k] = skb_shinfo(skb)->frags[i];
			if (eat) {
				skb_shinfo(skb)->frags[k].page_offset += eat;
				skb_frag_size_sub(&skb_shinfo(skb)->frags[k], eat);
				if (!i)
					goto end;
				eat = 0;
			}
			k++;
		}
	}
	skb_shinfo(skb)->nr_frags = k;

end:
	skb->tail     += delta;
	skb->data_len -= delta;

	if (!skb->data_len)
		skb_zcopy_clear(skb, false);

	return skb_tail_pointer(skb);
}
EXPORT_SYMBOL(__pskb_pull_tail);

/**
 *	skb_copy_bits - copy bits from skb to kernel buffer
 *	@skb: source skb
 *	@offset: offset in source
 *	@to: destination buffer
 *	@len: number of bytes to copy
 *
 *	Copy the specified number of bytes from the source skb to the
 *	destination buffer.
 *
 *	CAUTION ! :
 *		If its prototype is ever changed,
 *		check arch/{*}/net/{*}.S files,
 *		since it is called from BPF assembly code.
 */
int skb_copy_bits(const struct sk_buff *skb, int offset, void *to, int len)
{
	int start = skb_headlen(skb);
	struct sk_buff *frag_iter;
	int i, copy;

	if (offset > (int)skb->len - len)
		goto fault;

	/* Copy header. */
	if ((copy = start - offset) > 0) {
		if (copy > len)
			copy = len;
		skb_copy_from_linear_data_offset(skb, offset, to, copy);
		if ((len -= copy) == 0)
			return 0;
		offset += copy;
		to     += copy;
	}

	for (i = 0; i < skb_shinfo(skb)->nr_frags; i++) {
		int end;
		skb_frag_t *f = &skb_shinfo(skb)->frags[i];

		WARN_ON(start > offset + len);

		end = start + skb_frag_size(f);
		if ((copy = end - offset) > 0) {
			u32 p_off, p_len, copied;
			struct page *p;
			u8 *vaddr;

			if (copy > len)
				copy = len;

			skb_frag_foreach_page(f,
					      f->page_offset + offset - start,
					      copy, p, p_off, p_len, copied) {
				vaddr = kmap_atomic(p);
				memcpy(to + copied, vaddr + p_off, p_len);
				kunmap_atomic(vaddr);
			}

			if ((len -= copy) == 0)
				return 0;
			offset += copy;
			to     += copy;
		}
		start = end;
	}

	skb_walk_frags(skb, frag_iter) {
		int end;

		WARN_ON(start > offset + len);

		end = start + frag_iter->len;
		if ((copy = end - offset) > 0) {
			if (copy > len)
				copy = len;
			if (skb_copy_bits(frag_iter, offset - start, to, copy))
				goto fault;
			if ((len -= copy) == 0)
				return 0;
			offset += copy;
			to     += copy;
		}
		start = end;
	}

	if (!len)
		return 0;

fault:
	return -EFAULT;
}
EXPORT_SYMBOL(skb_copy_bits);

/*
 * Callback from splice_to_pipe(), if we need to release some pages
 * at the end of the spd in case we error'ed out in filling the pipe.
 */
static void sock_spd_release(struct splice_pipe_desc *spd, unsigned int i)
{
	put_page(spd->pages[i]);
}

static struct page *linear_to_page(struct page *page, unsigned int *len,
				   unsigned int *offset,
				   struct sock *sk)
{
	struct page_frag *pfrag = sk_page_frag(sk);

	if (!sk_page_frag_refill(sk, pfrag))
		return NULL;

	*len = min_t(unsigned int, *len, pfrag->size - pfrag->offset);

	memcpy(page_address(pfrag->page) + pfrag->offset,
	       page_address(page) + *offset, *len);
	*offset = pfrag->offset;
	pfrag->offset += *len;

	return pfrag->page;
}

static bool spd_can_coalesce(const struct splice_pipe_desc *spd,
			     struct page *page,
			     unsigned int offset)
{
	return	spd->nr_pages &&
		spd->pages[spd->nr_pages - 1] == page &&
		(spd->partial[spd->nr_pages - 1].offset +
		 spd->partial[spd->nr_pages - 1].len == offset);
}

/*
 * Fill page/offset/length into spd, if it can hold more pages.
 */
static bool spd_fill_page(struct splice_pipe_desc *spd,
			  struct pipe_inode_info *pipe, struct page *page,
			  unsigned int *len, unsigned int offset,
			  bool linear,
			  struct sock *sk)
{
	if (unlikely(spd->nr_pages == MAX_SKB_FRAGS))
		return true;

	if (linear) {
		page = linear_to_page(page, len, &offset, sk);
		if (!page)
			return true;
	}
	if (spd_can_coalesce(spd, page, offset)) {
		spd->partial[spd->nr_pages - 1].len += *len;
		return false;
	}
	get_page(page);
	spd->pages[spd->nr_pages] = page;
	spd->partial[spd->nr_pages].len = *len;
	spd->partial[spd->nr_pages].offset = offset;
	spd->nr_pages++;

	return false;
}

static bool __splice_segment(struct page *page, unsigned int poff,
			     unsigned int plen, unsigned int *off,
			     unsigned int *len,
			     struct splice_pipe_desc *spd, bool linear,
			     struct sock *sk,
			     struct pipe_inode_info *pipe)
{
	if (!*len)
		return true;

	/* skip this segment if already processed */
	if (*off >= plen) {
		*off -= plen;
		return false;
	}

	/* ignore any bits we already processed */
	poff += *off;
	plen -= *off;
	*off = 0;

	do {
		unsigned int flen = min(*len, plen);

		if (spd_fill_page(spd, pipe, page, &flen, poff,
				  linear, sk))
			return true;
		poff += flen;
		plen -= flen;
		*len -= flen;
	} while (*len && plen);

	return false;
}

/*
 * Map linear and fragment data from the skb to spd. It reports true if the
 * pipe is full or if we already spliced the requested length.
 */
static bool __skb_splice_bits(struct sk_buff *skb, struct pipe_inode_info *pipe,
			      unsigned int *offset, unsigned int *len,
			      struct splice_pipe_desc *spd, struct sock *sk)
{
	int seg;
	struct sk_buff *iter;

	/* map the linear part :
	 * If skb->head_frag is set, this 'linear' part is backed by a
	 * fragment, and if the head is not shared with any clones then
	 * we can avoid a copy since we own the head portion of this page.
	 */
	if (__splice_segment(virt_to_page(skb->data),
			     (unsigned long) skb->data & (PAGE_SIZE - 1),
			     skb_headlen(skb),
			     offset, len, spd,
			     skb_head_is_locked(skb),
			     sk, pipe))
		return true;

	/*
	 * then map the fragments
	 */
	for (seg = 0; seg < skb_shinfo(skb)->nr_frags; seg++) {
		const skb_frag_t *f = &skb_shinfo(skb)->frags[seg];

		if (__splice_segment(skb_frag_page(f),
				     f->page_offset, skb_frag_size(f),
				     offset, len, spd, false, sk, pipe))
			return true;
	}

	skb_walk_frags(skb, iter) {
		if (*offset >= iter->len) {
			*offset -= iter->len;
			continue;
		}
		/* __skb_splice_bits() only fails if the output has no room
		 * left, so no point in going over the frag_list for the error
		 * case.
		 */
		if (__skb_splice_bits(iter, pipe, offset, len, spd, sk))
			return true;
	}

	return false;
}

/*
 * Map data from the skb to a pipe. Should handle both the linear part,
 * the fragments, and the frag list.
 */
int skb_splice_bits(struct sk_buff *skb, struct sock *sk, unsigned int offset,
		    struct pipe_inode_info *pipe, unsigned int tlen,
		    unsigned int flags)
{
	struct partial_page partial[MAX_SKB_FRAGS];
	struct page *pages[MAX_SKB_FRAGS];
	struct splice_pipe_desc spd = {
		.pages = pages,
		.partial = partial,
		.nr_pages_max = MAX_SKB_FRAGS,
		.ops = &nosteal_pipe_buf_ops,
		.spd_release = sock_spd_release,
	};
	int ret = 0;

	__skb_splice_bits(skb, pipe, &offset, &tlen, &spd, sk);

	if (spd.nr_pages)
		ret = splice_to_pipe(pipe, &spd);

	return ret;
}
EXPORT_SYMBOL_GPL(skb_splice_bits);

/* Send skb data on a socket. Socket must be locked. */
int skb_send_sock_locked(struct sock *sk, struct sk_buff *skb, int offset,
			 int len)
{
	unsigned int orig_len = len;
	struct sk_buff *head = skb;
	unsigned short fragidx;
	int slen, ret;

do_frag_list:

	/* Deal with head data */
	while (offset < skb_headlen(skb) && len) {
		struct kvec kv;
		struct msghdr msg;

		slen = min_t(int, len, skb_headlen(skb) - offset);
		kv.iov_base = skb->data + offset;
		kv.iov_len = slen;
		memset(&msg, 0, sizeof(msg));

		ret = kernel_sendmsg_locked(sk, &msg, &kv, 1, slen);
		if (ret <= 0)
			goto error;

		offset += ret;
		len -= ret;
	}

	/* All the data was skb head? */
	if (!len)
		goto out;

	/* Make offset relative to start of frags */
	offset -= skb_headlen(skb);

	/* Find where we are in frag list */
	for (fragidx = 0; fragidx < skb_shinfo(skb)->nr_frags; fragidx++) {
		skb_frag_t *frag  = &skb_shinfo(skb)->frags[fragidx];

		if (offset < frag->size)
			break;

		offset -= frag->size;
	}

	for (; len && fragidx < skb_shinfo(skb)->nr_frags; fragidx++) {
		skb_frag_t *frag  = &skb_shinfo(skb)->frags[fragidx];

		slen = min_t(size_t, len, frag->size - offset);

		while (slen) {
			ret = kernel_sendpage_locked(sk, frag->page.p,
						     frag->page_offset + offset,
						     slen, MSG_DONTWAIT);
			if (ret <= 0)
				goto error;

			len -= ret;
			offset += ret;
			slen -= ret;
		}

		offset = 0;
	}

	if (len) {
		/* Process any frag lists */

		if (skb == head) {
			if (skb_has_frag_list(skb)) {
				skb = skb_shinfo(skb)->frag_list;
				goto do_frag_list;
			}
		} else if (skb->next) {
			skb = skb->next;
			goto do_frag_list;
		}
	}

out:
	return orig_len - len;

error:
	return orig_len == len ? ret : orig_len - len;
}
EXPORT_SYMBOL_GPL(skb_send_sock_locked);

/**
 *	skb_store_bits - store bits from kernel buffer to skb
 *	@skb: destination buffer
 *	@offset: offset in destination
 *	@from: source buffer
 *	@len: number of bytes to copy
 *
 *	Copy the specified number of bytes from the source buffer to the
 *	destination skb.  This function handles all the messy bits of
 *	traversing fragment lists and such.
 */

int skb_store_bits(struct sk_buff *skb, int offset, const void *from, int len)
{
	int start = skb_headlen(skb);
	struct sk_buff *frag_iter;
	int i, copy;

	if (offset > (int)skb->len - len)
		goto fault;

	if ((copy = start - offset) > 0) {
		if (copy > len)
			copy = len;
		skb_copy_to_linear_data_offset(skb, offset, from, copy);
		if ((len -= copy) == 0)
			return 0;
		offset += copy;
		from += copy;
	}

	for (i = 0; i < skb_shinfo(skb)->nr_frags; i++) {
		skb_frag_t *frag = &skb_shinfo(skb)->frags[i];
		int end;

		WARN_ON(start > offset + len);

		end = start + skb_frag_size(frag);
		if ((copy = end - offset) > 0) {
			u32 p_off, p_len, copied;
			struct page *p;
			u8 *vaddr;

			if (copy > len)
				copy = len;

			skb_frag_foreach_page(frag,
					      frag->page_offset + offset - start,
					      copy, p, p_off, p_len, copied) {
				vaddr = kmap_atomic(p);
				memcpy(vaddr + p_off, from + copied, p_len);
				kunmap_atomic(vaddr);
			}

			if ((len -= copy) == 0)
				return 0;
			offset += copy;
			from += copy;
		}
		start = end;
	}

	skb_walk_frags(skb, frag_iter) {
		int end;

		WARN_ON(start > offset + len);

		end = start + frag_iter->len;
		if ((copy = end - offset) > 0) {
			if (copy > len)
				copy = len;
			if (skb_store_bits(frag_iter, offset - start,
					   from, copy))
				goto fault;
			if ((len -= copy) == 0)
				return 0;
			offset += copy;
			from += copy;
		}
		start = end;
	}
	if (!len)
		return 0;

fault:
	return -EFAULT;
}
EXPORT_SYMBOL(skb_store_bits);

/* Checksum skb data. */
__wsum __skb_checksum(const struct sk_buff *skb, int offset, int len,
		      __wsum csum, const struct skb_checksum_ops *ops)
{
	int start = skb_headlen(skb);
	int i, copy = start - offset;
	struct sk_buff *frag_iter;
	int pos = 0;

	/* Checksum header. */
	if (copy > 0) {
		if (copy > len)
			copy = len;
		csum = ops->update(skb->data + offset, copy, csum);
		if ((len -= copy) == 0)
			return csum;
		offset += copy;
		pos	= copy;
	}

	for (i = 0; i < skb_shinfo(skb)->nr_frags; i++) {
		int end;
		skb_frag_t *frag = &skb_shinfo(skb)->frags[i];

		WARN_ON(start > offset + len);

		end = start + skb_frag_size(frag);
		if ((copy = end - offset) > 0) {
			u32 p_off, p_len, copied;
			struct page *p;
			__wsum csum2;
			u8 *vaddr;

			if (copy > len)
				copy = len;

			skb_frag_foreach_page(frag,
					      frag->page_offset + offset - start,
					      copy, p, p_off, p_len, copied) {
				vaddr = kmap_atomic(p);
				csum2 = ops->update(vaddr + p_off, p_len, 0);
				kunmap_atomic(vaddr);
				csum = ops->combine(csum, csum2, pos, p_len);
				pos += p_len;
			}

			if (!(len -= copy))
				return csum;
			offset += copy;
		}
		start = end;
	}

	skb_walk_frags(skb, frag_iter) {
		int end;

		WARN_ON(start > offset + len);

		end = start + frag_iter->len;
		if ((copy = end - offset) > 0) {
			__wsum csum2;
			if (copy > len)
				copy = len;
			csum2 = __skb_checksum(frag_iter, offset - start,
					       copy, 0, ops);
			csum = ops->combine(csum, csum2, pos, copy);
			if ((len -= copy) == 0)
				return csum;
			offset += copy;
			pos    += copy;
		}
		start = end;
	}
	BUG_ON(len);

	return csum;
}
EXPORT_SYMBOL(__skb_checksum);

__wsum skb_checksum(const struct sk_buff *skb, int offset,
		    int len, __wsum csum)
{
	const struct skb_checksum_ops ops = {
		.update  = csum_partial_ext,
		.combine = csum_block_add_ext,
	};

	return __skb_checksum(skb, offset, len, csum, &ops);
}
EXPORT_SYMBOL(skb_checksum);

/* Both of above in one bottle. */

__wsum skb_copy_and_csum_bits(const struct sk_buff *skb, int offset,
				    u8 *to, int len, __wsum csum)
{
	int start = skb_headlen(skb);
	int i, copy = start - offset;
	struct sk_buff *frag_iter;
	int pos = 0;

	/* Copy header. */
	if (copy > 0) {
		if (copy > len)
			copy = len;
		csum = csum_partial_copy_nocheck(skb->data + offset, to,
						 copy, csum);
		if ((len -= copy) == 0)
			return csum;
		offset += copy;
		to     += copy;
		pos	= copy;
	}

	for (i = 0; i < skb_shinfo(skb)->nr_frags; i++) {
		int end;

		WARN_ON(start > offset + len);

		end = start + skb_frag_size(&skb_shinfo(skb)->frags[i]);
		if ((copy = end - offset) > 0) {
			skb_frag_t *frag = &skb_shinfo(skb)->frags[i];
			u32 p_off, p_len, copied;
			struct page *p;
			__wsum csum2;
			u8 *vaddr;

			if (copy > len)
				copy = len;

			skb_frag_foreach_page(frag,
					      frag->page_offset + offset - start,
					      copy, p, p_off, p_len, copied) {
				vaddr = kmap_atomic(p);
				csum2 = csum_partial_copy_nocheck(vaddr + p_off,
								  to + copied,
								  p_len, 0);
				kunmap_atomic(vaddr);
				csum = csum_block_add(csum, csum2, pos);
				pos += p_len;
			}

			if (!(len -= copy))
				return csum;
			offset += copy;
			to     += copy;
		}
		start = end;
	}

	skb_walk_frags(skb, frag_iter) {
		__wsum csum2;
		int end;

		WARN_ON(start > offset + len);

		end = start + frag_iter->len;
		if ((copy = end - offset) > 0) {
			if (copy > len)
				copy = len;
			csum2 = skb_copy_and_csum_bits(frag_iter,
						       offset - start,
						       to, copy, 0);
			csum = csum_block_add(csum, csum2, pos);
			if ((len -= copy) == 0)
				return csum;
			offset += copy;
			to     += copy;
			pos    += copy;
		}
		start = end;
	}
	BUG_ON(len);
	return csum;
}
EXPORT_SYMBOL(skb_copy_and_csum_bits);

__sum16 __skb_checksum_complete_head(struct sk_buff *skb, int len)
{
	__sum16 sum;

	sum = csum_fold(skb_checksum(skb, 0, len, skb->csum));
	/* See comments in __skb_checksum_complete(). */
	if (likely(!sum)) {
		if (unlikely(skb->ip_summed == CHECKSUM_COMPLETE) &&
		    !skb->csum_complete_sw)
			netdev_rx_csum_fault(skb->dev, skb);
	}
	if (!skb_shared(skb))
		skb->csum_valid = !sum;
	return sum;
}
EXPORT_SYMBOL(__skb_checksum_complete_head);

/* This function assumes skb->csum already holds pseudo header's checksum,
 * which has been changed from the hardware checksum, for example, by
 * __skb_checksum_validate_complete(). And, the original skb->csum must
 * have been validated unsuccessfully for CHECKSUM_COMPLETE case.
 *
 * It returns non-zero if the recomputed checksum is still invalid, otherwise
 * zero. The new checksum is stored back into skb->csum unless the skb is
 * shared.
 */
__sum16 __skb_checksum_complete(struct sk_buff *skb)
{
	__wsum csum;
	__sum16 sum;

	csum = skb_checksum(skb, 0, skb->len, 0);

	sum = csum_fold(csum_add(skb->csum, csum));
	/* This check is inverted, because we already knew the hardware
	 * checksum is invalid before calling this function. So, if the
	 * re-computed checksum is valid instead, then we have a mismatch
	 * between the original skb->csum and skb_checksum(). This means either
	 * the original hardware checksum is incorrect or we screw up skb->csum
	 * when moving skb->data around.
	 */
	if (likely(!sum)) {
		if (unlikely(skb->ip_summed == CHECKSUM_COMPLETE) &&
		    !skb->csum_complete_sw)
			netdev_rx_csum_fault(skb->dev, skb);
	}

	if (!skb_shared(skb)) {
		/* Save full packet checksum */
		skb->csum = csum;
		skb->ip_summed = CHECKSUM_COMPLETE;
		skb->csum_complete_sw = 1;
		skb->csum_valid = !sum;
	}

	return sum;
}
EXPORT_SYMBOL(__skb_checksum_complete);

static __wsum warn_crc32c_csum_update(const void *buff, int len, __wsum sum)
{
	net_warn_ratelimited(
		"%s: attempt to compute crc32c without libcrc32c.ko\n",
		__func__);
	return 0;
}

static __wsum warn_crc32c_csum_combine(__wsum csum, __wsum csum2,
				       int offset, int len)
{
	net_warn_ratelimited(
		"%s: attempt to compute crc32c without libcrc32c.ko\n",
		__func__);
	return 0;
}

static const struct skb_checksum_ops default_crc32c_ops = {
	.update  = warn_crc32c_csum_update,
	.combine = warn_crc32c_csum_combine,
};

const struct skb_checksum_ops *crc32c_csum_stub __read_mostly =
	&default_crc32c_ops;
EXPORT_SYMBOL(crc32c_csum_stub);

 /**
 *	skb_zerocopy_headlen - Calculate headroom needed for skb_zerocopy()
 *	@from: source buffer
 *
 *	Calculates the amount of linear headroom needed in the 'to' skb passed
 *	into skb_zerocopy().
 */
unsigned int
skb_zerocopy_headlen(const struct sk_buff *from)
{
	unsigned int hlen = 0;

	if (!from->head_frag ||
	    skb_headlen(from) < L1_CACHE_BYTES ||
	    skb_shinfo(from)->nr_frags >= MAX_SKB_FRAGS)
		hlen = skb_headlen(from);

	if (skb_has_frag_list(from))
		hlen = from->len;

	return hlen;
}
EXPORT_SYMBOL_GPL(skb_zerocopy_headlen);

/**
 *	skb_zerocopy - Zero copy skb to skb
 *	@to: destination buffer
 *	@from: source buffer
 *	@len: number of bytes to copy from source buffer
 *	@hlen: size of linear headroom in destination buffer
 *
 *	Copies up to `len` bytes from `from` to `to` by creating references
 *	to the frags in the source buffer.
 *
 *	The `hlen` as calculated by skb_zerocopy_headlen() specifies the
 *	headroom in the `to` buffer.
 *
 *	Return value:
 *	0: everything is OK
 *	-ENOMEM: couldn't orphan frags of @from due to lack of memory
 *	-EFAULT: skb_copy_bits() found some problem with skb geometry
 */
int
skb_zerocopy(struct sk_buff *to, struct sk_buff *from, int len, int hlen)
{
	int i, j = 0;
	int plen = 0; /* length of skb->head fragment */
	int ret;
	struct page *page;
	unsigned int offset;

	BUG_ON(!from->head_frag && !hlen);

	/* dont bother with small payloads */
	if (len <= skb_tailroom(to))
		return skb_copy_bits(from, 0, skb_put(to, len), len);

	if (hlen) {
		ret = skb_copy_bits(from, 0, skb_put(to, hlen), hlen);
		if (unlikely(ret))
			return ret;
		len -= hlen;
	} else {
		plen = min_t(int, skb_headlen(from), len);
		if (plen) {
			page = virt_to_head_page(from->head);
			offset = from->data - (unsigned char *)page_address(page);
			__skb_fill_page_desc(to, 0, page, offset, plen);
			get_page(page);
			j = 1;
			len -= plen;
		}
	}

	to->truesize += len + plen;
	to->len += len + plen;
	to->data_len += len + plen;

	if (unlikely(skb_orphan_frags(from, GFP_ATOMIC))) {
		skb_tx_error(from);
		return -ENOMEM;
	}
	skb_zerocopy_clone(to, from, GFP_ATOMIC);

	for (i = 0; i < skb_shinfo(from)->nr_frags; i++) {
		if (!len)
			break;
		skb_shinfo(to)->frags[j] = skb_shinfo(from)->frags[i];
		skb_shinfo(to)->frags[j].size = min_t(int, skb_shinfo(to)->frags[j].size, len);
		len -= skb_shinfo(to)->frags[j].size;
		skb_frag_ref(to, j);
		j++;
	}
	skb_shinfo(to)->nr_frags = j;

	return 0;
}
EXPORT_SYMBOL_GPL(skb_zerocopy);

void skb_copy_and_csum_dev(const struct sk_buff *skb, u8 *to)
{
	__wsum csum;
	long csstart;

	if (skb->ip_summed == CHECKSUM_PARTIAL)
		csstart = skb_checksum_start_offset(skb);
	else
		csstart = skb_headlen(skb);

	BUG_ON(csstart > skb_headlen(skb));

	skb_copy_from_linear_data(skb, to, csstart);

	csum = 0;
	if (csstart != skb->len)
		csum = skb_copy_and_csum_bits(skb, csstart, to + csstart,
					      skb->len - csstart, 0);

	if (skb->ip_summed == CHECKSUM_PARTIAL) {
		long csstuff = csstart + skb->csum_offset;

		*((__sum16 *)(to + csstuff)) = csum_fold(csum);
	}
}
EXPORT_SYMBOL(skb_copy_and_csum_dev);

/**
 *	skb_dequeue - remove from the head of the queue
 *	@list: list to dequeue from
 *
 *	Remove the head of the list. The list lock is taken so the function
 *	may be used safely with other locking list functions. The head item is
 *	returned or %NULL if the list is empty.
 */

struct sk_buff *skb_dequeue(struct sk_buff_head *list)
{
	unsigned long flags;
	struct sk_buff *result;

	spin_lock_irqsave(&list->lock, flags);
	result = __skb_dequeue(list);
	spin_unlock_irqrestore(&list->lock, flags);
	return result;
}
EXPORT_SYMBOL(skb_dequeue);

/**
 *	skb_dequeue_tail - remove from the tail of the queue
 *	@list: list to dequeue from
 *
 *	Remove the tail of the list. The list lock is taken so the function
 *	may be used safely with other locking list functions. The tail item is
 *	returned or %NULL if the list is empty.
 */
struct sk_buff *skb_dequeue_tail(struct sk_buff_head *list)
{
	unsigned long flags;
	struct sk_buff *result;

	spin_lock_irqsave(&list->lock, flags);
	result = __skb_dequeue_tail(list);
	spin_unlock_irqrestore(&list->lock, flags);
	return result;
}
EXPORT_SYMBOL(skb_dequeue_tail);

/**
 *	skb_queue_purge - empty a list
 *	@list: list to empty
 *
 *	Delete all buffers on an &sk_buff list. Each buffer is removed from
 *	the list and one reference dropped. This function takes the list
 *	lock and is atomic with respect to other list locking functions.
 */
void skb_queue_purge(struct sk_buff_head *list)
{
	struct sk_buff *skb;
	while ((skb = skb_dequeue(list)) != NULL)
		kfree_skb(skb);
}
EXPORT_SYMBOL(skb_queue_purge);

/**
 *	skb_rbtree_purge - empty a skb rbtree
 *	@root: root of the rbtree to empty
 *	Return value: the sum of truesizes of all purged skbs.
 *
 *	Delete all buffers on an &sk_buff rbtree. Each buffer is removed from
 *	the list and one reference dropped. This function does not take
 *	any lock. Synchronization should be handled by the caller (e.g., TCP
 *	out-of-order queue is protected by the socket lock).
 */
unsigned int skb_rbtree_purge(struct rb_root *root)
{
	struct rb_node *p = rb_first(root);
	unsigned int sum = 0;

	while (p) {
		struct sk_buff *skb = rb_entry(p, struct sk_buff, rbnode);

		p = rb_next(p);
		rb_erase(&skb->rbnode, root);
		sum += skb->truesize;
		kfree_skb(skb);
	}
	return sum;
}

/**
 *	skb_queue_head - queue a buffer at the list head
 *	@list: list to use
 *	@newsk: buffer to queue
 *
 *	Queue a buffer at the start of the list. This function takes the
 *	list lock and can be used safely with other locking &sk_buff functions
 *	safely.
 *
 *	A buffer cannot be placed on two lists at the same time.
 */
void skb_queue_head(struct sk_buff_head *list, struct sk_buff *newsk)
{
	unsigned long flags;

	spin_lock_irqsave(&list->lock, flags);
	__skb_queue_head(list, newsk);
	spin_unlock_irqrestore(&list->lock, flags);
}
EXPORT_SYMBOL(skb_queue_head);

/**
 *	skb_queue_tail - queue a buffer at the list tail
 *	@list: list to use
 *	@newsk: buffer to queue
 *
 *	Queue a buffer at the tail of the list. This function takes the
 *	list lock and can be used safely with other locking &sk_buff functions
 *	safely.
 *
 *	A buffer cannot be placed on two lists at the same time.
 */
void skb_queue_tail(struct sk_buff_head *list, struct sk_buff *newsk)
{
	unsigned long flags;

	spin_lock_irqsave(&list->lock, flags);
	__skb_queue_tail(list, newsk);
	spin_unlock_irqrestore(&list->lock, flags);
}
EXPORT_SYMBOL(skb_queue_tail);

/**
 *	skb_unlink	-	remove a buffer from a list
 *	@skb: buffer to remove
 *	@list: list to use
 *
 *	Remove a packet from a list. The list locks are taken and this
 *	function is atomic with respect to other list locked calls
 *
 *	You must know what list the SKB is on.
 */
void skb_unlink(struct sk_buff *skb, struct sk_buff_head *list)
{
	unsigned long flags;

	spin_lock_irqsave(&list->lock, flags);
	__skb_unlink(skb, list);
	spin_unlock_irqrestore(&list->lock, flags);
}
EXPORT_SYMBOL(skb_unlink);

/**
 *	skb_append	-	append a buffer
 *	@old: buffer to insert after
 *	@newsk: buffer to insert
 *	@list: list to use
 *
 *	Place a packet after a given packet in a list. The list locks are taken
 *	and this function is atomic with respect to other list locked calls.
 *	A buffer cannot be placed on two lists at the same time.
 */
void skb_append(struct sk_buff *old, struct sk_buff *newsk, struct sk_buff_head *list)
{
	unsigned long flags;

	spin_lock_irqsave(&list->lock, flags);
	__skb_queue_after(list, old, newsk);
	spin_unlock_irqrestore(&list->lock, flags);
}
EXPORT_SYMBOL(skb_append);

static inline void skb_split_inside_header(struct sk_buff *skb,
					   struct sk_buff* skb1,
					   const u32 len, const int pos)
{
	int i;

	skb_copy_from_linear_data_offset(skb, len, skb_put(skb1, pos - len),
					 pos - len);
	/* And move data appendix as is. */
	for (i = 0; i < skb_shinfo(skb)->nr_frags; i++)
		skb_shinfo(skb1)->frags[i] = skb_shinfo(skb)->frags[i];

	skb_shinfo(skb1)->nr_frags = skb_shinfo(skb)->nr_frags;
	skb_shinfo(skb)->nr_frags  = 0;
	skb1->data_len		   = skb->data_len;
	skb1->len		   += skb1->data_len;
	skb->data_len		   = 0;
	skb->len		   = len;
	skb_set_tail_pointer(skb, len);
}

static inline void skb_split_no_header(struct sk_buff *skb,
				       struct sk_buff* skb1,
				       const u32 len, int pos)
{
	int i, k = 0;
	const int nfrags = skb_shinfo(skb)->nr_frags;

	skb_shinfo(skb)->nr_frags = 0;
	skb1->len		  = skb1->data_len = skb->len - len;
	skb->len		  = len;
	skb->data_len		  = len - pos;

	for (i = 0; i < nfrags; i++) {
		int size = skb_frag_size(&skb_shinfo(skb)->frags[i]);

		if (pos + size > len) {
			skb_shinfo(skb1)->frags[k] = skb_shinfo(skb)->frags[i];

			if (pos < len) {
				/* Split frag.
				 * We have two variants in this case:
				 * 1. Move all the frag to the second
				 *    part, if it is possible. F.e.
				 *    this approach is mandatory for TUX,
				 *    where splitting is expensive.
				 * 2. Split is accurately. We make this.
				 */
				skb_frag_ref(skb, i);
				skb_shinfo(skb1)->frags[0].page_offset += len - pos;
				skb_frag_size_sub(&skb_shinfo(skb1)->frags[0], len - pos);
				skb_frag_size_set(&skb_shinfo(skb)->frags[i], len - pos);
				skb_shinfo(skb)->nr_frags++;
			}
			k++;
		} else
			skb_shinfo(skb)->nr_frags++;
		pos += size;
	}
	skb_shinfo(skb1)->nr_frags = k;
}

/**
 * skb_split - Split fragmented skb to two parts at length len.
 * @skb: the buffer to split
 * @skb1: the buffer to receive the second part
 * @len: new length for skb
 */
void skb_split(struct sk_buff *skb, struct sk_buff *skb1, const u32 len)
{
	int pos = skb_headlen(skb);

	skb_shinfo(skb1)->tx_flags |= skb_shinfo(skb)->tx_flags &
				      SKBTX_SHARED_FRAG;
	skb_zerocopy_clone(skb1, skb, 0);
	if (len < pos)	/* Split line is inside header. */
		skb_split_inside_header(skb, skb1, len, pos);
	else		/* Second chunk has no header, nothing to copy. */
		skb_split_no_header(skb, skb1, len, pos);
}
EXPORT_SYMBOL(skb_split);

/* Shifting from/to a cloned skb is a no-go.
 *
 * Caller cannot keep skb_shinfo related pointers past calling here!
 */
static int skb_prepare_for_shift(struct sk_buff *skb)
{
	return skb_cloned(skb) && pskb_expand_head(skb, 0, 0, GFP_ATOMIC);
}

/**
 * skb_shift - Shifts paged data partially from skb to another
 * @tgt: buffer into which tail data gets added
 * @skb: buffer from which the paged data comes from
 * @shiftlen: shift up to this many bytes
 *
 * Attempts to shift up to shiftlen worth of bytes, which may be less than
 * the length of the skb, from skb to tgt. Returns number bytes shifted.
 * It's up to caller to free skb if everything was shifted.
 *
 * If @tgt runs out of frags, the whole operation is aborted.
 *
 * Skb cannot include anything else but paged data while tgt is allowed
 * to have non-paged data as well.
 *
 * TODO: full sized shift could be optimized but that would need
 * specialized skb free'er to handle frags without up-to-date nr_frags.
 */
int skb_shift(struct sk_buff *tgt, struct sk_buff *skb, int shiftlen)
{
	int from, to, merge, todo;
	struct skb_frag_struct *fragfrom, *fragto;

	BUG_ON(shiftlen > skb->len);

	if (skb_headlen(skb))
		return 0;
	if (skb_zcopy(tgt) || skb_zcopy(skb))
		return 0;

	todo = shiftlen;
	from = 0;
	to = skb_shinfo(tgt)->nr_frags;
	fragfrom = &skb_shinfo(skb)->frags[from];

	/* Actual merge is delayed until the point when we know we can
	 * commit all, so that we don't have to undo partial changes
	 */
	if (!to ||
	    !skb_can_coalesce(tgt, to, skb_frag_page(fragfrom),
			      fragfrom->page_offset)) {
		merge = -1;
	} else {
		merge = to - 1;

		todo -= skb_frag_size(fragfrom);
		if (todo < 0) {
			if (skb_prepare_for_shift(skb) ||
			    skb_prepare_for_shift(tgt))
				return 0;

			/* All previous frag pointers might be stale! */
			fragfrom = &skb_shinfo(skb)->frags[from];
			fragto = &skb_shinfo(tgt)->frags[merge];

			skb_frag_size_add(fragto, shiftlen);
			skb_frag_size_sub(fragfrom, shiftlen);
			fragfrom->page_offset += shiftlen;

			goto onlymerged;
		}

		from++;
	}

	/* Skip full, not-fitting skb to avoid expensive operations */
	if ((shiftlen == skb->len) &&
	    (skb_shinfo(skb)->nr_frags - from) > (MAX_SKB_FRAGS - to))
		return 0;

	if (skb_prepare_for_shift(skb) || skb_prepare_for_shift(tgt))
		return 0;

	while ((todo > 0) && (from < skb_shinfo(skb)->nr_frags)) {
		if (to == MAX_SKB_FRAGS)
			return 0;

		fragfrom = &skb_shinfo(skb)->frags[from];
		fragto = &skb_shinfo(tgt)->frags[to];

		if (todo >= skb_frag_size(fragfrom)) {
			*fragto = *fragfrom;
			todo -= skb_frag_size(fragfrom);
			from++;
			to++;

		} else {
			__skb_frag_ref(fragfrom);
			fragto->page = fragfrom->page;
			fragto->page_offset = fragfrom->page_offset;
			skb_frag_size_set(fragto, todo);

			fragfrom->page_offset += todo;
			skb_frag_size_sub(fragfrom, todo);
			todo = 0;

			to++;
			break;
		}
	}

	/* Ready to "commit" this state change to tgt */
	skb_shinfo(tgt)->nr_frags = to;

	if (merge >= 0) {
		fragfrom = &skb_shinfo(skb)->frags[0];
		fragto = &skb_shinfo(tgt)->frags[merge];

		skb_frag_size_add(fragto, skb_frag_size(fragfrom));
		__skb_frag_unref(fragfrom);
	}

	/* Reposition in the original skb */
	to = 0;
	while (from < skb_shinfo(skb)->nr_frags)
		skb_shinfo(skb)->frags[to++] = skb_shinfo(skb)->frags[from++];
	skb_shinfo(skb)->nr_frags = to;

	BUG_ON(todo > 0 && !skb_shinfo(skb)->nr_frags);

onlymerged:
	/* Most likely the tgt won't ever need its checksum anymore, skb on
	 * the other hand might need it if it needs to be resent
	 */
	tgt->ip_summed = CHECKSUM_PARTIAL;
	skb->ip_summed = CHECKSUM_PARTIAL;

	/* Yak, is it really working this way? Some helper please? */
	skb->len -= shiftlen;
	skb->data_len -= shiftlen;
	skb->truesize -= shiftlen;
	tgt->len += shiftlen;
	tgt->data_len += shiftlen;
	tgt->truesize += shiftlen;

	return shiftlen;
}

/**
 * skb_prepare_seq_read - Prepare a sequential read of skb data
 * @skb: the buffer to read
 * @from: lower offset of data to be read
 * @to: upper offset of data to be read
 * @st: state variable
 *
 * Initializes the specified state variable. Must be called before
 * invoking skb_seq_read() for the first time.
 */
void skb_prepare_seq_read(struct sk_buff *skb, unsigned int from,
			  unsigned int to, struct skb_seq_state *st)
{
	st->lower_offset = from;
	st->upper_offset = to;
	st->root_skb = st->cur_skb = skb;
	st->frag_idx = st->stepped_offset = 0;
	st->frag_data = NULL;
}
EXPORT_SYMBOL(skb_prepare_seq_read);

/**
 * skb_seq_read - Sequentially read skb data
 * @consumed: number of bytes consumed by the caller so far
 * @data: destination pointer for data to be returned
 * @st: state variable
 *
 * Reads a block of skb data at @consumed relative to the
 * lower offset specified to skb_prepare_seq_read(). Assigns
 * the head of the data block to @data and returns the length
 * of the block or 0 if the end of the skb data or the upper
 * offset has been reached.
 *
 * The caller is not required to consume all of the data
 * returned, i.e. @consumed is typically set to the number
 * of bytes already consumed and the next call to
 * skb_seq_read() will return the remaining part of the block.
 *
 * Note 1: The size of each block of data returned can be arbitrary,
 *       this limitation is the cost for zerocopy sequential
 *       reads of potentially non linear data.
 *
 * Note 2: Fragment lists within fragments are not implemented
 *       at the moment, state->root_skb could be replaced with
 *       a stack for this purpose.
 */
unsigned int skb_seq_read(unsigned int consumed, const u8 **data,
			  struct skb_seq_state *st)
{
	unsigned int block_limit, abs_offset = consumed + st->lower_offset;
	skb_frag_t *frag;

	if (unlikely(abs_offset >= st->upper_offset)) {
		if (st->frag_data) {
			kunmap_atomic(st->frag_data);
			st->frag_data = NULL;
		}
		return 0;
	}

next_skb:
	block_limit = skb_headlen(st->cur_skb) + st->stepped_offset;

	if (abs_offset < block_limit && !st->frag_data) {
		*data = st->cur_skb->data + (abs_offset - st->stepped_offset);
		return block_limit - abs_offset;
	}

	if (st->frag_idx == 0 && !st->frag_data)
		st->stepped_offset += skb_headlen(st->cur_skb);

	while (st->frag_idx < skb_shinfo(st->cur_skb)->nr_frags) {
		frag = &skb_shinfo(st->cur_skb)->frags[st->frag_idx];
		block_limit = skb_frag_size(frag) + st->stepped_offset;

		if (abs_offset < block_limit) {
			if (!st->frag_data)
				st->frag_data = kmap_atomic(skb_frag_page(frag));

			*data = (u8 *) st->frag_data + frag->page_offset +
				(abs_offset - st->stepped_offset);

			return block_limit - abs_offset;
		}

		if (st->frag_data) {
			kunmap_atomic(st->frag_data);
			st->frag_data = NULL;
		}

		st->frag_idx++;
		st->stepped_offset += skb_frag_size(frag);
	}

	if (st->frag_data) {
		kunmap_atomic(st->frag_data);
		st->frag_data = NULL;
	}

	if (st->root_skb == st->cur_skb && skb_has_frag_list(st->root_skb)) {
		st->cur_skb = skb_shinfo(st->root_skb)->frag_list;
		st->frag_idx = 0;
		goto next_skb;
	} else if (st->cur_skb->next) {
		st->cur_skb = st->cur_skb->next;
		st->frag_idx = 0;
		goto next_skb;
	}

	return 0;
}
EXPORT_SYMBOL(skb_seq_read);

/**
 * skb_abort_seq_read - Abort a sequential read of skb data
 * @st: state variable
 *
 * Must be called if skb_seq_read() was not called until it
 * returned 0.
 */
void skb_abort_seq_read(struct skb_seq_state *st)
{
	if (st->frag_data)
		kunmap_atomic(st->frag_data);
}
EXPORT_SYMBOL(skb_abort_seq_read);

#define TS_SKB_CB(state)	((struct skb_seq_state *) &((state)->cb))

static unsigned int skb_ts_get_next_block(unsigned int offset, const u8 **text,
					  struct ts_config *conf,
					  struct ts_state *state)
{
	return skb_seq_read(offset, text, TS_SKB_CB(state));
}

static void skb_ts_finish(struct ts_config *conf, struct ts_state *state)
{
	skb_abort_seq_read(TS_SKB_CB(state));
}

/**
 * skb_find_text - Find a text pattern in skb data
 * @skb: the buffer to look in
 * @from: search offset
 * @to: search limit
 * @config: textsearch configuration
 *
 * Finds a pattern in the skb data according to the specified
 * textsearch configuration. Use textsearch_next() to retrieve
 * subsequent occurrences of the pattern. Returns the offset
 * to the first occurrence or UINT_MAX if no match was found.
 */
unsigned int skb_find_text(struct sk_buff *skb, unsigned int from,
			   unsigned int to, struct ts_config *config)
{
	struct ts_state state;
	unsigned int ret;

	config->get_next_block = skb_ts_get_next_block;
	config->finish = skb_ts_finish;

	skb_prepare_seq_read(skb, from, to, TS_SKB_CB(&state));

	ret = textsearch_find(config, &state);
	return (ret <= to - from ? ret : UINT_MAX);
}
EXPORT_SYMBOL(skb_find_text);

int skb_append_pagefrags(struct sk_buff *skb, struct page *page,
			 int offset, size_t size)
{
	int i = skb_shinfo(skb)->nr_frags;

	if (skb_can_coalesce(skb, i, page, offset)) {
		skb_frag_size_add(&skb_shinfo(skb)->frags[i - 1], size);
	} else if (i < MAX_SKB_FRAGS) {
		get_page(page);
		skb_fill_page_desc(skb, i, page, offset, size);
	} else {
		return -EMSGSIZE;
	}

	return 0;
}
EXPORT_SYMBOL_GPL(skb_append_pagefrags);

/**
 *	skb_pull_rcsum - pull skb and update receive checksum
 *	@skb: buffer to update
 *	@len: length of data pulled
 *
 *	This function performs an skb_pull on the packet and updates
 *	the CHECKSUM_COMPLETE checksum.  It should be used on
 *	receive path processing instead of skb_pull unless you know
 *	that the checksum difference is zero (e.g., a valid IP header)
 *	or you are setting ip_summed to CHECKSUM_NONE.
 */
void *skb_pull_rcsum(struct sk_buff *skb, unsigned int len)
{
	unsigned char *data = skb->data;

	BUG_ON(len > skb->len);
	__skb_pull(skb, len);
	skb_postpull_rcsum(skb, data, len);
	return skb->data;
}
EXPORT_SYMBOL_GPL(skb_pull_rcsum);

static inline skb_frag_t skb_head_frag_to_page_desc(struct sk_buff *frag_skb)
{
	skb_frag_t head_frag;
	struct page *page;

	page = virt_to_head_page(frag_skb->head);
	head_frag.page.p = page;
	head_frag.page_offset = frag_skb->data -
		(unsigned char *)page_address(page);
	head_frag.size = skb_headlen(frag_skb);
	return head_frag;
}

/**
 *	skb_segment - Perform protocol segmentation on skb.
 *	@head_skb: buffer to segment
 *	@features: features for the output path (see dev->features)
 *
 *	This function performs segmentation on the given skb.  It returns
 *	a pointer to the first in a list of new skbs for the segments.
 *	In case of error it returns ERR_PTR(err).
 */
struct sk_buff *skb_segment(struct sk_buff *head_skb,
			    netdev_features_t features)
{
	struct sk_buff *segs = NULL;
	struct sk_buff *tail = NULL;
	struct sk_buff *list_skb = skb_shinfo(head_skb)->frag_list;
	skb_frag_t *frag = skb_shinfo(head_skb)->frags;
	unsigned int mss = skb_shinfo(head_skb)->gso_size;
	unsigned int doffset = head_skb->data - skb_mac_header(head_skb);
	struct sk_buff *frag_skb = head_skb;
	unsigned int offset = doffset;
	unsigned int tnl_hlen = skb_tnl_header_len(head_skb);
	unsigned int partial_segs = 0;
	unsigned int headroom;
	unsigned int len = head_skb->len;
	__be16 proto;
	bool csum, sg;
	int nfrags = skb_shinfo(head_skb)->nr_frags;
	int err = -ENOMEM;
	int i = 0;
	int pos;
	int dummy;

	__skb_push(head_skb, doffset);
	proto = skb_network_protocol(head_skb, &dummy);
	if (unlikely(!proto))
		return ERR_PTR(-EINVAL);

	sg = !!(features & NETIF_F_SG);
	csum = !!can_checksum_protocol(features, proto);

	if (sg && csum && (mss != GSO_BY_FRAGS))  {
		if (!(features & NETIF_F_GSO_PARTIAL)) {
			struct sk_buff *iter;
			unsigned int frag_len;

			if (!list_skb ||
			    !net_gso_ok(features, skb_shinfo(head_skb)->gso_type))
				goto normal;

			/* If we get here then all the required
			 * GSO features except frag_list are supported.
			 * Try to split the SKB to multiple GSO SKBs
			 * with no frag_list.
			 * Currently we can do that only when the buffers don't
			 * have a linear part and all the buffers except
			 * the last are of the same length.
			 */
			frag_len = list_skb->len;
			skb_walk_frags(head_skb, iter) {
				if (frag_len != iter->len && iter->next)
					goto normal;
				if (skb_headlen(iter) && !iter->head_frag)
					goto normal;

				len -= iter->len;
			}

			if (len != frag_len)
				goto normal;
		}

		/* GSO partial only requires that we trim off any excess that
		 * doesn't fit into an MSS sized block, so take care of that
		 * now.
		 */
		partial_segs = len / mss;
		if (partial_segs > 1)
			mss *= partial_segs;
		else
			partial_segs = 0;
	}

normal:
	headroom = skb_headroom(head_skb);
	pos = skb_headlen(head_skb);

	do {
		struct sk_buff *nskb;
		skb_frag_t *nskb_frag;
		int hsize;
		int size;

		if (unlikely(mss == GSO_BY_FRAGS)) {
			len = list_skb->len;
		} else {
			len = head_skb->len - offset;
			if (len > mss)
				len = mss;
		}

		hsize = skb_headlen(head_skb) - offset;
		if (hsize < 0)
			hsize = 0;
		if (hsize > len || !sg)
			hsize = len;

		if (!hsize && i >= nfrags && skb_headlen(list_skb) &&
		    (skb_headlen(list_skb) == len || sg)) {
			BUG_ON(skb_headlen(list_skb) > len);

			i = 0;
			nfrags = skb_shinfo(list_skb)->nr_frags;
			frag = skb_shinfo(list_skb)->frags;
			frag_skb = list_skb;
			pos += skb_headlen(list_skb);

			while (pos < offset + len) {
				BUG_ON(i >= nfrags);

				size = skb_frag_size(frag);
				if (pos + size > offset + len)
					break;

				i++;
				pos += size;
				frag++;
			}

			nskb = skb_clone(list_skb, GFP_ATOMIC);
			list_skb = list_skb->next;

			if (unlikely(!nskb))
				goto err;

			if (unlikely(pskb_trim(nskb, len))) {
				kfree_skb(nskb);
				goto err;
			}

			hsize = skb_end_offset(nskb);
			if (skb_cow_head(nskb, doffset + headroom)) {
				kfree_skb(nskb);
				goto err;
			}

			nskb->truesize += skb_end_offset(nskb) - hsize;
			skb_release_head_state(nskb);
			__skb_push(nskb, doffset);
		} else {
			nskb = __alloc_skb(hsize + doffset + headroom,
					   GFP_ATOMIC, skb_alloc_rx_flag(head_skb),
					   NUMA_NO_NODE);

			if (unlikely(!nskb))
				goto err;

			skb_reserve(nskb, headroom);
			__skb_put(nskb, doffset);
		}

		if (segs)
			tail->next = nskb;
		else
			segs = nskb;
		tail = nskb;

		__copy_skb_header(nskb, head_skb);

		skb_headers_offset_update(nskb, skb_headroom(nskb) - headroom);
		skb_reset_mac_len(nskb);

		skb_copy_from_linear_data_offset(head_skb, -tnl_hlen,
						 nskb->data - tnl_hlen,
						 doffset + tnl_hlen);

		if (nskb->len == len + doffset)
			goto perform_csum_check;

		if (!sg) {
			if (!nskb->remcsum_offload)
				nskb->ip_summed = CHECKSUM_NONE;
			SKB_GSO_CB(nskb)->csum =
				skb_copy_and_csum_bits(head_skb, offset,
						       skb_put(nskb, len),
						       len, 0);
			SKB_GSO_CB(nskb)->csum_start =
				skb_headroom(nskb) + doffset;
			continue;
		}

		nskb_frag = skb_shinfo(nskb)->frags;

		skb_copy_from_linear_data_offset(head_skb, offset,
						 skb_put(nskb, hsize), hsize);

		skb_shinfo(nskb)->tx_flags |= skb_shinfo(head_skb)->tx_flags &
					      SKBTX_SHARED_FRAG;

		if (skb_orphan_frags(frag_skb, GFP_ATOMIC) ||
		    skb_zerocopy_clone(nskb, frag_skb, GFP_ATOMIC))
			goto err;

		while (pos < offset + len) {
			if (i >= nfrags) {
				i = 0;
				nfrags = skb_shinfo(list_skb)->nr_frags;
				frag = skb_shinfo(list_skb)->frags;
				frag_skb = list_skb;
				if (!skb_headlen(list_skb)) {
					BUG_ON(!nfrags);
				} else {
					BUG_ON(!list_skb->head_frag);

					/* to make room for head_frag. */
					i--;
					frag--;
				}
				if (skb_orphan_frags(frag_skb, GFP_ATOMIC) ||
				    skb_zerocopy_clone(nskb, frag_skb,
						       GFP_ATOMIC))
					goto err;

				list_skb = list_skb->next;
			}

			if (unlikely(skb_shinfo(nskb)->nr_frags >=
				     MAX_SKB_FRAGS)) {
				net_warn_ratelimited(
					"skb_segment: too many frags: %u %u\n",
					pos, mss);
				err = -EINVAL;
				goto err;
			}

			*nskb_frag = (i < 0) ? skb_head_frag_to_page_desc(frag_skb) : *frag;
			__skb_frag_ref(nskb_frag);
			size = skb_frag_size(nskb_frag);

			if (pos < offset) {
				nskb_frag->page_offset += offset - pos;
				skb_frag_size_sub(nskb_frag, offset - pos);
			}

			skb_shinfo(nskb)->nr_frags++;

			if (pos + size <= offset + len) {
				i++;
				frag++;
				pos += size;
			} else {
				skb_frag_size_sub(nskb_frag, pos + size - (offset + len));
				goto skip_fraglist;
			}

			nskb_frag++;
		}

skip_fraglist:
		nskb->data_len = len - hsize;
		nskb->len += nskb->data_len;
		nskb->truesize += nskb->data_len;

perform_csum_check:
		if (!csum) {
			if (skb_has_shared_frag(nskb) &&
			    __skb_linearize(nskb))
				goto err;

			if (!nskb->remcsum_offload)
				nskb->ip_summed = CHECKSUM_NONE;
			SKB_GSO_CB(nskb)->csum =
				skb_checksum(nskb, doffset,
					     nskb->len - doffset, 0);
			SKB_GSO_CB(nskb)->csum_start =
				skb_headroom(nskb) + doffset;
		}
	} while ((offset += len) < head_skb->len);

	/* Some callers want to get the end of the list.
	 * Put it in segs->prev to avoid walking the list.
	 * (see validate_xmit_skb_list() for example)
	 */
	segs->prev = tail;

	if (partial_segs) {
		struct sk_buff *iter;
		int type = skb_shinfo(head_skb)->gso_type;
		unsigned short gso_size = skb_shinfo(head_skb)->gso_size;

		/* Update type to add partial and then remove dodgy if set */
		type |= (features & NETIF_F_GSO_PARTIAL) / NETIF_F_GSO_PARTIAL * SKB_GSO_PARTIAL;
		type &= ~SKB_GSO_DODGY;

		/* Update GSO info and prepare to start updating headers on
		 * our way back down the stack of protocols.
		 */
		for (iter = segs; iter; iter = iter->next) {
			skb_shinfo(iter)->gso_size = gso_size;
			skb_shinfo(iter)->gso_segs = partial_segs;
			skb_shinfo(iter)->gso_type = type;
			SKB_GSO_CB(iter)->data_offset = skb_headroom(iter) + doffset;
		}

		if (tail->len - doffset <= gso_size)
			skb_shinfo(tail)->gso_size = 0;
		else if (tail != segs)
			skb_shinfo(tail)->gso_segs = DIV_ROUND_UP(tail->len - doffset, gso_size);
	}

	/* Following permits correct backpressure, for protocols
	 * using skb_set_owner_w().
	 * Idea is to tranfert ownership from head_skb to last segment.
	 */
	if (head_skb->destructor == sock_wfree) {
		swap(tail->truesize, head_skb->truesize);
		swap(tail->destructor, head_skb->destructor);
		swap(tail->sk, head_skb->sk);
	}
	return segs;

err:
	kfree_skb_list(segs);
	return ERR_PTR(err);
}
EXPORT_SYMBOL_GPL(skb_segment);

int skb_gro_receive(struct sk_buff *p, struct sk_buff *skb)
{
	struct skb_shared_info *pinfo, *skbinfo = skb_shinfo(skb);
	unsigned int offset = skb_gro_offset(skb);
	unsigned int headlen = skb_headlen(skb);
	unsigned int len = skb_gro_len(skb);
	unsigned int delta_truesize;
	struct sk_buff *lp;

	if (unlikely(p->len + len >= 65536))
		return -E2BIG;

	lp = NAPI_GRO_CB(p)->last;
	pinfo = skb_shinfo(lp);

	if (headlen <= offset) {
		skb_frag_t *frag;
		skb_frag_t *frag2;
		int i = skbinfo->nr_frags;
		int nr_frags = pinfo->nr_frags + i;

		if (nr_frags > MAX_SKB_FRAGS)
			goto merge;

		offset -= headlen;
		pinfo->nr_frags = nr_frags;
		skbinfo->nr_frags = 0;

		frag = pinfo->frags + nr_frags;
		frag2 = skbinfo->frags + i;
		do {
			*--frag = *--frag2;
		} while (--i);

		frag->page_offset += offset;
		skb_frag_size_sub(frag, offset);

		/* all fragments truesize : remove (head size + sk_buff) */
		delta_truesize = skb->truesize -
				 SKB_TRUESIZE(skb_end_offset(skb));

		skb->truesize -= skb->data_len;
		skb->len -= skb->data_len;
		skb->data_len = 0;

		NAPI_GRO_CB(skb)->free = NAPI_GRO_FREE;
		goto done;
	} else if (skb->head_frag) {
		int nr_frags = pinfo->nr_frags;
		skb_frag_t *frag = pinfo->frags + nr_frags;
		struct page *page = virt_to_head_page(skb->head);
		unsigned int first_size = headlen - offset;
		unsigned int first_offset;

		if (nr_frags + 1 + skbinfo->nr_frags > MAX_SKB_FRAGS)
			goto merge;

		first_offset = skb->data -
			       (unsigned char *)page_address(page) +
			       offset;

		pinfo->nr_frags = nr_frags + 1 + skbinfo->nr_frags;

		frag->page.p	  = page;
		frag->page_offset = first_offset;
		skb_frag_size_set(frag, first_size);

		memcpy(frag + 1, skbinfo->frags, sizeof(*frag) * skbinfo->nr_frags);
		/* We dont need to clear skbinfo->nr_frags here */

		delta_truesize = skb->truesize - SKB_DATA_ALIGN(sizeof(struct sk_buff));
		NAPI_GRO_CB(skb)->free = NAPI_GRO_FREE_STOLEN_HEAD;
		goto done;
	}

merge:
	delta_truesize = skb->truesize;
	if (offset > headlen) {
		unsigned int eat = offset - headlen;

		skbinfo->frags[0].page_offset += eat;
		skb_frag_size_sub(&skbinfo->frags[0], eat);
		skb->data_len -= eat;
		skb->len -= eat;
		offset = headlen;
	}

	__skb_pull(skb, offset);

	if (NAPI_GRO_CB(p)->last == p)
		skb_shinfo(p)->frag_list = skb;
	else
		NAPI_GRO_CB(p)->last->next = skb;
	NAPI_GRO_CB(p)->last = skb;
	__skb_header_release(skb);
	lp = p;

done:
	NAPI_GRO_CB(p)->count++;
	p->data_len += len;
	p->truesize += delta_truesize;
	p->len += len;
	if (lp != p) {
		lp->data_len += len;
		lp->truesize += delta_truesize;
		lp->len += len;
	}
	NAPI_GRO_CB(skb)->same_flow = 1;
	return 0;
}
EXPORT_SYMBOL_GPL(skb_gro_receive);

#ifdef CONFIG_SKB_EXTENSIONS
#define SKB_EXT_ALIGN_VALUE	8
#define SKB_EXT_CHUNKSIZEOF(x)	(ALIGN((sizeof(x)), SKB_EXT_ALIGN_VALUE) / SKB_EXT_ALIGN_VALUE)

static const u8 skb_ext_type_len[] = {
#if IS_ENABLED(CONFIG_BRIDGE_NETFILTER)
	[SKB_EXT_BRIDGE_NF] = SKB_EXT_CHUNKSIZEOF(struct nf_bridge_info),
#endif
#ifdef CONFIG_XFRM
	[SKB_EXT_SEC_PATH] = SKB_EXT_CHUNKSIZEOF(struct sec_path),
#endif
};

static __always_inline unsigned int skb_ext_total_length(void)
{
	return SKB_EXT_CHUNKSIZEOF(struct skb_ext) +
#if IS_ENABLED(CONFIG_BRIDGE_NETFILTER)
		skb_ext_type_len[SKB_EXT_BRIDGE_NF] +
#endif
#ifdef CONFIG_XFRM
		skb_ext_type_len[SKB_EXT_SEC_PATH] +
#endif
		0;
}

static void skb_extensions_init(void)
{
	BUILD_BUG_ON(SKB_EXT_NUM >= 8);
	BUILD_BUG_ON(skb_ext_total_length() > 255);

	skbuff_ext_cache = kmem_cache_create("skbuff_ext_cache",
					     SKB_EXT_ALIGN_VALUE * skb_ext_total_length(),
					     0,
					     SLAB_HWCACHE_ALIGN|SLAB_PANIC,
					     NULL);
}
#else
static void skb_extensions_init(void) {}
#endif

void __init skb_init(void)
{
	skbuff_head_cache = kmem_cache_create_usercopy("skbuff_head_cache",
					      sizeof(struct sk_buff),
					      0,
					      SLAB_HWCACHE_ALIGN|SLAB_PANIC,
					      offsetof(struct sk_buff, cb),
					      sizeof_field(struct sk_buff, cb),
					      NULL);
	skbuff_fclone_cache = kmem_cache_create("skbuff_fclone_cache",
						sizeof(struct sk_buff_fclones),
						0,
						SLAB_HWCACHE_ALIGN|SLAB_PANIC,
						NULL);
	skb_extensions_init();
}

static int
__skb_to_sgvec(struct sk_buff *skb, struct scatterlist *sg, int offset, int len,
	       unsigned int recursion_level)
{
	int start = skb_headlen(skb);
	int i, copy = start - offset;
	struct sk_buff *frag_iter;
	int elt = 0;

	if (unlikely(recursion_level >= 24))
		return -EMSGSIZE;

	if (copy > 0) {
		if (copy > len)
			copy = len;
		sg_set_buf(sg, skb->data + offset, copy);
		elt++;
		if ((len -= copy) == 0)
			return elt;
		offset += copy;
	}

	for (i = 0; i < skb_shinfo(skb)->nr_frags; i++) {
		int end;

		WARN_ON(start > offset + len);

		end = start + skb_frag_size(&skb_shinfo(skb)->frags[i]);
		if ((copy = end - offset) > 0) {
			skb_frag_t *frag = &skb_shinfo(skb)->frags[i];
			if (unlikely(elt && sg_is_last(&sg[elt - 1])))
				return -EMSGSIZE;

			if (copy > len)
				copy = len;
			sg_set_page(&sg[elt], skb_frag_page(frag), copy,
					frag->page_offset+offset-start);
			elt++;
			if (!(len -= copy))
				return elt;
			offset += copy;
		}
		start = end;
	}

	skb_walk_frags(skb, frag_iter) {
		int end, ret;

		WARN_ON(start > offset + len);

		end = start + frag_iter->len;
		if ((copy = end - offset) > 0) {
			if (unlikely(elt && sg_is_last(&sg[elt - 1])))
				return -EMSGSIZE;

			if (copy > len)
				copy = len;
			ret = __skb_to_sgvec(frag_iter, sg+elt, offset - start,
					      copy, recursion_level + 1);
			if (unlikely(ret < 0))
				return ret;
			elt += ret;
			if ((len -= copy) == 0)
				return elt;
			offset += copy;
		}
		start = end;
	}
	BUG_ON(len);
	return elt;
}

/**
 *	skb_to_sgvec - Fill a scatter-gather list from a socket buffer
 *	@skb: Socket buffer containing the buffers to be mapped
 *	@sg: The scatter-gather list to map into
 *	@offset: The offset into the buffer's contents to start mapping
 *	@len: Length of buffer space to be mapped
 *
 *	Fill the specified scatter-gather list with mappings/pointers into a
 *	region of the buffer space attached to a socket buffer. Returns either
 *	the number of scatterlist items used, or -EMSGSIZE if the contents
 *	could not fit.
 */
int skb_to_sgvec(struct sk_buff *skb, struct scatterlist *sg, int offset, int len)
{
	int nsg = __skb_to_sgvec(skb, sg, offset, len, 0);

	if (nsg <= 0)
		return nsg;

	sg_mark_end(&sg[nsg - 1]);

	return nsg;
}
EXPORT_SYMBOL_GPL(skb_to_sgvec);

/* As compared with skb_to_sgvec, skb_to_sgvec_nomark only map skb to given
 * sglist without mark the sg which contain last skb data as the end.
 * So the caller can mannipulate sg list as will when padding new data after
 * the first call without calling sg_unmark_end to expend sg list.
 *
 * Scenario to use skb_to_sgvec_nomark:
 * 1. sg_init_table
 * 2. skb_to_sgvec_nomark(payload1)
 * 3. skb_to_sgvec_nomark(payload2)
 *
 * This is equivalent to:
 * 1. sg_init_table
 * 2. skb_to_sgvec(payload1)
 * 3. sg_unmark_end
 * 4. skb_to_sgvec(payload2)
 *
 * When mapping mutilple payload conditionally, skb_to_sgvec_nomark
 * is more preferable.
 */
int skb_to_sgvec_nomark(struct sk_buff *skb, struct scatterlist *sg,
			int offset, int len)
{
	return __skb_to_sgvec(skb, sg, offset, len, 0);
}
EXPORT_SYMBOL_GPL(skb_to_sgvec_nomark);



/**
 *	skb_cow_data - Check that a socket buffer's data buffers are writable
 *	@skb: The socket buffer to check.
 *	@tailbits: Amount of trailing space to be added
 *	@trailer: Returned pointer to the skb where the @tailbits space begins
 *
 *	Make sure that the data buffers attached to a socket buffer are
 *	writable. If they are not, private copies are made of the data buffers
 *	and the socket buffer is set to use these instead.
 *
 *	If @tailbits is given, make sure that there is space to write @tailbits
 *	bytes of data beyond current end of socket buffer.  @trailer will be
 *	set to point to the skb in which this space begins.
 *
 *	The number of scatterlist elements required to completely map the
 *	COW'd and extended socket buffer will be returned.
 */
int skb_cow_data(struct sk_buff *skb, int tailbits, struct sk_buff **trailer)
{
	int copyflag;
	int elt;
	struct sk_buff *skb1, **skb_p;

	/* If skb is cloned or its head is paged, reallocate
	 * head pulling out all the pages (pages are considered not writable
	 * at the moment even if they are anonymous).
	 */
	if ((skb_cloned(skb) || skb_shinfo(skb)->nr_frags) &&
	    __pskb_pull_tail(skb, skb_pagelen(skb)-skb_headlen(skb)) == NULL)
		return -ENOMEM;

	/* Easy case. Most of packets will go this way. */
	if (!skb_has_frag_list(skb)) {
		/* A little of trouble, not enough of space for trailer.
		 * This should not happen, when stack is tuned to generate
		 * good frames. OK, on miss we reallocate and reserve even more
		 * space, 128 bytes is fair. */

		if (skb_tailroom(skb) < tailbits &&
		    pskb_expand_head(skb, 0, tailbits-skb_tailroom(skb)+128, GFP_ATOMIC))
			return -ENOMEM;

		/* Voila! */
		*trailer = skb;
		return 1;
	}

	/* Misery. We are in troubles, going to mincer fragments... */

	elt = 1;
	skb_p = &skb_shinfo(skb)->frag_list;
	copyflag = 0;

	while ((skb1 = *skb_p) != NULL) {
		int ntail = 0;

		/* The fragment is partially pulled by someone,
		 * this can happen on input. Copy it and everything
		 * after it. */

		if (skb_shared(skb1))
			copyflag = 1;

		/* If the skb is the last, worry about trailer. */

		if (skb1->next == NULL && tailbits) {
			if (skb_shinfo(skb1)->nr_frags ||
			    skb_has_frag_list(skb1) ||
			    skb_tailroom(skb1) < tailbits)
				ntail = tailbits + 128;
		}

		if (copyflag ||
		    skb_cloned(skb1) ||
		    ntail ||
		    skb_shinfo(skb1)->nr_frags ||
		    skb_has_frag_list(skb1)) {
			struct sk_buff *skb2;

			/* Fuck, we are miserable poor guys... */
			if (ntail == 0)
				skb2 = skb_copy(skb1, GFP_ATOMIC);
			else
				skb2 = skb_copy_expand(skb1,
						       skb_headroom(skb1),
						       ntail,
						       GFP_ATOMIC);
			if (unlikely(skb2 == NULL))
				return -ENOMEM;

			if (skb1->sk)
				skb_set_owner_w(skb2, skb1->sk);

			/* Looking around. Are we still alive?
			 * OK, link new skb, drop old one */

			skb2->next = skb1->next;
			*skb_p = skb2;
			kfree_skb(skb1);
			skb1 = skb2;
		}
		elt++;
		*trailer = skb1;
		skb_p = &skb1->next;
	}

	return elt;
}
EXPORT_SYMBOL_GPL(skb_cow_data);

static void sock_rmem_free(struct sk_buff *skb)
{
	struct sock *sk = skb->sk;

	atomic_sub(skb->truesize, &sk->sk_rmem_alloc);
}

static void skb_set_err_queue(struct sk_buff *skb)
{
	/* pkt_type of skbs received on local sockets is never PACKET_OUTGOING.
	 * So, it is safe to (mis)use it to mark skbs on the error queue.
	 */
	skb->pkt_type = PACKET_OUTGOING;
	BUILD_BUG_ON(PACKET_OUTGOING == 0);
}

/*
 * Note: We dont mem charge error packets (no sk_forward_alloc changes)
 */
int sock_queue_err_skb(struct sock *sk, struct sk_buff *skb)
{
	if (atomic_read(&sk->sk_rmem_alloc) + skb->truesize >=
	    (unsigned int)sk->sk_rcvbuf)
		return -ENOMEM;

	skb_orphan(skb);
	skb->sk = sk;
	skb->destructor = sock_rmem_free;
	atomic_add(skb->truesize, &sk->sk_rmem_alloc);
	skb_set_err_queue(skb);

	/* before exiting rcu section, make sure dst is refcounted */
	skb_dst_force(skb);

	skb_queue_tail(&sk->sk_error_queue, skb);
	if (!sock_flag(sk, SOCK_DEAD))
		sk->sk_error_report(sk);
	return 0;
}
EXPORT_SYMBOL(sock_queue_err_skb);

static bool is_icmp_err_skb(const struct sk_buff *skb)
{
	return skb && (SKB_EXT_ERR(skb)->ee.ee_origin == SO_EE_ORIGIN_ICMP ||
		       SKB_EXT_ERR(skb)->ee.ee_origin == SO_EE_ORIGIN_ICMP6);
}

struct sk_buff *sock_dequeue_err_skb(struct sock *sk)
{
	struct sk_buff_head *q = &sk->sk_error_queue;
	struct sk_buff *skb, *skb_next = NULL;
	bool icmp_next = false;
	unsigned long flags;

	spin_lock_irqsave(&q->lock, flags);
	skb = __skb_dequeue(q);
	if (skb && (skb_next = skb_peek(q))) {
		icmp_next = is_icmp_err_skb(skb_next);
		if (icmp_next)
			sk->sk_err = SKB_EXT_ERR(skb_next)->ee.ee_origin;
	}
	spin_unlock_irqrestore(&q->lock, flags);

	if (is_icmp_err_skb(skb) && !icmp_next)
		sk->sk_err = 0;

	if (skb_next)
		sk->sk_error_report(sk);

	return skb;
}
EXPORT_SYMBOL(sock_dequeue_err_skb);

/**
 * skb_clone_sk - create clone of skb, and take reference to socket
 * @skb: the skb to clone
 *
 * This function creates a clone of a buffer that holds a reference on
 * sk_refcnt.  Buffers created via this function are meant to be
 * returned using sock_queue_err_skb, or free via kfree_skb.
 *
 * When passing buffers allocated with this function to sock_queue_err_skb
 * it is necessary to wrap the call with sock_hold/sock_put in order to
 * prevent the socket from being released prior to being enqueued on
 * the sk_error_queue.
 */
struct sk_buff *skb_clone_sk(struct sk_buff *skb)
{
	struct sock *sk = skb->sk;
	struct sk_buff *clone;

	if (!sk || !refcount_inc_not_zero(&sk->sk_refcnt))
		return NULL;

	clone = skb_clone(skb, GFP_ATOMIC);
	if (!clone) {
		sock_put(sk);
		return NULL;
	}

	clone->sk = sk;
	clone->destructor = sock_efree;

	return clone;
}
EXPORT_SYMBOL(skb_clone_sk);

static void __skb_complete_tx_timestamp(struct sk_buff *skb,
					struct sock *sk,
					int tstype,
					bool opt_stats)
{
	struct sock_exterr_skb *serr;
	int err;

	BUILD_BUG_ON(sizeof(struct sock_exterr_skb) > sizeof(skb->cb));

	serr = SKB_EXT_ERR(skb);
	memset(serr, 0, sizeof(*serr));
	serr->ee.ee_errno = ENOMSG;
	serr->ee.ee_origin = SO_EE_ORIGIN_TIMESTAMPING;
	serr->ee.ee_info = tstype;
	serr->opt_stats = opt_stats;
	serr->header.h4.iif = skb->dev ? skb->dev->ifindex : 0;
	if (sk->sk_tsflags & SOF_TIMESTAMPING_OPT_ID) {
		serr->ee.ee_data = skb_shinfo(skb)->tskey;
		if (sk->sk_protocol == IPPROTO_TCP &&
		    sk->sk_type == SOCK_STREAM)
			serr->ee.ee_data -= sk->sk_tskey;
	}

	err = sock_queue_err_skb(sk, skb);

	if (err)
		kfree_skb(skb);
}

static bool skb_may_tx_timestamp(struct sock *sk, bool tsonly)
{
	bool ret;

	if (likely(sysctl_tstamp_allow_data || tsonly))
		return true;

	read_lock_bh(&sk->sk_callback_lock);
	ret = sk->sk_socket && sk->sk_socket->file &&
	      file_ns_capable(sk->sk_socket->file, &init_user_ns, CAP_NET_RAW);
	read_unlock_bh(&sk->sk_callback_lock);
	return ret;
}

void skb_complete_tx_timestamp(struct sk_buff *skb,
			       struct skb_shared_hwtstamps *hwtstamps)
{
	struct sock *sk = skb->sk;

	if (!skb_may_tx_timestamp(sk, false))
		goto err;

	/* Take a reference to prevent skb_orphan() from freeing the socket,
	 * but only if the socket refcount is not zero.
	 */
	if (likely(refcount_inc_not_zero(&sk->sk_refcnt))) {
		*skb_hwtstamps(skb) = *hwtstamps;
		__skb_complete_tx_timestamp(skb, sk, SCM_TSTAMP_SND, false);
		sock_put(sk);
		return;
	}

err:
	kfree_skb(skb);
}
EXPORT_SYMBOL_GPL(skb_complete_tx_timestamp);

void __skb_tstamp_tx(struct sk_buff *orig_skb,
		     struct skb_shared_hwtstamps *hwtstamps,
		     struct sock *sk, int tstype)
{
	struct sk_buff *skb;
	bool tsonly, opt_stats = false;

	if (!sk)
		return;

	if (!hwtstamps && !(sk->sk_tsflags & SOF_TIMESTAMPING_OPT_TX_SWHW) &&
	    skb_shinfo(orig_skb)->tx_flags & SKBTX_IN_PROGRESS)
		return;

	tsonly = sk->sk_tsflags & SOF_TIMESTAMPING_OPT_TSONLY;
	if (!skb_may_tx_timestamp(sk, tsonly))
		return;

	if (tsonly) {
#ifdef CONFIG_INET
		if ((sk->sk_tsflags & SOF_TIMESTAMPING_OPT_STATS) &&
		    sk->sk_protocol == IPPROTO_TCP &&
		    sk->sk_type == SOCK_STREAM) {
			skb = tcp_get_timestamping_opt_stats(sk);
			opt_stats = true;
		} else
#endif
			skb = alloc_skb(0, GFP_ATOMIC);
	} else {
		skb = skb_clone(orig_skb, GFP_ATOMIC);
	}
	if (!skb)
		return;

	if (tsonly) {
		skb_shinfo(skb)->tx_flags |= skb_shinfo(orig_skb)->tx_flags &
					     SKBTX_ANY_TSTAMP;
		skb_shinfo(skb)->tskey = skb_shinfo(orig_skb)->tskey;
	}

	if (hwtstamps)
		*skb_hwtstamps(skb) = *hwtstamps;
	else
		skb->tstamp = ktime_get_real();

	__skb_complete_tx_timestamp(skb, sk, tstype, opt_stats);
}
EXPORT_SYMBOL_GPL(__skb_tstamp_tx);

void skb_tstamp_tx(struct sk_buff *orig_skb,
		   struct skb_shared_hwtstamps *hwtstamps)
{
	return __skb_tstamp_tx(orig_skb, hwtstamps, orig_skb->sk,
			       SCM_TSTAMP_SND);
}
EXPORT_SYMBOL_GPL(skb_tstamp_tx);

void skb_complete_wifi_ack(struct sk_buff *skb, bool acked)
{
	struct sock *sk = skb->sk;
	struct sock_exterr_skb *serr;
	int err = 1;

	skb->wifi_acked_valid = 1;
	skb->wifi_acked = acked;

	serr = SKB_EXT_ERR(skb);
	memset(serr, 0, sizeof(*serr));
	serr->ee.ee_errno = ENOMSG;
	serr->ee.ee_origin = SO_EE_ORIGIN_TXSTATUS;

	/* Take a reference to prevent skb_orphan() from freeing the socket,
	 * but only if the socket refcount is not zero.
	 */
	if (likely(refcount_inc_not_zero(&sk->sk_refcnt))) {
		err = sock_queue_err_skb(sk, skb);
		sock_put(sk);
	}
	if (err)
		kfree_skb(skb);
}
EXPORT_SYMBOL_GPL(skb_complete_wifi_ack);

/**
 * skb_partial_csum_set - set up and verify partial csum values for packet
 * @skb: the skb to set
 * @start: the number of bytes after skb->data to start checksumming.
 * @off: the offset from start to place the checksum.
 *
 * For untrusted partially-checksummed packets, we need to make sure the values
 * for skb->csum_start and skb->csum_offset are valid so we don't oops.
 *
 * This function checks and sets those values and skb->ip_summed: if this
 * returns false you should drop the packet.
 */
bool skb_partial_csum_set(struct sk_buff *skb, u16 start, u16 off)
{
	u32 csum_end = (u32)start + (u32)off + sizeof(__sum16);
	u32 csum_start = skb_headroom(skb) + (u32)start;

	if (unlikely(csum_start > U16_MAX || csum_end > skb_headlen(skb))) {
		net_warn_ratelimited("bad partial csum: csum=%u/%u headroom=%u headlen=%u\n",
				     start, off, skb_headroom(skb), skb_headlen(skb));
		return false;
	}
	skb->ip_summed = CHECKSUM_PARTIAL;
	skb->csum_start = csum_start;
	skb->csum_offset = off;
	skb_set_transport_header(skb, start);
	return true;
}
EXPORT_SYMBOL_GPL(skb_partial_csum_set);

static int skb_maybe_pull_tail(struct sk_buff *skb, unsigned int len,
			       unsigned int max)
{
	if (skb_headlen(skb) >= len)
		return 0;

	/* If we need to pullup then pullup to the max, so we
	 * won't need to do it again.
	 */
	if (max > skb->len)
		max = skb->len;

	if (__pskb_pull_tail(skb, max - skb_headlen(skb)) == NULL)
		return -ENOMEM;

	if (skb_headlen(skb) < len)
		return -EPROTO;

	return 0;
}

#define MAX_TCP_HDR_LEN (15 * 4)

static __sum16 *skb_checksum_setup_ip(struct sk_buff *skb,
				      typeof(IPPROTO_IP) proto,
				      unsigned int off)
{
	switch (proto) {
		int err;

	case IPPROTO_TCP:
		err = skb_maybe_pull_tail(skb, off + sizeof(struct tcphdr),
					  off + MAX_TCP_HDR_LEN);
		if (!err && !skb_partial_csum_set(skb, off,
						  offsetof(struct tcphdr,
							   check)))
			err = -EPROTO;
		return err ? ERR_PTR(err) : &tcp_hdr(skb)->check;

	case IPPROTO_UDP:
		err = skb_maybe_pull_tail(skb, off + sizeof(struct udphdr),
					  off + sizeof(struct udphdr));
		if (!err && !skb_partial_csum_set(skb, off,
						  offsetof(struct udphdr,
							   check)))
			err = -EPROTO;
		return err ? ERR_PTR(err) : &udp_hdr(skb)->check;
	}

	return ERR_PTR(-EPROTO);
}

/* This value should be large enough to cover a tagged ethernet header plus
 * maximally sized IP and TCP or UDP headers.
 */
#define MAX_IP_HDR_LEN 128

static int skb_checksum_setup_ipv4(struct sk_buff *skb, bool recalculate)
{
	unsigned int off;
	bool fragment;
	__sum16 *csum;
	int err;

	fragment = false;

	err = skb_maybe_pull_tail(skb,
				  sizeof(struct iphdr),
				  MAX_IP_HDR_LEN);
	if (err < 0)
		goto out;

	if (ip_hdr(skb)->frag_off & htons(IP_OFFSET | IP_MF))
		fragment = true;

	off = ip_hdrlen(skb);

	err = -EPROTO;

	if (fragment)
		goto out;

	csum = skb_checksum_setup_ip(skb, ip_hdr(skb)->protocol, off);
	if (IS_ERR(csum))
		return PTR_ERR(csum);

	if (recalculate)
		*csum = ~csum_tcpudp_magic(ip_hdr(skb)->saddr,
					   ip_hdr(skb)->daddr,
					   skb->len - off,
					   ip_hdr(skb)->protocol, 0);
	err = 0;

out:
	return err;
}

/* This value should be large enough to cover a tagged ethernet header plus
 * an IPv6 header, all options, and a maximal TCP or UDP header.
 */
#define MAX_IPV6_HDR_LEN 256

#define OPT_HDR(type, skb, off) \
	(type *)(skb_network_header(skb) + (off))

static int skb_checksum_setup_ipv6(struct sk_buff *skb, bool recalculate)
{
	int err;
	u8 nexthdr;
	unsigned int off;
	unsigned int len;
	bool fragment;
	bool done;
	__sum16 *csum;

	fragment = false;
	done = false;

	off = sizeof(struct ipv6hdr);

	err = skb_maybe_pull_tail(skb, off, MAX_IPV6_HDR_LEN);
	if (err < 0)
		goto out;

	nexthdr = ipv6_hdr(skb)->nexthdr;

	len = sizeof(struct ipv6hdr) + ntohs(ipv6_hdr(skb)->payload_len);
	while (off <= len && !done) {
		switch (nexthdr) {
		case IPPROTO_DSTOPTS:
		case IPPROTO_HOPOPTS:
		case IPPROTO_ROUTING: {
			struct ipv6_opt_hdr *hp;

			err = skb_maybe_pull_tail(skb,
						  off +
						  sizeof(struct ipv6_opt_hdr),
						  MAX_IPV6_HDR_LEN);
			if (err < 0)
				goto out;

			hp = OPT_HDR(struct ipv6_opt_hdr, skb, off);
			nexthdr = hp->nexthdr;
			off += ipv6_optlen(hp);
			break;
		}
		case IPPROTO_AH: {
			struct ip_auth_hdr *hp;

			err = skb_maybe_pull_tail(skb,
						  off +
						  sizeof(struct ip_auth_hdr),
						  MAX_IPV6_HDR_LEN);
			if (err < 0)
				goto out;

			hp = OPT_HDR(struct ip_auth_hdr, skb, off);
			nexthdr = hp->nexthdr;
			off += ipv6_authlen(hp);
			break;
		}
		case IPPROTO_FRAGMENT: {
			struct frag_hdr *hp;

			err = skb_maybe_pull_tail(skb,
						  off +
						  sizeof(struct frag_hdr),
						  MAX_IPV6_HDR_LEN);
			if (err < 0)
				goto out;

			hp = OPT_HDR(struct frag_hdr, skb, off);

			if (hp->frag_off & htons(IP6_OFFSET | IP6_MF))
				fragment = true;

			nexthdr = hp->nexthdr;
			off += sizeof(struct frag_hdr);
			break;
		}
		default:
			done = true;
			break;
		}
	}

	err = -EPROTO;

	if (!done || fragment)
		goto out;

	csum = skb_checksum_setup_ip(skb, nexthdr, off);
	if (IS_ERR(csum))
		return PTR_ERR(csum);

	if (recalculate)
		*csum = ~csum_ipv6_magic(&ipv6_hdr(skb)->saddr,
					 &ipv6_hdr(skb)->daddr,
					 skb->len - off, nexthdr, 0);
	err = 0;

out:
	return err;
}

/**
 * skb_checksum_setup - set up partial checksum offset
 * @skb: the skb to set up
 * @recalculate: if true the pseudo-header checksum will be recalculated
 */
int skb_checksum_setup(struct sk_buff *skb, bool recalculate)
{
	int err;

	switch (skb->protocol) {
	case htons(ETH_P_IP):
		err = skb_checksum_setup_ipv4(skb, recalculate);
		break;

	case htons(ETH_P_IPV6):
		err = skb_checksum_setup_ipv6(skb, recalculate);
		break;

	default:
		err = -EPROTO;
		break;
	}

	return err;
}
EXPORT_SYMBOL(skb_checksum_setup);

/**
 * skb_checksum_maybe_trim - maybe trims the given skb
 * @skb: the skb to check
 * @transport_len: the data length beyond the network header
 *
 * Checks whether the given skb has data beyond the given transport length.
 * If so, returns a cloned skb trimmed to this transport length.
 * Otherwise returns the provided skb. Returns NULL in error cases
 * (e.g. transport_len exceeds skb length or out-of-memory).
 *
 * Caller needs to set the skb transport header and free any returned skb if it
 * differs from the provided skb.
 */
static struct sk_buff *skb_checksum_maybe_trim(struct sk_buff *skb,
					       unsigned int transport_len)
{
	struct sk_buff *skb_chk;
	unsigned int len = skb_transport_offset(skb) + transport_len;
	int ret;

	if (skb->len < len)
		return NULL;
	else if (skb->len == len)
		return skb;

	skb_chk = skb_clone(skb, GFP_ATOMIC);
	if (!skb_chk)
		return NULL;

	ret = pskb_trim_rcsum(skb_chk, len);
	if (ret) {
		kfree_skb(skb_chk);
		return NULL;
	}

	return skb_chk;
}

/**
 * skb_checksum_trimmed - validate checksum of an skb
 * @skb: the skb to check
 * @transport_len: the data length beyond the network header
 * @skb_chkf: checksum function to use
 *
 * Applies the given checksum function skb_chkf to the provided skb.
 * Returns a checked and maybe trimmed skb. Returns NULL on error.
 *
 * If the skb has data beyond the given transport length, then a
 * trimmed & cloned skb is checked and returned.
 *
 * Caller needs to set the skb transport header and free any returned skb if it
 * differs from the provided skb.
 */
struct sk_buff *skb_checksum_trimmed(struct sk_buff *skb,
				     unsigned int transport_len,
				     __sum16(*skb_chkf)(struct sk_buff *skb))
{
	struct sk_buff *skb_chk;
	unsigned int offset = skb_transport_offset(skb);
	__sum16 ret;

	skb_chk = skb_checksum_maybe_trim(skb, transport_len);
	if (!skb_chk)
		goto err;

	if (!pskb_may_pull(skb_chk, offset))
		goto err;

	skb_pull_rcsum(skb_chk, offset);
	ret = skb_chkf(skb_chk);
	skb_push_rcsum(skb_chk, offset);

	if (ret)
		goto err;

	return skb_chk;

err:
	if (skb_chk && skb_chk != skb)
		kfree_skb(skb_chk);

	return NULL;

}
EXPORT_SYMBOL(skb_checksum_trimmed);

void __skb_warn_lro_forwarding(const struct sk_buff *skb)
{
	net_warn_ratelimited("%s: received packets cannot be forwarded while LRO is enabled\n",
			     skb->dev->name);
}
EXPORT_SYMBOL(__skb_warn_lro_forwarding);

void kfree_skb_partial(struct sk_buff *skb, bool head_stolen)
{
	if (head_stolen) {
		skb_release_head_state(skb);
		kmem_cache_free(skbuff_head_cache, skb);
	} else {
		__kfree_skb(skb);
	}
}
EXPORT_SYMBOL(kfree_skb_partial);

/**
 * skb_try_coalesce - try to merge skb to prior one
 * @to: prior buffer
 * @from: buffer to add
 * @fragstolen: pointer to boolean
 * @delta_truesize: how much more was allocated than was requested
 */
bool skb_try_coalesce(struct sk_buff *to, struct sk_buff *from,
		      bool *fragstolen, int *delta_truesize)
{
	struct skb_shared_info *to_shinfo, *from_shinfo;
	int i, delta, len = from->len;

	*fragstolen = false;

	if (skb_cloned(to))
		return false;

	if (len <= skb_tailroom(to)) {
		if (len)
			BUG_ON(skb_copy_bits(from, 0, skb_put(to, len), len));
		*delta_truesize = 0;
		return true;
	}

	to_shinfo = skb_shinfo(to);
	from_shinfo = skb_shinfo(from);
	if (to_shinfo->frag_list || from_shinfo->frag_list)
		return false;
	if (skb_zcopy(to) || skb_zcopy(from))
		return false;

	if (skb_headlen(from) != 0) {
		struct page *page;
		unsigned int offset;

		if (to_shinfo->nr_frags +
		    from_shinfo->nr_frags >= MAX_SKB_FRAGS)
			return false;

		if (skb_head_is_locked(from))
			return false;

		delta = from->truesize - SKB_DATA_ALIGN(sizeof(struct sk_buff));

		page = virt_to_head_page(from->head);
		offset = from->data - (unsigned char *)page_address(page);

		skb_fill_page_desc(to, to_shinfo->nr_frags,
				   page, offset, skb_headlen(from));
		*fragstolen = true;
	} else {
		if (to_shinfo->nr_frags +
		    from_shinfo->nr_frags > MAX_SKB_FRAGS)
			return false;

		delta = from->truesize - SKB_TRUESIZE(skb_end_offset(from));
	}

	WARN_ON_ONCE(delta < len);

	memcpy(to_shinfo->frags + to_shinfo->nr_frags,
	       from_shinfo->frags,
	       from_shinfo->nr_frags * sizeof(skb_frag_t));
	to_shinfo->nr_frags += from_shinfo->nr_frags;

	if (!skb_cloned(from))
		from_shinfo->nr_frags = 0;

	/* if the skb is not cloned this does nothing
	 * since we set nr_frags to 0.
	 */
	for (i = 0; i < from_shinfo->nr_frags; i++)
		__skb_frag_ref(&from_shinfo->frags[i]);

	to->truesize += delta;
	to->len += len;
	to->data_len += len;

	*delta_truesize = delta;
	return true;
}
EXPORT_SYMBOL(skb_try_coalesce);

/**
 * skb_scrub_packet - scrub an skb
 *
 * @skb: buffer to clean
 * @xnet: packet is crossing netns
 *
 * skb_scrub_packet can be used after encapsulating or decapsulting a packet
 * into/from a tunnel. Some information have to be cleared during these
 * operations.
 * skb_scrub_packet can also be used to clean a skb before injecting it in
 * another namespace (@xnet == true). We have to clear all information in the
 * skb that could impact namespace isolation.
 */
void skb_scrub_packet(struct sk_buff *skb, bool xnet)
{
	skb->pkt_type = PACKET_HOST;
	skb->skb_iif = 0;
	skb->ignore_df = 0;
	skb_dst_drop(skb);
	secpath_reset(skb);
	nf_reset(skb);
	nf_reset_trace(skb);

#ifdef CONFIG_NET_SWITCHDEV
	skb->offload_fwd_mark = 0;
<<<<<<< HEAD
	skb->offload_mr_fwd_mark = 0;
=======
	skb->offload_l3_fwd_mark = 0;
>>>>>>> cf26057a
#endif

	if (!xnet)
		return;

	ipvs_reset(skb);
	skb->mark = 0;
	skb->tstamp = 0;
}
EXPORT_SYMBOL_GPL(skb_scrub_packet);

/**
 * skb_gso_transport_seglen - Return length of individual segments of a gso packet
 *
 * @skb: GSO skb
 *
 * skb_gso_transport_seglen is used to determine the real size of the
 * individual segments, including Layer4 headers (TCP/UDP).
 *
 * The MAC/L2 or network (IP, IPv6) headers are not accounted for.
 */
static unsigned int skb_gso_transport_seglen(const struct sk_buff *skb)
{
	const struct skb_shared_info *shinfo = skb_shinfo(skb);
	unsigned int thlen = 0;

	if (skb->encapsulation) {
		thlen = skb_inner_transport_header(skb) -
			skb_transport_header(skb);

		if (likely(shinfo->gso_type & (SKB_GSO_TCPV4 | SKB_GSO_TCPV6)))
			thlen += inner_tcp_hdrlen(skb);
	} else if (likely(shinfo->gso_type & (SKB_GSO_TCPV4 | SKB_GSO_TCPV6))) {
		thlen = tcp_hdrlen(skb);
	} else if (unlikely(skb_is_gso_sctp(skb))) {
		thlen = sizeof(struct sctphdr);
	} else if (shinfo->gso_type & SKB_GSO_UDP_L4) {
		thlen = sizeof(struct udphdr);
	}
	/* UFO sets gso_size to the size of the fragmentation
	 * payload, i.e. the size of the L4 (UDP) header is already
	 * accounted for.
	 */
	return thlen + shinfo->gso_size;
}

/**
 * skb_gso_network_seglen - Return length of individual segments of a gso packet
 *
 * @skb: GSO skb
 *
 * skb_gso_network_seglen is used to determine the real size of the
 * individual segments, including Layer3 (IP, IPv6) and L4 headers (TCP/UDP).
 *
 * The MAC/L2 header is not accounted for.
 */
static unsigned int skb_gso_network_seglen(const struct sk_buff *skb)
{
	unsigned int hdr_len = skb_transport_header(skb) -
			       skb_network_header(skb);

	return hdr_len + skb_gso_transport_seglen(skb);
}

/**
 * skb_gso_mac_seglen - Return length of individual segments of a gso packet
 *
 * @skb: GSO skb
 *
 * skb_gso_mac_seglen is used to determine the real size of the
 * individual segments, including MAC/L2, Layer3 (IP, IPv6) and L4
 * headers (TCP/UDP).
 */
static unsigned int skb_gso_mac_seglen(const struct sk_buff *skb)
{
	unsigned int hdr_len = skb_transport_header(skb) - skb_mac_header(skb);

	return hdr_len + skb_gso_transport_seglen(skb);
}

/**
 * skb_gso_size_check - check the skb size, considering GSO_BY_FRAGS
 *
 * There are a couple of instances where we have a GSO skb, and we
 * want to determine what size it would be after it is segmented.
 *
 * We might want to check:
 * -    L3+L4+payload size (e.g. IP forwarding)
 * - L2+L3+L4+payload size (e.g. sanity check before passing to driver)
 *
 * This is a helper to do that correctly considering GSO_BY_FRAGS.
 *
 * @skb: GSO skb
 *
 * @seg_len: The segmented length (from skb_gso_*_seglen). In the
 *           GSO_BY_FRAGS case this will be [header sizes + GSO_BY_FRAGS].
 *
 * @max_len: The maximum permissible length.
 *
 * Returns true if the segmented length <= max length.
 */
static inline bool skb_gso_size_check(const struct sk_buff *skb,
				      unsigned int seg_len,
				      unsigned int max_len) {
	const struct skb_shared_info *shinfo = skb_shinfo(skb);
	const struct sk_buff *iter;

	if (shinfo->gso_size != GSO_BY_FRAGS)
		return seg_len <= max_len;

	/* Undo this so we can re-use header sizes */
	seg_len -= GSO_BY_FRAGS;

	skb_walk_frags(skb, iter) {
		if (seg_len + skb_headlen(iter) > max_len)
			return false;
	}

	return true;
}

/**
 * skb_gso_validate_network_len - Will a split GSO skb fit into a given MTU?
 *
 * @skb: GSO skb
 * @mtu: MTU to validate against
 *
 * skb_gso_validate_network_len validates if a given skb will fit a
 * wanted MTU once split. It considers L3 headers, L4 headers, and the
 * payload.
 */
bool skb_gso_validate_network_len(const struct sk_buff *skb, unsigned int mtu)
{
	return skb_gso_size_check(skb, skb_gso_network_seglen(skb), mtu);
}
EXPORT_SYMBOL_GPL(skb_gso_validate_network_len);

/**
 * skb_gso_validate_mac_len - Will a split GSO skb fit in a given length?
 *
 * @skb: GSO skb
 * @len: length to validate against
 *
 * skb_gso_validate_mac_len validates if a given skb will fit a wanted
 * length once split, including L2, L3 and L4 headers and the payload.
 */
bool skb_gso_validate_mac_len(const struct sk_buff *skb, unsigned int len)
{
	return skb_gso_size_check(skb, skb_gso_mac_seglen(skb), len);
}
EXPORT_SYMBOL_GPL(skb_gso_validate_mac_len);

static struct sk_buff *skb_reorder_vlan_header(struct sk_buff *skb)
{
	int mac_len;

	if (skb_cow(skb, skb_headroom(skb)) < 0) {
		kfree_skb(skb);
		return NULL;
	}

	mac_len = skb->data - skb_mac_header(skb);
	if (likely(mac_len > VLAN_HLEN + ETH_TLEN)) {
		memmove(skb_mac_header(skb) + VLAN_HLEN, skb_mac_header(skb),
			mac_len - VLAN_HLEN - ETH_TLEN);
	}
	skb->mac_header += VLAN_HLEN;
	return skb;
}

struct sk_buff *skb_vlan_untag(struct sk_buff *skb)
{
	struct vlan_hdr *vhdr;
	u16 vlan_tci;

	if (unlikely(skb_vlan_tag_present(skb))) {
		/* vlan_tci is already set-up so leave this for another time */
		return skb;
	}

	skb = skb_share_check(skb, GFP_ATOMIC);
	if (unlikely(!skb))
		goto err_free;

	if (unlikely(!pskb_may_pull(skb, VLAN_HLEN)))
		goto err_free;

	vhdr = (struct vlan_hdr *)skb->data;
	vlan_tci = ntohs(vhdr->h_vlan_TCI);
	__vlan_hwaccel_put_tag(skb, skb->protocol, vlan_tci);

	skb_pull_rcsum(skb, VLAN_HLEN);
	vlan_set_encap_proto(skb, vhdr);

	skb = skb_reorder_vlan_header(skb);
	if (unlikely(!skb))
		goto err_free;

	skb_reset_network_header(skb);
	skb_reset_transport_header(skb);
	skb_reset_mac_len(skb);

	return skb;

err_free:
	kfree_skb(skb);
	return NULL;
}
EXPORT_SYMBOL(skb_vlan_untag);

int skb_ensure_writable(struct sk_buff *skb, int write_len)
{
	if (!pskb_may_pull(skb, write_len))
		return -ENOMEM;

	if (!skb_cloned(skb) || skb_clone_writable(skb, write_len))
		return 0;

	return pskb_expand_head(skb, 0, 0, GFP_ATOMIC);
}
EXPORT_SYMBOL(skb_ensure_writable);

/* remove VLAN header from packet and update csum accordingly.
 * expects a non skb_vlan_tag_present skb with a vlan tag payload
 */
int __skb_vlan_pop(struct sk_buff *skb, u16 *vlan_tci)
{
	struct vlan_hdr *vhdr;
	int offset = skb->data - skb_mac_header(skb);
	int err;

	if (WARN_ONCE(offset,
		      "__skb_vlan_pop got skb with skb->data not at mac header (offset %d)\n",
		      offset)) {
		return -EINVAL;
	}

	err = skb_ensure_writable(skb, VLAN_ETH_HLEN);
	if (unlikely(err))
		return err;

	skb_postpull_rcsum(skb, skb->data + (2 * ETH_ALEN), VLAN_HLEN);

	vhdr = (struct vlan_hdr *)(skb->data + ETH_HLEN);
	*vlan_tci = ntohs(vhdr->h_vlan_TCI);

	memmove(skb->data + VLAN_HLEN, skb->data, 2 * ETH_ALEN);
	__skb_pull(skb, VLAN_HLEN);

	vlan_set_encap_proto(skb, vhdr);
	skb->mac_header += VLAN_HLEN;

	if (skb_network_offset(skb) < ETH_HLEN)
		skb_set_network_header(skb, ETH_HLEN);

	skb_reset_mac_len(skb);

	return err;
}
EXPORT_SYMBOL(__skb_vlan_pop);

/* Pop a vlan tag either from hwaccel or from payload.
 * Expects skb->data at mac header.
 */
int skb_vlan_pop(struct sk_buff *skb)
{
	u16 vlan_tci;
	__be16 vlan_proto;
	int err;

	if (likely(skb_vlan_tag_present(skb))) {
		__vlan_hwaccel_clear_tag(skb);
	} else {
		if (unlikely(!eth_type_vlan(skb->protocol)))
			return 0;

		err = __skb_vlan_pop(skb, &vlan_tci);
		if (err)
			return err;
	}
	/* move next vlan tag to hw accel tag */
	if (likely(!eth_type_vlan(skb->protocol)))
		return 0;

	vlan_proto = skb->protocol;
	err = __skb_vlan_pop(skb, &vlan_tci);
	if (unlikely(err))
		return err;

	__vlan_hwaccel_put_tag(skb, vlan_proto, vlan_tci);
	return 0;
}
EXPORT_SYMBOL(skb_vlan_pop);

/* Push a vlan tag either into hwaccel or into payload (if hwaccel tag present).
 * Expects skb->data at mac header.
 */
int skb_vlan_push(struct sk_buff *skb, __be16 vlan_proto, u16 vlan_tci)
{
	if (skb_vlan_tag_present(skb)) {
		int offset = skb->data - skb_mac_header(skb);
		int err;

		if (WARN_ONCE(offset,
			      "skb_vlan_push got skb with skb->data not at mac header (offset %d)\n",
			      offset)) {
			return -EINVAL;
		}

		err = __vlan_insert_tag(skb, skb->vlan_proto,
					skb_vlan_tag_get(skb));
		if (err)
			return err;

		skb->protocol = skb->vlan_proto;
		skb->mac_len += VLAN_HLEN;

		skb_postpush_rcsum(skb, skb->data + (2 * ETH_ALEN), VLAN_HLEN);
	}
	__vlan_hwaccel_put_tag(skb, vlan_proto, vlan_tci);
	return 0;
}
EXPORT_SYMBOL(skb_vlan_push);

/**
 * alloc_skb_with_frags - allocate skb with page frags
 *
 * @header_len: size of linear part
 * @data_len: needed length in frags
 * @max_page_order: max page order desired.
 * @errcode: pointer to error code if any
 * @gfp_mask: allocation mask
 *
 * This can be used to allocate a paged skb, given a maximal order for frags.
 */
struct sk_buff *alloc_skb_with_frags(unsigned long header_len,
				     unsigned long data_len,
				     int max_page_order,
				     int *errcode,
				     gfp_t gfp_mask)
{
	int npages = (data_len + (PAGE_SIZE - 1)) >> PAGE_SHIFT;
	unsigned long chunk;
	struct sk_buff *skb;
	struct page *page;
	gfp_t gfp_head;
	int i;

	*errcode = -EMSGSIZE;
	/* Note this test could be relaxed, if we succeed to allocate
	 * high order pages...
	 */
	if (npages > MAX_SKB_FRAGS)
		return NULL;

	gfp_head = gfp_mask;
	if (gfp_head & __GFP_DIRECT_RECLAIM)
		gfp_head |= __GFP_RETRY_MAYFAIL;

	*errcode = -ENOBUFS;
	skb = alloc_skb(header_len, gfp_head);
	if (!skb)
		return NULL;

	skb->truesize += npages << PAGE_SHIFT;

	for (i = 0; npages > 0; i++) {
		int order = max_page_order;

		while (order) {
			if (npages >= 1 << order) {
				page = alloc_pages((gfp_mask & ~__GFP_DIRECT_RECLAIM) |
						   __GFP_COMP |
						   __GFP_NOWARN,
						   order);
				if (page)
					goto fill_page;
				/* Do not retry other high order allocations */
				order = 1;
				max_page_order = 0;
			}
			order--;
		}
		page = alloc_page(gfp_mask);
		if (!page)
			goto failure;
fill_page:
		chunk = min_t(unsigned long, data_len,
			      PAGE_SIZE << order);
		skb_fill_page_desc(skb, i, page, 0, chunk);
		data_len -= chunk;
		npages -= 1 << order;
	}
	return skb;

failure:
	kfree_skb(skb);
	return NULL;
}
EXPORT_SYMBOL(alloc_skb_with_frags);

/* carve out the first off bytes from skb when off < headlen */
static int pskb_carve_inside_header(struct sk_buff *skb, const u32 off,
				    const int headlen, gfp_t gfp_mask)
{
	int i;
	int size = skb_end_offset(skb);
	int new_hlen = headlen - off;
	u8 *data;

	size = SKB_DATA_ALIGN(size);

	if (skb_pfmemalloc(skb))
		gfp_mask |= __GFP_MEMALLOC;
	data = kmalloc_reserve(size +
			       SKB_DATA_ALIGN(sizeof(struct skb_shared_info)),
			       gfp_mask, NUMA_NO_NODE, NULL);
	if (!data)
		return -ENOMEM;

	size = SKB_WITH_OVERHEAD(ksize(data));

	/* Copy real data, and all frags */
	skb_copy_from_linear_data_offset(skb, off, data, new_hlen);
	skb->len -= off;

	memcpy((struct skb_shared_info *)(data + size),
	       skb_shinfo(skb),
	       offsetof(struct skb_shared_info,
			frags[skb_shinfo(skb)->nr_frags]));
	if (skb_cloned(skb)) {
		/* drop the old head gracefully */
		if (skb_orphan_frags(skb, gfp_mask)) {
			kfree(data);
			return -ENOMEM;
		}
		for (i = 0; i < skb_shinfo(skb)->nr_frags; i++)
			skb_frag_ref(skb, i);
		if (skb_has_frag_list(skb))
			skb_clone_fraglist(skb);
		skb_release_data(skb);
	} else {
		/* we can reuse existing recount- all we did was
		 * relocate values
		 */
		skb_free_head(skb);
	}

	skb->head = data;
	skb->data = data;
	skb->head_frag = 0;
#ifdef NET_SKBUFF_DATA_USES_OFFSET
	skb->end = size;
#else
	skb->end = skb->head + size;
#endif
	skb_set_tail_pointer(skb, skb_headlen(skb));
	skb_headers_offset_update(skb, 0);
	skb->cloned = 0;
	skb->hdr_len = 0;
	skb->nohdr = 0;
	atomic_set(&skb_shinfo(skb)->dataref, 1);

	return 0;
}

static int pskb_carve(struct sk_buff *skb, const u32 off, gfp_t gfp);

/* carve out the first eat bytes from skb's frag_list. May recurse into
 * pskb_carve()
 */
static int pskb_carve_frag_list(struct sk_buff *skb,
				struct skb_shared_info *shinfo, int eat,
				gfp_t gfp_mask)
{
	struct sk_buff *list = shinfo->frag_list;
	struct sk_buff *clone = NULL;
	struct sk_buff *insp = NULL;

	do {
		if (!list) {
			pr_err("Not enough bytes to eat. Want %d\n", eat);
			return -EFAULT;
		}
		if (list->len <= eat) {
			/* Eaten as whole. */
			eat -= list->len;
			list = list->next;
			insp = list;
		} else {
			/* Eaten partially. */
			if (skb_shared(list)) {
				clone = skb_clone(list, gfp_mask);
				if (!clone)
					return -ENOMEM;
				insp = list->next;
				list = clone;
			} else {
				/* This may be pulled without problems. */
				insp = list;
			}
			if (pskb_carve(list, eat, gfp_mask) < 0) {
				kfree_skb(clone);
				return -ENOMEM;
			}
			break;
		}
	} while (eat);

	/* Free pulled out fragments. */
	while ((list = shinfo->frag_list) != insp) {
		shinfo->frag_list = list->next;
		kfree_skb(list);
	}
	/* And insert new clone at head. */
	if (clone) {
		clone->next = list;
		shinfo->frag_list = clone;
	}
	return 0;
}

/* carve off first len bytes from skb. Split line (off) is in the
 * non-linear part of skb
 */
static int pskb_carve_inside_nonlinear(struct sk_buff *skb, const u32 off,
				       int pos, gfp_t gfp_mask)
{
	int i, k = 0;
	int size = skb_end_offset(skb);
	u8 *data;
	const int nfrags = skb_shinfo(skb)->nr_frags;
	struct skb_shared_info *shinfo;

	size = SKB_DATA_ALIGN(size);

	if (skb_pfmemalloc(skb))
		gfp_mask |= __GFP_MEMALLOC;
	data = kmalloc_reserve(size +
			       SKB_DATA_ALIGN(sizeof(struct skb_shared_info)),
			       gfp_mask, NUMA_NO_NODE, NULL);
	if (!data)
		return -ENOMEM;

	size = SKB_WITH_OVERHEAD(ksize(data));

	memcpy((struct skb_shared_info *)(data + size),
	       skb_shinfo(skb), offsetof(struct skb_shared_info,
					 frags[skb_shinfo(skb)->nr_frags]));
	if (skb_orphan_frags(skb, gfp_mask)) {
		kfree(data);
		return -ENOMEM;
	}
	shinfo = (struct skb_shared_info *)(data + size);
	for (i = 0; i < nfrags; i++) {
		int fsize = skb_frag_size(&skb_shinfo(skb)->frags[i]);

		if (pos + fsize > off) {
			shinfo->frags[k] = skb_shinfo(skb)->frags[i];

			if (pos < off) {
				/* Split frag.
				 * We have two variants in this case:
				 * 1. Move all the frag to the second
				 *    part, if it is possible. F.e.
				 *    this approach is mandatory for TUX,
				 *    where splitting is expensive.
				 * 2. Split is accurately. We make this.
				 */
				shinfo->frags[0].page_offset += off - pos;
				skb_frag_size_sub(&shinfo->frags[0], off - pos);
			}
			skb_frag_ref(skb, i);
			k++;
		}
		pos += fsize;
	}
	shinfo->nr_frags = k;
	if (skb_has_frag_list(skb))
		skb_clone_fraglist(skb);

	if (k == 0) {
		/* split line is in frag list */
		pskb_carve_frag_list(skb, shinfo, off - pos, gfp_mask);
	}
	skb_release_data(skb);

	skb->head = data;
	skb->head_frag = 0;
	skb->data = data;
#ifdef NET_SKBUFF_DATA_USES_OFFSET
	skb->end = size;
#else
	skb->end = skb->head + size;
#endif
	skb_reset_tail_pointer(skb);
	skb_headers_offset_update(skb, 0);
	skb->cloned   = 0;
	skb->hdr_len  = 0;
	skb->nohdr    = 0;
	skb->len -= off;
	skb->data_len = skb->len;
	atomic_set(&skb_shinfo(skb)->dataref, 1);
	return 0;
}

/* remove len bytes from the beginning of the skb */
static int pskb_carve(struct sk_buff *skb, const u32 len, gfp_t gfp)
{
	int headlen = skb_headlen(skb);

	if (len < headlen)
		return pskb_carve_inside_header(skb, len, headlen, gfp);
	else
		return pskb_carve_inside_nonlinear(skb, len, headlen, gfp);
}

/* Extract to_copy bytes starting at off from skb, and return this in
 * a new skb
 */
struct sk_buff *pskb_extract(struct sk_buff *skb, int off,
			     int to_copy, gfp_t gfp)
{
	struct sk_buff  *clone = skb_clone(skb, gfp);

	if (!clone)
		return NULL;

	if (pskb_carve(clone, off, gfp) < 0 ||
	    pskb_trim(clone, to_copy)) {
		kfree_skb(clone);
		return NULL;
	}
	return clone;
}
EXPORT_SYMBOL(pskb_extract);

/**
 * skb_condense - try to get rid of fragments/frag_list if possible
 * @skb: buffer
 *
 * Can be used to save memory before skb is added to a busy queue.
 * If packet has bytes in frags and enough tail room in skb->head,
 * pull all of them, so that we can free the frags right now and adjust
 * truesize.
 * Notes:
 *	We do not reallocate skb->head thus can not fail.
 *	Caller must re-evaluate skb->truesize if needed.
 */
void skb_condense(struct sk_buff *skb)
{
	if (skb->data_len) {
		if (skb->data_len > skb->end - skb->tail ||
		    skb_cloned(skb))
			return;

		/* Nice, we can free page frag(s) right now */
		__pskb_pull_tail(skb, skb->data_len);
	}
	/* At this point, skb->truesize might be over estimated,
	 * because skb had a fragment, and fragments do not tell
	 * their truesize.
	 * When we pulled its content into skb->head, fragment
	 * was freed, but __pskb_pull_tail() could not possibly
	 * adjust skb->truesize, not knowing the frag truesize.
	 */
	skb->truesize = SKB_TRUESIZE(skb_end_offset(skb));
}

#ifdef CONFIG_SKB_EXTENSIONS
static void *skb_ext_get_ptr(struct skb_ext *ext, enum skb_ext_id id)
{
	return (void *)ext + (ext->offset[id] * SKB_EXT_ALIGN_VALUE);
}

static struct skb_ext *skb_ext_alloc(void)
{
	struct skb_ext *new = kmem_cache_alloc(skbuff_ext_cache, GFP_ATOMIC);

	if (new) {
		memset(new->offset, 0, sizeof(new->offset));
		refcount_set(&new->refcnt, 1);
	}

	return new;
}

static struct skb_ext *skb_ext_maybe_cow(struct skb_ext *old,
					 unsigned int old_active)
{
	struct skb_ext *new;

	if (refcount_read(&old->refcnt) == 1)
		return old;

	new = kmem_cache_alloc(skbuff_ext_cache, GFP_ATOMIC);
	if (!new)
		return NULL;

	memcpy(new, old, old->chunks * SKB_EXT_ALIGN_VALUE);
	refcount_set(&new->refcnt, 1);

#ifdef CONFIG_XFRM
	if (old_active & (1 << SKB_EXT_SEC_PATH)) {
		struct sec_path *sp = skb_ext_get_ptr(old, SKB_EXT_SEC_PATH);
		unsigned int i;

		for (i = 0; i < sp->len; i++)
			xfrm_state_hold(sp->xvec[i]);
	}
#endif
	__skb_ext_put(old);
	return new;
}

/**
 * skb_ext_add - allocate space for given extension, COW if needed
 * @skb: buffer
 * @id: extension to allocate space for
 *
 * Allocates enough space for the given extension.
 * If the extension is already present, a pointer to that extension
 * is returned.
 *
 * If the skb was cloned, COW applies and the returned memory can be
 * modified without changing the extension space of clones buffers.
 *
 * Returns pointer to the extension or NULL on allocation failure.
 */
void *skb_ext_add(struct sk_buff *skb, enum skb_ext_id id)
{
	struct skb_ext *new, *old = NULL;
	unsigned int newlen, newoff;

	if (skb->active_extensions) {
		old = skb->extensions;

		new = skb_ext_maybe_cow(old, skb->active_extensions);
		if (!new)
			return NULL;

		if (__skb_ext_exist(new, id))
			goto set_active;

		newoff = new->chunks;
	} else {
		newoff = SKB_EXT_CHUNKSIZEOF(*new);

		new = skb_ext_alloc();
		if (!new)
			return NULL;
	}

	newlen = newoff + skb_ext_type_len[id];
	new->chunks = newlen;
	new->offset[id] = newoff;
set_active:
	skb->extensions = new;
	skb->active_extensions |= 1 << id;
	return skb_ext_get_ptr(new, id);
}
EXPORT_SYMBOL(skb_ext_add);

#ifdef CONFIG_XFRM
static void skb_ext_put_sp(struct sec_path *sp)
{
	unsigned int i;

	for (i = 0; i < sp->len; i++)
		xfrm_state_put(sp->xvec[i]);
}
#endif

void __skb_ext_del(struct sk_buff *skb, enum skb_ext_id id)
{
	struct skb_ext *ext = skb->extensions;

	skb->active_extensions &= ~(1 << id);
	if (skb->active_extensions == 0) {
		skb->extensions = NULL;
		__skb_ext_put(ext);
#ifdef CONFIG_XFRM
	} else if (id == SKB_EXT_SEC_PATH &&
		   refcount_read(&ext->refcnt) == 1) {
		struct sec_path *sp = skb_ext_get_ptr(ext, SKB_EXT_SEC_PATH);

		skb_ext_put_sp(sp);
		sp->len = 0;
#endif
	}
}
EXPORT_SYMBOL(__skb_ext_del);

void __skb_ext_put(struct skb_ext *ext)
{
	/* If this is last clone, nothing can increment
	 * it after check passes.  Avoids one atomic op.
	 */
	if (refcount_read(&ext->refcnt) == 1)
		goto free_now;

	if (!refcount_dec_and_test(&ext->refcnt))
		return;
free_now:
#ifdef CONFIG_XFRM
	if (__skb_ext_exist(ext, SKB_EXT_SEC_PATH))
		skb_ext_put_sp(skb_ext_get_ptr(ext, SKB_EXT_SEC_PATH));
#endif

	kmem_cache_free(skbuff_ext_cache, ext);
}
EXPORT_SYMBOL(__skb_ext_put);
#endif /* CONFIG_SKB_EXTENSIONS */<|MERGE_RESOLUTION|>--- conflicted
+++ resolved
@@ -4924,11 +4924,7 @@
 
 #ifdef CONFIG_NET_SWITCHDEV
 	skb->offload_fwd_mark = 0;
-<<<<<<< HEAD
-	skb->offload_mr_fwd_mark = 0;
-=======
 	skb->offload_l3_fwd_mark = 0;
->>>>>>> cf26057a
 #endif
 
 	if (!xnet)
