// SPDX-License-Identifier: GPL-2.0-only
/*
 * common code for virtio vsock
 *
 * Copyright (C) 2013-2015 Red Hat, Inc.
 * Author: Asias He <asias@redhat.com>
 *         Stefan Hajnoczi <stefanha@redhat.com>
 */
#include <linux/spinlock.h>
#include <linux/module.h>
#include <linux/sched/signal.h>
#include <linux/ctype.h>
#include <linux/list.h>
#include <linux/virtio.h>
#include <linux/virtio_ids.h>
#include <linux/virtio_config.h>
#include <linux/virtio_vsock.h>
#include <uapi/linux/vsockmon.h>

#include <net/sock.h>
#include <net/af_vsock.h>

#define CREATE_TRACE_POINTS
#include <trace/events/vsock_virtio_transport_common.h>

/* How long to wait for graceful shutdown of a connection */
#define VSOCK_CLOSE_TIMEOUT (8 * HZ)

/* Threshold for detecting small packets to copy */
#define GOOD_COPY_LEN  128

static const struct virtio_transport *
virtio_transport_get_ops(struct vsock_sock *vsk)
{
	const struct vsock_transport *t = vsock_core_get_transport(vsk);

	return container_of(t, struct virtio_transport, transport);
}

static struct virtio_vsock_pkt *
virtio_transport_alloc_pkt(struct virtio_vsock_pkt_info *info,
			   size_t len,
			   u32 src_cid,
			   u32 src_port,
			   u32 dst_cid,
			   u32 dst_port)
{
	struct virtio_vsock_pkt *pkt;
	int err;

	pkt = kzalloc(sizeof(*pkt), GFP_KERNEL);
	if (!pkt)
		return NULL;

	pkt->hdr.type		= cpu_to_le16(info->type);
	pkt->hdr.op		= cpu_to_le16(info->op);
	pkt->hdr.src_cid	= cpu_to_le64(src_cid);
	pkt->hdr.dst_cid	= cpu_to_le64(dst_cid);
	pkt->hdr.src_port	= cpu_to_le32(src_port);
	pkt->hdr.dst_port	= cpu_to_le32(dst_port);
	pkt->hdr.flags		= cpu_to_le32(info->flags);
	pkt->len		= len;
	pkt->hdr.len		= cpu_to_le32(len);
	pkt->reply		= info->reply;
	pkt->vsk		= info->vsk;

	if (info->msg && len > 0) {
		pkt->buf = kmalloc(len, GFP_KERNEL);
		if (!pkt->buf)
			goto out_pkt;

		pkt->buf_len = len;

		err = memcpy_from_msg(pkt->buf, info->msg, len);
		if (err)
			goto out;
	}

	trace_virtio_transport_alloc_pkt(src_cid, src_port,
					 dst_cid, dst_port,
					 len,
					 info->type,
					 info->op,
					 info->flags);

	return pkt;

out:
	kfree(pkt->buf);
out_pkt:
	kfree(pkt);
	return NULL;
}

/* Packet capture */
static struct sk_buff *virtio_transport_build_skb(void *opaque)
{
	struct virtio_vsock_pkt *pkt = opaque;
	struct af_vsockmon_hdr *hdr;
	struct sk_buff *skb;
	size_t payload_len;
	void *payload_buf;

	/* A packet could be split to fit the RX buffer, so we can retrieve
	 * the payload length from the header and the buffer pointer taking
	 * care of the offset in the original packet.
	 */
	payload_len = le32_to_cpu(pkt->hdr.len);
	payload_buf = pkt->buf + pkt->off;

	skb = alloc_skb(sizeof(*hdr) + sizeof(pkt->hdr) + payload_len,
			GFP_ATOMIC);
	if (!skb)
		return NULL;

	hdr = skb_put(skb, sizeof(*hdr));

	/* pkt->hdr is little-endian so no need to byteswap here */
	hdr->src_cid = pkt->hdr.src_cid;
	hdr->src_port = pkt->hdr.src_port;
	hdr->dst_cid = pkt->hdr.dst_cid;
	hdr->dst_port = pkt->hdr.dst_port;

	hdr->transport = cpu_to_le16(AF_VSOCK_TRANSPORT_VIRTIO);
	hdr->len = cpu_to_le16(sizeof(pkt->hdr));
	memset(hdr->reserved, 0, sizeof(hdr->reserved));

	switch (le16_to_cpu(pkt->hdr.op)) {
	case VIRTIO_VSOCK_OP_REQUEST:
	case VIRTIO_VSOCK_OP_RESPONSE:
		hdr->op = cpu_to_le16(AF_VSOCK_OP_CONNECT);
		break;
	case VIRTIO_VSOCK_OP_RST:
	case VIRTIO_VSOCK_OP_SHUTDOWN:
		hdr->op = cpu_to_le16(AF_VSOCK_OP_DISCONNECT);
		break;
	case VIRTIO_VSOCK_OP_RW:
		hdr->op = cpu_to_le16(AF_VSOCK_OP_PAYLOAD);
		break;
	case VIRTIO_VSOCK_OP_CREDIT_UPDATE:
	case VIRTIO_VSOCK_OP_CREDIT_REQUEST:
		hdr->op = cpu_to_le16(AF_VSOCK_OP_CONTROL);
		break;
	default:
		hdr->op = cpu_to_le16(AF_VSOCK_OP_UNKNOWN);
		break;
	}

	skb_put_data(skb, &pkt->hdr, sizeof(pkt->hdr));

	if (payload_len) {
		skb_put_data(skb, payload_buf, payload_len);
	}

	return skb;
}

void virtio_transport_deliver_tap_pkt(struct virtio_vsock_pkt *pkt)
{
	vsock_deliver_tap(virtio_transport_build_skb, pkt);
}
EXPORT_SYMBOL_GPL(virtio_transport_deliver_tap_pkt);

static int virtio_transport_send_pkt_info(struct vsock_sock *vsk,
					  struct virtio_vsock_pkt_info *info)
{
	u32 src_cid, src_port, dst_cid, dst_port;
	struct virtio_vsock_sock *vvs;
	struct virtio_vsock_pkt *pkt;
	u32 pkt_len = info->pkt_len;

	src_cid = virtio_transport_get_ops(vsk)->transport.get_local_cid();
	src_port = vsk->local_addr.svm_port;
	if (!info->remote_cid) {
		dst_cid	= vsk->remote_addr.svm_cid;
		dst_port = vsk->remote_addr.svm_port;
	} else {
		dst_cid = info->remote_cid;
		dst_port = info->remote_port;
	}

	vvs = vsk->trans;

	/* we can send less than pkt_len bytes */
	if (pkt_len > VIRTIO_VSOCK_MAX_PKT_BUF_SIZE)
		pkt_len = VIRTIO_VSOCK_MAX_PKT_BUF_SIZE;

	/* virtio_transport_get_credit might return less than pkt_len credit */
	pkt_len = virtio_transport_get_credit(vvs, pkt_len);

	/* Do not send zero length OP_RW pkt */
	if (pkt_len == 0 && info->op == VIRTIO_VSOCK_OP_RW)
		return pkt_len;

	pkt = virtio_transport_alloc_pkt(info, pkt_len,
					 src_cid, src_port,
					 dst_cid, dst_port);
	if (!pkt) {
		virtio_transport_put_credit(vvs, pkt_len);
		return -ENOMEM;
	}

	virtio_transport_inc_tx_pkt(vvs, pkt);

	return virtio_transport_get_ops(vsk)->send_pkt(pkt);
}

static bool virtio_transport_inc_rx_pkt(struct virtio_vsock_sock *vvs,
					struct virtio_vsock_pkt *pkt)
{
	if (vvs->rx_bytes + pkt->len > vvs->buf_alloc)
		return false;

	vvs->rx_bytes += pkt->len;
	return true;
}

static void virtio_transport_dec_rx_pkt(struct virtio_vsock_sock *vvs,
					struct virtio_vsock_pkt *pkt)
{
	vvs->rx_bytes -= pkt->len;
	vvs->fwd_cnt += pkt->len;
}

void virtio_transport_inc_tx_pkt(struct virtio_vsock_sock *vvs, struct virtio_vsock_pkt *pkt)
{
	spin_lock_bh(&vvs->rx_lock);
	vvs->last_fwd_cnt = vvs->fwd_cnt;
	pkt->hdr.fwd_cnt = cpu_to_le32(vvs->fwd_cnt);
	pkt->hdr.buf_alloc = cpu_to_le32(vvs->buf_alloc);
	spin_unlock_bh(&vvs->rx_lock);
}
EXPORT_SYMBOL_GPL(virtio_transport_inc_tx_pkt);

u32 virtio_transport_get_credit(struct virtio_vsock_sock *vvs, u32 credit)
{
	u32 ret;

	spin_lock_bh(&vvs->tx_lock);
	ret = vvs->peer_buf_alloc - (vvs->tx_cnt - vvs->peer_fwd_cnt);
	if (ret > credit)
		ret = credit;
	vvs->tx_cnt += ret;
	spin_unlock_bh(&vvs->tx_lock);

	return ret;
}
EXPORT_SYMBOL_GPL(virtio_transport_get_credit);

void virtio_transport_put_credit(struct virtio_vsock_sock *vvs, u32 credit)
{
	spin_lock_bh(&vvs->tx_lock);
	vvs->tx_cnt -= credit;
	spin_unlock_bh(&vvs->tx_lock);
}
EXPORT_SYMBOL_GPL(virtio_transport_put_credit);

static int virtio_transport_send_credit_update(struct vsock_sock *vsk,
					       int type,
					       struct virtio_vsock_hdr *hdr)
{
	struct virtio_vsock_pkt_info info = {
		.op = VIRTIO_VSOCK_OP_CREDIT_UPDATE,
		.type = type,
		.vsk = vsk,
	};

	return virtio_transport_send_pkt_info(vsk, &info);
}

static ssize_t
virtio_transport_stream_do_peek(struct vsock_sock *vsk,
				struct msghdr *msg,
				size_t len)
{
	struct virtio_vsock_sock *vvs = vsk->trans;
	struct virtio_vsock_pkt *pkt;
	size_t bytes, total = 0, off;
	int err = -EFAULT;

	spin_lock_bh(&vvs->rx_lock);

	list_for_each_entry(pkt, &vvs->rx_queue, list) {
		off = pkt->off;

		if (total == len)
			break;

		while (total < len && off < pkt->len) {
			bytes = len - total;
			if (bytes > pkt->len - off)
				bytes = pkt->len - off;

			/* sk_lock is held by caller so no one else can dequeue.
			 * Unlock rx_lock since memcpy_to_msg() may sleep.
			 */
			spin_unlock_bh(&vvs->rx_lock);

			err = memcpy_to_msg(msg, pkt->buf + off, bytes);
			if (err)
				goto out;

			spin_lock_bh(&vvs->rx_lock);

			total += bytes;
			off += bytes;
		}
	}

	spin_unlock_bh(&vvs->rx_lock);

	return total;

out:
	if (total)
		err = total;
	return err;
}

static ssize_t
virtio_transport_stream_do_dequeue(struct vsock_sock *vsk,
				   struct msghdr *msg,
				   size_t len)
{
	struct virtio_vsock_sock *vvs = vsk->trans;
	struct virtio_vsock_pkt *pkt;
	size_t bytes, total = 0;
	u32 free_space;
	int err = -EFAULT;

	spin_lock_bh(&vvs->rx_lock);
	while (total < len && !list_empty(&vvs->rx_queue)) {
		pkt = list_first_entry(&vvs->rx_queue,
				       struct virtio_vsock_pkt, list);

		bytes = len - total;
		if (bytes > pkt->len - pkt->off)
			bytes = pkt->len - pkt->off;

		/* sk_lock is held by caller so no one else can dequeue.
		 * Unlock rx_lock since memcpy_to_msg() may sleep.
		 */
		spin_unlock_bh(&vvs->rx_lock);

		err = memcpy_to_msg(msg, pkt->buf + pkt->off, bytes);
		if (err)
			goto out;

		spin_lock_bh(&vvs->rx_lock);

		total += bytes;
		pkt->off += bytes;
		if (pkt->off == pkt->len) {
			virtio_transport_dec_rx_pkt(vvs, pkt);
			list_del(&pkt->list);
			virtio_transport_free_pkt(pkt);
		}
	}

	free_space = vvs->buf_alloc - (vvs->fwd_cnt - vvs->last_fwd_cnt);

	spin_unlock_bh(&vvs->rx_lock);

	/* To reduce the number of credit update messages,
	 * don't update credits as long as lots of space is available.
	 * Note: the limit chosen here is arbitrary. Setting the limit
	 * too high causes extra messages. Too low causes transmitter
	 * stalls. As stalls are in theory more expensive than extra
	 * messages, we set the limit to a high value. TODO: experiment
	 * with different values.
	 */
	if (free_space < VIRTIO_VSOCK_MAX_PKT_BUF_SIZE) {
		virtio_transport_send_credit_update(vsk,
						    VIRTIO_VSOCK_TYPE_STREAM,
						    NULL);
	}

	return total;

out:
	if (total)
		err = total;
	return err;
}

ssize_t
virtio_transport_stream_dequeue(struct vsock_sock *vsk,
				struct msghdr *msg,
				size_t len, int flags)
{
	if (flags & MSG_PEEK)
		return virtio_transport_stream_do_peek(vsk, msg, len);
	else
		return virtio_transport_stream_do_dequeue(vsk, msg, len);
}
EXPORT_SYMBOL_GPL(virtio_transport_stream_dequeue);

int
virtio_transport_dgram_dequeue(struct vsock_sock *vsk,
			       struct msghdr *msg,
			       size_t len, int flags)
{
	return -EOPNOTSUPP;
}
EXPORT_SYMBOL_GPL(virtio_transport_dgram_dequeue);

s64 virtio_transport_stream_has_data(struct vsock_sock *vsk)
{
	struct virtio_vsock_sock *vvs = vsk->trans;
	s64 bytes;

	spin_lock_bh(&vvs->rx_lock);
	bytes = vvs->rx_bytes;
	spin_unlock_bh(&vvs->rx_lock);

	return bytes;
}
EXPORT_SYMBOL_GPL(virtio_transport_stream_has_data);

static s64 virtio_transport_has_space(struct vsock_sock *vsk)
{
	struct virtio_vsock_sock *vvs = vsk->trans;
	s64 bytes;

	bytes = vvs->peer_buf_alloc - (vvs->tx_cnt - vvs->peer_fwd_cnt);
	if (bytes < 0)
		bytes = 0;

	return bytes;
}

s64 virtio_transport_stream_has_space(struct vsock_sock *vsk)
{
	struct virtio_vsock_sock *vvs = vsk->trans;
	s64 bytes;

	spin_lock_bh(&vvs->tx_lock);
	bytes = virtio_transport_has_space(vsk);
	spin_unlock_bh(&vvs->tx_lock);

	return bytes;
}
EXPORT_SYMBOL_GPL(virtio_transport_stream_has_space);

int virtio_transport_do_socket_init(struct vsock_sock *vsk,
				    struct vsock_sock *psk)
{
	struct virtio_vsock_sock *vvs;

	vvs = kzalloc(sizeof(*vvs), GFP_KERNEL);
	if (!vvs)
		return -ENOMEM;

	vsk->trans = vvs;
	vvs->vsk = vsk;
	if (psk && psk->trans) {
		struct virtio_vsock_sock *ptrans = psk->trans;

		vvs->peer_buf_alloc = ptrans->peer_buf_alloc;
	}

	if (vsk->buffer_size > VIRTIO_VSOCK_MAX_BUF_SIZE)
		vsk->buffer_size = VIRTIO_VSOCK_MAX_BUF_SIZE;

	vvs->buf_alloc = vsk->buffer_size;

	spin_lock_init(&vvs->rx_lock);
	spin_lock_init(&vvs->tx_lock);
	INIT_LIST_HEAD(&vvs->rx_queue);

	return 0;
}
EXPORT_SYMBOL_GPL(virtio_transport_do_socket_init);

/* sk_lock held by the caller */
void virtio_transport_notify_buffer_size(struct vsock_sock *vsk, u64 *val)
{
	struct virtio_vsock_sock *vvs = vsk->trans;

	if (*val > VIRTIO_VSOCK_MAX_BUF_SIZE)
		*val = VIRTIO_VSOCK_MAX_BUF_SIZE;

	vvs->buf_alloc = *val;

	virtio_transport_send_credit_update(vsk, VIRTIO_VSOCK_TYPE_STREAM,
					    NULL);
}
<<<<<<< HEAD
EXPORT_SYMBOL_GPL(virtio_transport_get_min_buffer_size);

u64 virtio_transport_get_max_buffer_size(struct vsock_sock *vsk)
{
	struct virtio_vsock_sock *vvs = vsk->trans;

	return vvs->buf_size_max;
}
EXPORT_SYMBOL_GPL(virtio_transport_get_max_buffer_size);

void virtio_transport_set_buffer_size(struct vsock_sock *vsk, u64 val)
{
	struct virtio_vsock_sock *vvs = vsk->trans;

	if (val > VIRTIO_VSOCK_MAX_BUF_SIZE)
		val = VIRTIO_VSOCK_MAX_BUF_SIZE;
	if (val < vvs->buf_size_min)
		vvs->buf_size_min = val;
	if (val > vvs->buf_size_max)
		vvs->buf_size_max = val;
	vvs->buf_size = val;
	vvs->buf_alloc = val;

	virtio_transport_send_credit_update(vsk, VIRTIO_VSOCK_TYPE_STREAM,
					    NULL);
}
EXPORT_SYMBOL_GPL(virtio_transport_set_buffer_size);

void virtio_transport_set_min_buffer_size(struct vsock_sock *vsk, u64 val)
{
	struct virtio_vsock_sock *vvs = vsk->trans;

	if (val > VIRTIO_VSOCK_MAX_BUF_SIZE)
		val = VIRTIO_VSOCK_MAX_BUF_SIZE;
	if (val > vvs->buf_size)
		vvs->buf_size = val;
	vvs->buf_size_min = val;
}
EXPORT_SYMBOL_GPL(virtio_transport_set_min_buffer_size);

void virtio_transport_set_max_buffer_size(struct vsock_sock *vsk, u64 val)
{
	struct virtio_vsock_sock *vvs = vsk->trans;

	if (val > VIRTIO_VSOCK_MAX_BUF_SIZE)
		val = VIRTIO_VSOCK_MAX_BUF_SIZE;
	if (val < vvs->buf_size)
		vvs->buf_size = val;
	vvs->buf_size_max = val;
}
EXPORT_SYMBOL_GPL(virtio_transport_set_max_buffer_size);
=======
EXPORT_SYMBOL_GPL(virtio_transport_notify_buffer_size);
>>>>>>> 348b80b2

int
virtio_transport_notify_poll_in(struct vsock_sock *vsk,
				size_t target,
				bool *data_ready_now)
{
	if (vsock_stream_has_data(vsk))
		*data_ready_now = true;
	else
		*data_ready_now = false;

	return 0;
}
EXPORT_SYMBOL_GPL(virtio_transport_notify_poll_in);

int
virtio_transport_notify_poll_out(struct vsock_sock *vsk,
				 size_t target,
				 bool *space_avail_now)
{
	s64 free_space;

	free_space = vsock_stream_has_space(vsk);
	if (free_space > 0)
		*space_avail_now = true;
	else if (free_space == 0)
		*space_avail_now = false;

	return 0;
}
EXPORT_SYMBOL_GPL(virtio_transport_notify_poll_out);

int virtio_transport_notify_recv_init(struct vsock_sock *vsk,
	size_t target, struct vsock_transport_recv_notify_data *data)
{
	return 0;
}
EXPORT_SYMBOL_GPL(virtio_transport_notify_recv_init);

int virtio_transport_notify_recv_pre_block(struct vsock_sock *vsk,
	size_t target, struct vsock_transport_recv_notify_data *data)
{
	return 0;
}
EXPORT_SYMBOL_GPL(virtio_transport_notify_recv_pre_block);

int virtio_transport_notify_recv_pre_dequeue(struct vsock_sock *vsk,
	size_t target, struct vsock_transport_recv_notify_data *data)
{
	return 0;
}
EXPORT_SYMBOL_GPL(virtio_transport_notify_recv_pre_dequeue);

int virtio_transport_notify_recv_post_dequeue(struct vsock_sock *vsk,
	size_t target, ssize_t copied, bool data_read,
	struct vsock_transport_recv_notify_data *data)
{
	return 0;
}
EXPORT_SYMBOL_GPL(virtio_transport_notify_recv_post_dequeue);

int virtio_transport_notify_send_init(struct vsock_sock *vsk,
	struct vsock_transport_send_notify_data *data)
{
	return 0;
}
EXPORT_SYMBOL_GPL(virtio_transport_notify_send_init);

int virtio_transport_notify_send_pre_block(struct vsock_sock *vsk,
	struct vsock_transport_send_notify_data *data)
{
	return 0;
}
EXPORT_SYMBOL_GPL(virtio_transport_notify_send_pre_block);

int virtio_transport_notify_send_pre_enqueue(struct vsock_sock *vsk,
	struct vsock_transport_send_notify_data *data)
{
	return 0;
}
EXPORT_SYMBOL_GPL(virtio_transport_notify_send_pre_enqueue);

int virtio_transport_notify_send_post_enqueue(struct vsock_sock *vsk,
	ssize_t written, struct vsock_transport_send_notify_data *data)
{
	return 0;
}
EXPORT_SYMBOL_GPL(virtio_transport_notify_send_post_enqueue);

u64 virtio_transport_stream_rcvhiwat(struct vsock_sock *vsk)
{
	return vsk->buffer_size;
}
EXPORT_SYMBOL_GPL(virtio_transport_stream_rcvhiwat);

bool virtio_transport_stream_is_active(struct vsock_sock *vsk)
{
	return true;
}
EXPORT_SYMBOL_GPL(virtio_transport_stream_is_active);

bool virtio_transport_stream_allow(u32 cid, u32 port)
{
	return true;
}
EXPORT_SYMBOL_GPL(virtio_transport_stream_allow);

int virtio_transport_dgram_bind(struct vsock_sock *vsk,
				struct sockaddr_vm *addr)
{
	return -EOPNOTSUPP;
}
EXPORT_SYMBOL_GPL(virtio_transport_dgram_bind);

bool virtio_transport_dgram_allow(u32 cid, u32 port)
{
	return false;
}
EXPORT_SYMBOL_GPL(virtio_transport_dgram_allow);

int virtio_transport_connect(struct vsock_sock *vsk)
{
	struct virtio_vsock_pkt_info info = {
		.op = VIRTIO_VSOCK_OP_REQUEST,
		.type = VIRTIO_VSOCK_TYPE_STREAM,
		.vsk = vsk,
	};

	return virtio_transport_send_pkt_info(vsk, &info);
}
EXPORT_SYMBOL_GPL(virtio_transport_connect);

int virtio_transport_shutdown(struct vsock_sock *vsk, int mode)
{
	struct virtio_vsock_pkt_info info = {
		.op = VIRTIO_VSOCK_OP_SHUTDOWN,
		.type = VIRTIO_VSOCK_TYPE_STREAM,
		.flags = (mode & RCV_SHUTDOWN ?
			  VIRTIO_VSOCK_SHUTDOWN_RCV : 0) |
			 (mode & SEND_SHUTDOWN ?
			  VIRTIO_VSOCK_SHUTDOWN_SEND : 0),
		.vsk = vsk,
	};

	return virtio_transport_send_pkt_info(vsk, &info);
}
EXPORT_SYMBOL_GPL(virtio_transport_shutdown);

int
virtio_transport_dgram_enqueue(struct vsock_sock *vsk,
			       struct sockaddr_vm *remote_addr,
			       struct msghdr *msg,
			       size_t dgram_len)
{
	return -EOPNOTSUPP;
}
EXPORT_SYMBOL_GPL(virtio_transport_dgram_enqueue);

ssize_t
virtio_transport_stream_enqueue(struct vsock_sock *vsk,
				struct msghdr *msg,
				size_t len)
{
	struct virtio_vsock_pkt_info info = {
		.op = VIRTIO_VSOCK_OP_RW,
		.type = VIRTIO_VSOCK_TYPE_STREAM,
		.msg = msg,
		.pkt_len = len,
		.vsk = vsk,
	};

	return virtio_transport_send_pkt_info(vsk, &info);
}
EXPORT_SYMBOL_GPL(virtio_transport_stream_enqueue);

void virtio_transport_destruct(struct vsock_sock *vsk)
{
	struct virtio_vsock_sock *vvs = vsk->trans;

	kfree(vvs);
}
EXPORT_SYMBOL_GPL(virtio_transport_destruct);

static int virtio_transport_reset(struct vsock_sock *vsk,
				  struct virtio_vsock_pkt *pkt)
{
	struct virtio_vsock_pkt_info info = {
		.op = VIRTIO_VSOCK_OP_RST,
		.type = VIRTIO_VSOCK_TYPE_STREAM,
		.reply = !!pkt,
		.vsk = vsk,
	};

	/* Send RST only if the original pkt is not a RST pkt */
	if (pkt && le16_to_cpu(pkt->hdr.op) == VIRTIO_VSOCK_OP_RST)
		return 0;

	return virtio_transport_send_pkt_info(vsk, &info);
}

/* Normally packets are associated with a socket.  There may be no socket if an
 * attempt was made to connect to a socket that does not exist.
 */
static int virtio_transport_reset_no_sock(const struct virtio_transport *t,
					  struct virtio_vsock_pkt *pkt)
{
	struct virtio_vsock_pkt *reply;
	struct virtio_vsock_pkt_info info = {
		.op = VIRTIO_VSOCK_OP_RST,
		.type = le16_to_cpu(pkt->hdr.type),
		.reply = true,
	};

	/* Send RST only if the original pkt is not a RST pkt */
	if (le16_to_cpu(pkt->hdr.op) == VIRTIO_VSOCK_OP_RST)
		return 0;

	reply = virtio_transport_alloc_pkt(&info, 0,
					   le64_to_cpu(pkt->hdr.dst_cid),
					   le32_to_cpu(pkt->hdr.dst_port),
					   le64_to_cpu(pkt->hdr.src_cid),
					   le32_to_cpu(pkt->hdr.src_port));
	if (!reply)
		return -ENOMEM;

	if (!t) {
		virtio_transport_free_pkt(reply);
		return -ENOTCONN;
	}

	return t->send_pkt(reply);
}

static void virtio_transport_wait_close(struct sock *sk, long timeout)
{
	if (timeout) {
		DEFINE_WAIT_FUNC(wait, woken_wake_function);

		add_wait_queue(sk_sleep(sk), &wait);

		do {
			if (sk_wait_event(sk, &timeout,
					  sock_flag(sk, SOCK_DONE), &wait))
				break;
		} while (!signal_pending(current) && timeout);

		remove_wait_queue(sk_sleep(sk), &wait);
	}
}

static void virtio_transport_do_close(struct vsock_sock *vsk,
				      bool cancel_timeout)
{
	struct sock *sk = sk_vsock(vsk);

	sock_set_flag(sk, SOCK_DONE);
	vsk->peer_shutdown = SHUTDOWN_MASK;
	if (vsock_stream_has_data(vsk) <= 0)
		sk->sk_state = TCP_CLOSING;
	sk->sk_state_change(sk);

	if (vsk->close_work_scheduled &&
	    (!cancel_timeout || cancel_delayed_work(&vsk->close_work))) {
		vsk->close_work_scheduled = false;

		vsock_remove_sock(vsk);

		/* Release refcnt obtained when we scheduled the timeout */
		sock_put(sk);
	}
}

static void virtio_transport_close_timeout(struct work_struct *work)
{
	struct vsock_sock *vsk =
		container_of(work, struct vsock_sock, close_work.work);
	struct sock *sk = sk_vsock(vsk);

	sock_hold(sk);
	lock_sock(sk);

	if (!sock_flag(sk, SOCK_DONE)) {
		(void)virtio_transport_reset(vsk, NULL);

		virtio_transport_do_close(vsk, false);
	}

	vsk->close_work_scheduled = false;

	release_sock(sk);
	sock_put(sk);
}

/* User context, vsk->sk is locked */
static bool virtio_transport_close(struct vsock_sock *vsk)
{
	struct sock *sk = &vsk->sk;

	if (!(sk->sk_state == TCP_ESTABLISHED ||
	      sk->sk_state == TCP_CLOSING))
		return true;

	/* Already received SHUTDOWN from peer, reply with RST */
	if ((vsk->peer_shutdown & SHUTDOWN_MASK) == SHUTDOWN_MASK) {
		(void)virtio_transport_reset(vsk, NULL);
		return true;
	}

	if ((sk->sk_shutdown & SHUTDOWN_MASK) != SHUTDOWN_MASK)
		(void)virtio_transport_shutdown(vsk, SHUTDOWN_MASK);

	if (sock_flag(sk, SOCK_LINGER) && !(current->flags & PF_EXITING))
		virtio_transport_wait_close(sk, sk->sk_lingertime);

	if (sock_flag(sk, SOCK_DONE)) {
		return true;
	}

	sock_hold(sk);
	INIT_DELAYED_WORK(&vsk->close_work,
			  virtio_transport_close_timeout);
	vsk->close_work_scheduled = true;
	schedule_delayed_work(&vsk->close_work, VSOCK_CLOSE_TIMEOUT);
	return false;
}

void virtio_transport_release(struct vsock_sock *vsk)
{
	struct virtio_vsock_sock *vvs = vsk->trans;
	struct virtio_vsock_pkt *pkt, *tmp;
	struct sock *sk = &vsk->sk;
	bool remove_sock = true;

	lock_sock_nested(sk, SINGLE_DEPTH_NESTING);
	if (sk->sk_type == SOCK_STREAM)
		remove_sock = virtio_transport_close(vsk);

	list_for_each_entry_safe(pkt, tmp, &vvs->rx_queue, list) {
		list_del(&pkt->list);
		virtio_transport_free_pkt(pkt);
	}
	release_sock(sk);

	if (remove_sock)
		vsock_remove_sock(vsk);
}
EXPORT_SYMBOL_GPL(virtio_transport_release);

static int
virtio_transport_recv_connecting(struct sock *sk,
				 struct virtio_vsock_pkt *pkt)
{
	struct vsock_sock *vsk = vsock_sk(sk);
	int err;
	int skerr;

	switch (le16_to_cpu(pkt->hdr.op)) {
	case VIRTIO_VSOCK_OP_RESPONSE:
		sk->sk_state = TCP_ESTABLISHED;
		sk->sk_socket->state = SS_CONNECTED;
		vsock_insert_connected(vsk);
		sk->sk_state_change(sk);
		break;
	case VIRTIO_VSOCK_OP_INVALID:
		break;
	case VIRTIO_VSOCK_OP_RST:
		skerr = ECONNRESET;
		err = 0;
		goto destroy;
	default:
		skerr = EPROTO;
		err = -EINVAL;
		goto destroy;
	}
	return 0;

destroy:
	virtio_transport_reset(vsk, pkt);
	sk->sk_state = TCP_CLOSE;
	sk->sk_err = skerr;
	sk->sk_error_report(sk);
	return err;
}

static void
virtio_transport_recv_enqueue(struct vsock_sock *vsk,
			      struct virtio_vsock_pkt *pkt)
{
	struct virtio_vsock_sock *vvs = vsk->trans;
	bool can_enqueue, free_pkt = false;

	pkt->len = le32_to_cpu(pkt->hdr.len);
	pkt->off = 0;

	spin_lock_bh(&vvs->rx_lock);

	can_enqueue = virtio_transport_inc_rx_pkt(vvs, pkt);
	if (!can_enqueue) {
		free_pkt = true;
		goto out;
	}

	/* Try to copy small packets into the buffer of last packet queued,
	 * to avoid wasting memory queueing the entire buffer with a small
	 * payload.
	 */
	if (pkt->len <= GOOD_COPY_LEN && !list_empty(&vvs->rx_queue)) {
		struct virtio_vsock_pkt *last_pkt;

		last_pkt = list_last_entry(&vvs->rx_queue,
					   struct virtio_vsock_pkt, list);

		/* If there is space in the last packet queued, we copy the
		 * new packet in its buffer.
		 */
		if (pkt->len <= last_pkt->buf_len - last_pkt->len) {
			memcpy(last_pkt->buf + last_pkt->len, pkt->buf,
			       pkt->len);
			last_pkt->len += pkt->len;
			free_pkt = true;
			goto out;
		}
	}

	list_add_tail(&pkt->list, &vvs->rx_queue);

out:
	spin_unlock_bh(&vvs->rx_lock);
	if (free_pkt)
		virtio_transport_free_pkt(pkt);
}

static int
virtio_transport_recv_connected(struct sock *sk,
				struct virtio_vsock_pkt *pkt)
{
	struct vsock_sock *vsk = vsock_sk(sk);
	int err = 0;

	switch (le16_to_cpu(pkt->hdr.op)) {
	case VIRTIO_VSOCK_OP_RW:
		virtio_transport_recv_enqueue(vsk, pkt);
		sk->sk_data_ready(sk);
		return err;
	case VIRTIO_VSOCK_OP_CREDIT_UPDATE:
		sk->sk_write_space(sk);
		break;
	case VIRTIO_VSOCK_OP_SHUTDOWN:
		if (le32_to_cpu(pkt->hdr.flags) & VIRTIO_VSOCK_SHUTDOWN_RCV)
			vsk->peer_shutdown |= RCV_SHUTDOWN;
		if (le32_to_cpu(pkt->hdr.flags) & VIRTIO_VSOCK_SHUTDOWN_SEND)
			vsk->peer_shutdown |= SEND_SHUTDOWN;
		if (vsk->peer_shutdown == SHUTDOWN_MASK &&
		    vsock_stream_has_data(vsk) <= 0 &&
		    !sock_flag(sk, SOCK_DONE)) {
			(void)virtio_transport_reset(vsk, NULL);

			virtio_transport_do_close(vsk, true);
		}
		if (le32_to_cpu(pkt->hdr.flags))
			sk->sk_state_change(sk);
		break;
	case VIRTIO_VSOCK_OP_RST:
		virtio_transport_do_close(vsk, true);
		break;
	default:
		err = -EINVAL;
		break;
	}

	virtio_transport_free_pkt(pkt);
	return err;
}

static void
virtio_transport_recv_disconnecting(struct sock *sk,
				    struct virtio_vsock_pkt *pkt)
{
	struct vsock_sock *vsk = vsock_sk(sk);

	if (le16_to_cpu(pkt->hdr.op) == VIRTIO_VSOCK_OP_RST)
		virtio_transport_do_close(vsk, true);
}

static int
virtio_transport_send_response(struct vsock_sock *vsk,
			       struct virtio_vsock_pkt *pkt)
{
	struct virtio_vsock_pkt_info info = {
		.op = VIRTIO_VSOCK_OP_RESPONSE,
		.type = VIRTIO_VSOCK_TYPE_STREAM,
		.remote_cid = le64_to_cpu(pkt->hdr.src_cid),
		.remote_port = le32_to_cpu(pkt->hdr.src_port),
		.reply = true,
		.vsk = vsk,
	};

	return virtio_transport_send_pkt_info(vsk, &info);
}

static bool virtio_transport_space_update(struct sock *sk,
					  struct virtio_vsock_pkt *pkt)
{
	struct vsock_sock *vsk = vsock_sk(sk);
	struct virtio_vsock_sock *vvs = vsk->trans;
	bool space_available;

	/* Listener sockets are not associated with any transport, so we are
	 * not able to take the state to see if there is space available in the
	 * remote peer, but since they are only used to receive requests, we
	 * can assume that there is always space available in the other peer.
	 */
	if (!vvs)
		return true;

	/* buf_alloc and fwd_cnt is always included in the hdr */
	spin_lock_bh(&vvs->tx_lock);
	vvs->peer_buf_alloc = le32_to_cpu(pkt->hdr.buf_alloc);
	vvs->peer_fwd_cnt = le32_to_cpu(pkt->hdr.fwd_cnt);
	space_available = virtio_transport_has_space(vsk);
	spin_unlock_bh(&vvs->tx_lock);
	return space_available;
}

/* Handle server socket */
static int
virtio_transport_recv_listen(struct sock *sk, struct virtio_vsock_pkt *pkt,
			     struct virtio_transport *t)
{
	struct vsock_sock *vsk = vsock_sk(sk);
	struct vsock_sock *vchild;
	struct sock *child;
	int ret;

	if (le16_to_cpu(pkt->hdr.op) != VIRTIO_VSOCK_OP_REQUEST) {
		virtio_transport_reset(vsk, pkt);
		return -EINVAL;
	}

	if (sk_acceptq_is_full(sk)) {
		virtio_transport_reset(vsk, pkt);
		return -ENOMEM;
	}

	child = vsock_create_connected(sk);
	if (!child) {
		virtio_transport_reset(vsk, pkt);
		return -ENOMEM;
	}

	sk_acceptq_added(sk);

	lock_sock_nested(child, SINGLE_DEPTH_NESTING);

	child->sk_state = TCP_ESTABLISHED;

	vchild = vsock_sk(child);
	vsock_addr_init(&vchild->local_addr, le64_to_cpu(pkt->hdr.dst_cid),
			le32_to_cpu(pkt->hdr.dst_port));
	vsock_addr_init(&vchild->remote_addr, le64_to_cpu(pkt->hdr.src_cid),
			le32_to_cpu(pkt->hdr.src_port));

	ret = vsock_assign_transport(vchild, vsk);
	/* Transport assigned (looking at remote_addr) must be the same
	 * where we received the request.
	 */
	if (ret || vchild->transport != &t->transport) {
		release_sock(child);
		virtio_transport_reset(vsk, pkt);
		sock_put(child);
		return ret;
	}

	if (virtio_transport_space_update(child, pkt))
		child->sk_write_space(child);

	vsock_insert_connected(vchild);
	vsock_enqueue_accept(sk, child);
	virtio_transport_send_response(vchild, pkt);

	release_sock(child);

	sk->sk_data_ready(sk);
	return 0;
}

/* We are under the virtio-vsock's vsock->rx_lock or vhost-vsock's vq->mutex
 * lock.
 */
void virtio_transport_recv_pkt(struct virtio_transport *t,
			       struct virtio_vsock_pkt *pkt)
{
	struct sockaddr_vm src, dst;
	struct vsock_sock *vsk;
	struct sock *sk;
	bool space_available;

	vsock_addr_init(&src, le64_to_cpu(pkt->hdr.src_cid),
			le32_to_cpu(pkt->hdr.src_port));
	vsock_addr_init(&dst, le64_to_cpu(pkt->hdr.dst_cid),
			le32_to_cpu(pkt->hdr.dst_port));

	trace_virtio_transport_recv_pkt(src.svm_cid, src.svm_port,
					dst.svm_cid, dst.svm_port,
					le32_to_cpu(pkt->hdr.len),
					le16_to_cpu(pkt->hdr.type),
					le16_to_cpu(pkt->hdr.op),
					le32_to_cpu(pkt->hdr.flags),
					le32_to_cpu(pkt->hdr.buf_alloc),
					le32_to_cpu(pkt->hdr.fwd_cnt));

	if (le16_to_cpu(pkt->hdr.type) != VIRTIO_VSOCK_TYPE_STREAM) {
		(void)virtio_transport_reset_no_sock(t, pkt);
		goto free_pkt;
	}

	/* The socket must be in connected or bound table
	 * otherwise send reset back
	 */
	sk = vsock_find_connected_socket(&src, &dst);
	if (!sk) {
		sk = vsock_find_bound_socket(&dst);
		if (!sk) {
			(void)virtio_transport_reset_no_sock(t, pkt);
			goto free_pkt;
		}
	}

	vsk = vsock_sk(sk);

	space_available = virtio_transport_space_update(sk, pkt);

	lock_sock(sk);

	/* Update CID in case it has changed after a transport reset event */
	vsk->local_addr.svm_cid = dst.svm_cid;

	if (space_available)
		sk->sk_write_space(sk);

	switch (sk->sk_state) {
	case TCP_LISTEN:
		virtio_transport_recv_listen(sk, pkt, t);
		virtio_transport_free_pkt(pkt);
		break;
	case TCP_SYN_SENT:
		virtio_transport_recv_connecting(sk, pkt);
		virtio_transport_free_pkt(pkt);
		break;
	case TCP_ESTABLISHED:
		virtio_transport_recv_connected(sk, pkt);
		break;
	case TCP_CLOSING:
		virtio_transport_recv_disconnecting(sk, pkt);
		virtio_transport_free_pkt(pkt);
		break;
	default:
		virtio_transport_free_pkt(pkt);
		break;
	}

	release_sock(sk);

	/* Release refcnt obtained when we fetched this socket out of the
	 * bound or connected list.
	 */
	sock_put(sk);
	return;

free_pkt:
	virtio_transport_free_pkt(pkt);
}
EXPORT_SYMBOL_GPL(virtio_transport_recv_pkt);

void virtio_transport_free_pkt(struct virtio_vsock_pkt *pkt)
{
	kfree(pkt->buf);
	kfree(pkt);
}
EXPORT_SYMBOL_GPL(virtio_transport_free_pkt);

MODULE_LICENSE("GPL v2");
MODULE_AUTHOR("Asias He");
MODULE_DESCRIPTION("common code for virtio vsock");<|MERGE_RESOLUTION|>--- conflicted
+++ resolved
@@ -485,61 +485,7 @@
 	virtio_transport_send_credit_update(vsk, VIRTIO_VSOCK_TYPE_STREAM,
 					    NULL);
 }
-<<<<<<< HEAD
-EXPORT_SYMBOL_GPL(virtio_transport_get_min_buffer_size);
-
-u64 virtio_transport_get_max_buffer_size(struct vsock_sock *vsk)
-{
-	struct virtio_vsock_sock *vvs = vsk->trans;
-
-	return vvs->buf_size_max;
-}
-EXPORT_SYMBOL_GPL(virtio_transport_get_max_buffer_size);
-
-void virtio_transport_set_buffer_size(struct vsock_sock *vsk, u64 val)
-{
-	struct virtio_vsock_sock *vvs = vsk->trans;
-
-	if (val > VIRTIO_VSOCK_MAX_BUF_SIZE)
-		val = VIRTIO_VSOCK_MAX_BUF_SIZE;
-	if (val < vvs->buf_size_min)
-		vvs->buf_size_min = val;
-	if (val > vvs->buf_size_max)
-		vvs->buf_size_max = val;
-	vvs->buf_size = val;
-	vvs->buf_alloc = val;
-
-	virtio_transport_send_credit_update(vsk, VIRTIO_VSOCK_TYPE_STREAM,
-					    NULL);
-}
-EXPORT_SYMBOL_GPL(virtio_transport_set_buffer_size);
-
-void virtio_transport_set_min_buffer_size(struct vsock_sock *vsk, u64 val)
-{
-	struct virtio_vsock_sock *vvs = vsk->trans;
-
-	if (val > VIRTIO_VSOCK_MAX_BUF_SIZE)
-		val = VIRTIO_VSOCK_MAX_BUF_SIZE;
-	if (val > vvs->buf_size)
-		vvs->buf_size = val;
-	vvs->buf_size_min = val;
-}
-EXPORT_SYMBOL_GPL(virtio_transport_set_min_buffer_size);
-
-void virtio_transport_set_max_buffer_size(struct vsock_sock *vsk, u64 val)
-{
-	struct virtio_vsock_sock *vvs = vsk->trans;
-
-	if (val > VIRTIO_VSOCK_MAX_BUF_SIZE)
-		val = VIRTIO_VSOCK_MAX_BUF_SIZE;
-	if (val < vvs->buf_size)
-		vvs->buf_size = val;
-	vvs->buf_size_max = val;
-}
-EXPORT_SYMBOL_GPL(virtio_transport_set_max_buffer_size);
-=======
 EXPORT_SYMBOL_GPL(virtio_transport_notify_buffer_size);
->>>>>>> 348b80b2
 
 int
 virtio_transport_notify_poll_in(struct vsock_sock *vsk,
