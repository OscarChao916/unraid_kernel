--- conflicted
+++ resolved
@@ -46,10 +46,6 @@
 
   clocks:
     minItems: 3
-<<<<<<< HEAD
-    maxItems: 6
-=======
->>>>>>> 180208ce
     items:
       - description: GMAC main clock
       - description: MAC TX clock
