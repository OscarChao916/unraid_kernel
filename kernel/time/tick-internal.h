/* SPDX-License-Identifier: GPL-2.0 */
/*
 * tick internal variable and functions used by low/high res code
 */
#include <linux/hrtimer.h>
#include <linux/tick.h>

#include "timekeeping.h"
#include "tick-sched.h"

#ifdef CONFIG_GENERIC_CLOCKEVENTS

# define TICK_DO_TIMER_NONE	-1
# define TICK_DO_TIMER_BOOT	-2

DECLARE_PER_CPU(struct tick_device, tick_cpu_device);
extern ktime_t tick_next_period;
extern int tick_do_timer_cpu __read_mostly;

extern void tick_setup_periodic(struct clock_event_device *dev, int broadcast);
extern void tick_handle_periodic(struct clock_event_device *dev);
extern void tick_check_new_device(struct clock_event_device *dev);
extern void tick_shutdown(unsigned int cpu);
extern void tick_suspend(void);
extern void tick_resume(void);
extern bool tick_check_replacement(struct clock_event_device *curdev,
				   struct clock_event_device *newdev);
extern void tick_install_replacement(struct clock_event_device *dev);
extern int tick_is_oneshot_available(void);
extern struct tick_device *tick_get_device(int cpu);

extern int clockevents_tick_resume(struct clock_event_device *dev);
/* Check, if the device is functional or a dummy for broadcast */
static inline int tick_device_is_functional(struct clock_event_device *dev)
{
	return !(dev->features & CLOCK_EVT_FEAT_DUMMY);
}

static inline enum clock_event_state clockevent_get_state(struct clock_event_device *dev)
{
	return dev->state_use_accessors;
}

static inline void clockevent_set_state(struct clock_event_device *dev,
					enum clock_event_state state)
{
	dev->state_use_accessors = state;
}

extern void clockevents_shutdown(struct clock_event_device *dev);
extern void clockevents_exchange_device(struct clock_event_device *old,
					struct clock_event_device *new);
extern void clockevents_switch_state(struct clock_event_device *dev,
				     enum clock_event_state state);
extern int clockevents_program_event(struct clock_event_device *dev,
				     ktime_t expires, bool force);
extern void clockevents_handle_noop(struct clock_event_device *dev);
extern int __clockevents_update_freq(struct clock_event_device *dev, u32 freq);
extern ssize_t sysfs_get_uname(const char *buf, char *dst, size_t cnt);

/* Broadcasting support */
# ifdef CONFIG_GENERIC_CLOCKEVENTS_BROADCAST
extern int tick_device_uses_broadcast(struct clock_event_device *dev, int cpu);
extern void tick_install_broadcast_device(struct clock_event_device *dev, int cpu);
extern int tick_is_broadcast_device(struct clock_event_device *dev);
extern void tick_suspend_broadcast(void);
extern void tick_resume_broadcast(void);
extern bool tick_resume_check_broadcast(void);
extern void tick_broadcast_init(void);
extern void tick_set_periodic_handler(struct clock_event_device *dev, int broadcast);
extern int tick_broadcast_update_freq(struct clock_event_device *dev, u32 freq);
extern struct tick_device *tick_get_broadcast_device(void);
extern struct cpumask *tick_get_broadcast_mask(void);
extern const struct clock_event_device *tick_get_wakeup_device(int cpu);
# else /* !CONFIG_GENERIC_CLOCKEVENTS_BROADCAST: */
static inline void tick_install_broadcast_device(struct clock_event_device *dev, int cpu) { }
static inline int tick_is_broadcast_device(struct clock_event_device *dev) { return 0; }
static inline int tick_device_uses_broadcast(struct clock_event_device *dev, int cpu) { return 0; }
static inline void tick_do_periodic_broadcast(struct clock_event_device *d) { }
static inline void tick_suspend_broadcast(void) { }
static inline void tick_resume_broadcast(void) { }
static inline bool tick_resume_check_broadcast(void) { return false; }
static inline void tick_broadcast_init(void) { }
static inline int tick_broadcast_update_freq(struct clock_event_device *dev, u32 freq) { return -ENODEV; }

/* Set the periodic handler in non broadcast mode */
static inline void tick_set_periodic_handler(struct clock_event_device *dev, int broadcast)
{
	dev->event_handler = tick_handle_periodic;
}
# endif /* !CONFIG_GENERIC_CLOCKEVENTS_BROADCAST */

#else /* !GENERIC_CLOCKEVENTS: */
static inline void tick_suspend(void) { }
static inline void tick_resume(void) { }
#endif /* !GENERIC_CLOCKEVENTS */

/* Oneshot related functions */
#ifdef CONFIG_TICK_ONESHOT
extern void tick_setup_oneshot(struct clock_event_device *newdev,
			       void (*handler)(struct clock_event_device *),
			       ktime_t nextevt);
extern int tick_program_event(ktime_t expires, int force);
extern void tick_oneshot_notify(void);
extern int tick_switch_to_oneshot(void (*handler)(struct clock_event_device *));
extern void tick_resume_oneshot(void);
static inline bool tick_oneshot_possible(void) { return true; }
extern int tick_oneshot_mode_active(void);
extern void tick_clock_notify(void);
extern int tick_check_oneshot_change(int allow_nohz);
extern int tick_init_highres(void);
#else /* !CONFIG_TICK_ONESHOT: */
static inline
void tick_setup_oneshot(struct clock_event_device *newdev,
			void (*handler)(struct clock_event_device *),
			ktime_t nextevt) { BUG(); }
static inline void tick_resume_oneshot(void) { BUG(); }
static inline int tick_program_event(ktime_t expires, int force) { return 0; }
static inline void tick_oneshot_notify(void) { }
static inline bool tick_oneshot_possible(void) { return false; }
static inline int tick_oneshot_mode_active(void) { return 0; }
static inline void tick_clock_notify(void) { }
static inline int tick_check_oneshot_change(int allow_nohz) { return 0; }
#endif /* !CONFIG_TICK_ONESHOT */

/* Functions related to oneshot broadcasting */
#if defined(CONFIG_GENERIC_CLOCKEVENTS_BROADCAST) && defined(CONFIG_TICK_ONESHOT)
extern void tick_broadcast_switch_to_oneshot(void);
extern int tick_broadcast_oneshot_active(void);
extern void tick_check_oneshot_broadcast_this_cpu(void);
bool tick_broadcast_oneshot_available(void);
extern struct cpumask *tick_get_broadcast_oneshot_mask(void);
#else /* !(BROADCAST && ONESHOT): */
static inline void tick_broadcast_switch_to_oneshot(void) { }
static inline int tick_broadcast_oneshot_active(void) { return 0; }
static inline void tick_check_oneshot_broadcast_this_cpu(void) { }
static inline bool tick_broadcast_oneshot_available(void) { return tick_oneshot_possible(); }
#endif /* !(BROADCAST && ONESHOT) */

#if defined(CONFIG_GENERIC_CLOCKEVENTS_BROADCAST) && defined(CONFIG_HOTPLUG_CPU)
extern void tick_broadcast_offline(unsigned int cpu);
#else
static inline void tick_broadcast_offline(unsigned int cpu) { }
#endif

/* NO_HZ_FULL internal */
#ifdef CONFIG_NO_HZ_FULL
extern void tick_nohz_init(void);
# else
static inline void tick_nohz_init(void) { }
#endif

#ifdef CONFIG_NO_HZ_COMMON
extern unsigned long tick_nohz_active;
extern void timers_update_nohz(void);
# ifdef CONFIG_SMP
extern struct static_key_false timers_migration_enabled;
# endif
#else /* CONFIG_NO_HZ_COMMON */
static inline void timers_update_nohz(void) { }
#define tick_nohz_active (0)
#endif

DECLARE_PER_CPU(struct hrtimer_cpu_base, hrtimer_bases);

extern u64 get_next_timer_interrupt(unsigned long basej, u64 basem);
void timer_clear_idle(void);

<<<<<<< HEAD
#define CLOCK_SET_WALL							\
	(BIT(HRTIMER_BASE_REALTIME) | BIT(HRTIMER_BASE_REALTIME_SOFT) |	\
	 BIT(HRTIMER_BASE_TAI) | BIT(HRTIMER_BASE_TAI_SOFT))

#define CLOCK_SET_BOOT							\
	(BIT(HRTIMER_BASE_BOOTTIME) | BIT(HRTIMER_BASE_BOOTTIME_SOFT))

void clock_was_set(unsigned int bases);
void clock_was_set_delayed(void);

void hrtimers_resume_local(void);
=======
/* Since jiffies uses a simple TICK_NSEC multiplier
 * conversion, the .shift value could be zero. However
 * this would make NTP adjustments impossible as they are
 * in units of 1/2^.shift. Thus we use JIFFIES_SHIFT to
 * shift both the nominator and denominator the same
 * amount, and give ntp adjustments in units of 1/2^8
 *
 * The value 8 is somewhat carefully chosen, as anything
 * larger can result in overflows. TICK_NSEC grows as HZ
 * shrinks, so values greater than 8 overflow 32bits when
 * HZ=100.
 */
#if HZ < 34
#define JIFFIES_SHIFT	6
#elif HZ < 67
#define JIFFIES_SHIFT	7
#else
#define JIFFIES_SHIFT	8
#endif
>>>>>>> 213605c1
<|MERGE_RESOLUTION|>--- conflicted
+++ resolved
@@ -166,7 +166,6 @@
 extern u64 get_next_timer_interrupt(unsigned long basej, u64 basem);
 void timer_clear_idle(void);
 
-<<<<<<< HEAD
 #define CLOCK_SET_WALL							\
 	(BIT(HRTIMER_BASE_REALTIME) | BIT(HRTIMER_BASE_REALTIME_SOFT) |	\
 	 BIT(HRTIMER_BASE_TAI) | BIT(HRTIMER_BASE_TAI_SOFT))
@@ -178,7 +177,7 @@
 void clock_was_set_delayed(void);
 
 void hrtimers_resume_local(void);
-=======
+
 /* Since jiffies uses a simple TICK_NSEC multiplier
  * conversion, the .shift value could be zero. However
  * this would make NTP adjustments impossible as they are
@@ -197,5 +196,4 @@
 #define JIFFIES_SHIFT	7
 #else
 #define JIFFIES_SHIFT	8
-#endif
->>>>>>> 213605c1
+#endif