// SPDX-License-Identifier: GPL-2.0-or-later
/* 
 *    PDC Console support - ie use firmware to dump text via boot console
 *
 *    Copyright (C) 1999-2003 Matthew Wilcox <willy at parisc-linux.org>
 *    Copyright (C) 2000 Martin K Petersen <mkp at mkp.net>
 *    Copyright (C) 2000 John Marvin <jsm at parisc-linux.org>
 *    Copyright (C) 2000-2003 Paul Bame <bame at parisc-linux.org>
 *    Copyright (C) 2000 Philipp Rumpf <prumpf with tux.org>
 *    Copyright (C) 2000 Michael Ang <mang with subcarrier.org>
 *    Copyright (C) 2000 Grant Grundler <grundler with parisc-linux.org>
 *    Copyright (C) 2001-2002 Ryan Bradetich <rbrad at parisc-linux.org>
 *    Copyright (C) 2001 Helge Deller <deller at parisc-linux.org>
 *    Copyright (C) 2001 Thomas Bogendoerfer <tsbogend at parisc-linux.org>
 *    Copyright (C) 2002 Randolph Chung <tausq with parisc-linux.org>
 *    Copyright (C) 2010 Guy Martin <gmsoft at tuxicoman.be>
 */

/*
 *  The PDC console is a simple console, which can be used for debugging 
 *  boot related problems on HP PA-RISC machines. It is also useful when no
 *  other console works.
 *
 *  This code uses the ROM (=PDC) based functions to read and write characters
 *  from and to PDC's boot path.
 */

/* Define EARLY_BOOTUP_DEBUG to debug kernel related boot problems. 
 * On production kernels EARLY_BOOTUP_DEBUG should be undefined. */
#define EARLY_BOOTUP_DEBUG


#include <linux/kernel.h>
#include <linux/console.h>
#include <linux/string.h>
#include <linux/init.h>
#include <linux/major.h>
#include <linux/tty.h>
#include <asm/page.h>		/* for PAGE0 */
#include <asm/pdc.h>		/* for iodc_call() proto and friends */

static DEFINE_SPINLOCK(pdc_console_lock);
static struct console pdc_cons;

static void pdc_console_write(struct console *co, const char *s, unsigned count)
{
	int i = 0;
	unsigned long flags;

	spin_lock_irqsave(&pdc_console_lock, flags);
	do {
		i += pdc_iodc_print(s + i, count - i);
	} while (i < count);
	spin_unlock_irqrestore(&pdc_console_lock, flags);
}

int pdc_console_poll_key(struct console *co)
{
	int c;
	unsigned long flags;

	spin_lock_irqsave(&pdc_console_lock, flags);
	c = pdc_iodc_getc();
	spin_unlock_irqrestore(&pdc_console_lock, flags);

	return c;
}

static int pdc_console_setup(struct console *co, char *options)
{
	return 0;
}

#if defined(CONFIG_PDC_CONSOLE)
#include <linux/vt_kern.h>
#include <linux/tty_flip.h>

#define PDC_CONS_POLL_DELAY (30 * HZ / 1000)

static void pdc_console_poll(struct timer_list *unused);
static DEFINE_TIMER(pdc_console_timer, pdc_console_poll);
static struct tty_port tty_port;

static int pdc_console_tty_open(struct tty_struct *tty, struct file *filp)
{
	tty_port_tty_set(&tty_port, tty);
	mod_timer(&pdc_console_timer, jiffies + PDC_CONS_POLL_DELAY);

	return 0;
}

static void pdc_console_tty_close(struct tty_struct *tty, struct file *filp)
{
	if (tty->count == 1) {
		del_timer_sync(&pdc_console_timer);
		tty_port_tty_set(&tty_port, NULL);
	}
}

static int pdc_console_tty_write(struct tty_struct *tty, const unsigned char *buf, int count)
{
	pdc_console_write(NULL, buf, count);
	return count;
}

static unsigned int pdc_console_tty_write_room(struct tty_struct *tty)
{
	return 32768; /* no limit, no buffer used */
}

static const struct tty_operations pdc_console_tty_ops = {
	.open = pdc_console_tty_open,
	.close = pdc_console_tty_close,
	.write = pdc_console_tty_write,
	.write_room = pdc_console_tty_write_room,
};

static void pdc_console_poll(struct timer_list *unused)
{
	int data, count = 0;

	while (1) {
		data = pdc_console_poll_key(NULL);
		if (data == -1)
			break;
		tty_insert_flip_char(&tty_port, data & 0xFF, TTY_NORMAL);
		count ++;
	}

	if (count)
		tty_flip_buffer_push(&tty_port);

	if (pdc_cons.flags & CON_ENABLED)
		mod_timer(&pdc_console_timer, jiffies + PDC_CONS_POLL_DELAY);
}

static struct tty_driver *pdc_console_tty_driver;

static int __init pdc_console_tty_driver_init(void)
{
	struct tty_driver *driver;
	int err;

	/* Check if the console driver is still registered.
	 * It is unregistered if the pdc console was not selected as the
	 * primary console. */

	struct console *tmp;

	console_lock();
	for_each_console(tmp)
		if (tmp == &pdc_cons)
			break;
	console_unlock();

	if (!tmp) {
		printk(KERN_INFO "PDC console driver not registered anymore, not creating %s\n", pdc_cons.name);
		return -ENODEV;
	}

	printk(KERN_INFO "The PDC console driver is still registered, removing CON_BOOT flag\n");
	pdc_cons.flags &= ~CON_BOOT;

	driver = tty_alloc_driver(1, TTY_DRIVER_REAL_RAW |
			TTY_DRIVER_RESET_TERMIOS);
	if (IS_ERR(driver))
		return PTR_ERR(driver);

	tty_port_init(&tty_port);

	driver->driver_name = "pdc_cons";
	driver->name = "ttyB";
	driver->major = MUX_MAJOR;
	driver->minor_start = 0;
	driver->type = TTY_DRIVER_TYPE_SYSTEM;
	driver->init_termios = tty_std_termios;
	tty_set_operations(driver, &pdc_console_tty_ops);
	tty_port_link_device(&tty_port, driver, 0);

	err = tty_register_driver(driver);
	if (err) {
		printk(KERN_ERR "Unable to register the PDC console TTY driver\n");
		tty_port_destroy(&tty_port);
<<<<<<< HEAD
		tty_driver_kref_put(pdc_console_tty_driver);
=======
		tty_driver_kref_put(driver);
>>>>>>> 2e5f3a69
		return err;
	}

	pdc_console_tty_driver = driver;

	return 0;
}
device_initcall(pdc_console_tty_driver_init);

static struct tty_driver * pdc_console_device (struct console *c, int *index)
{
	*index = c->index;
	return pdc_console_tty_driver;
}
#else
#define pdc_console_device NULL
#endif

static struct console pdc_cons = {
	.name =		"ttyB",
	.write =	pdc_console_write,
	.device =	pdc_console_device,
	.setup =	pdc_console_setup,
	.flags =	CON_BOOT | CON_PRINTBUFFER,
	.index =	-1,
};

static int pdc_console_initialized;

static void pdc_console_init_force(void)
{
	if (pdc_console_initialized)
		return;
	++pdc_console_initialized;
	
	/* If the console is duplex then copy the COUT parameters to CIN. */
	if (PAGE0->mem_cons.cl_class == CL_DUPLEX)
		memcpy(&PAGE0->mem_kbd, &PAGE0->mem_cons, sizeof(PAGE0->mem_cons));

	/* register the pdc console */
	register_console(&pdc_cons);
}

void __init pdc_console_init(void)
{
#if defined(EARLY_BOOTUP_DEBUG) || defined(CONFIG_PDC_CONSOLE)
	pdc_console_init_force();
#endif
#ifdef EARLY_BOOTUP_DEBUG
	printk(KERN_INFO "Initialized PDC Console for debugging.\n");
#endif
}


/*
 * Used for emergencies. Currently only used if an HPMC occurs. If an
 * HPMC occurs, it is possible that the current console may not be
 * properly initialised after the PDC IO reset. This routine unregisters
 * all of the current consoles, reinitializes the pdc console and
 * registers it.
 */

void pdc_console_restart(void)
{
	struct console *console;

	if (pdc_console_initialized)
		return;

	/* If we've already seen the output, don't bother to print it again */
	if (console_drivers != NULL)
		pdc_cons.flags &= ~CON_PRINTBUFFER;

	while ((console = console_drivers) != NULL)
		unregister_console(console_drivers);

	/* force registering the pdc console */
	pdc_console_init_force();
}<|MERGE_RESOLUTION|>--- conflicted
+++ resolved
@@ -181,11 +181,7 @@
 	if (err) {
 		printk(KERN_ERR "Unable to register the PDC console TTY driver\n");
 		tty_port_destroy(&tty_port);
-<<<<<<< HEAD
-		tty_driver_kref_put(pdc_console_tty_driver);
-=======
 		tty_driver_kref_put(driver);
->>>>>>> 2e5f3a69
 		return err;
 	}
 
