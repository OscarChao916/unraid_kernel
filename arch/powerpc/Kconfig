--- conflicted
+++ resolved
@@ -131,11 +131,7 @@
 	select ARCH_HAS_PTE_SPECIAL
 	select ARCH_HAS_MEMBARRIER_CALLBACKS
 	select ARCH_HAS_SCALED_CPUTIME		if VIRT_CPU_ACCOUNTING_NATIVE && PPC_BOOK3S_64
-<<<<<<< HEAD
-	select ARCH_HAS_STRICT_KERNEL_RWX	if ((PPC_BOOK3S_64 || PPC32) && !HIBERNATION)
-=======
 	select ARCH_HAS_STRICT_KERNEL_RWX	if (PPC32 && !HIBERNATION)
->>>>>>> 04d5ce62
 	select ARCH_HAS_TICK_BROADCAST		if GENERIC_CLOCKEVENTS_BROADCAST
 	select ARCH_HAS_UACCESS_FLUSHCACHE
 	select ARCH_HAS_UACCESS_MCSAFE		if PPC64
