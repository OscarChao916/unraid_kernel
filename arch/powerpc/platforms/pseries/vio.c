--- conflicted
+++ resolved
@@ -1277,8 +1277,6 @@
 
 	put_device(devptr);
 	return 0;
-<<<<<<< HEAD
-=======
 }
 
 static void vio_bus_shutdown(struct device *dev)
@@ -1293,7 +1291,6 @@
 		else if (kexec_in_progress)
 			vio_bus_remove(dev);
 	}
->>>>>>> 11e4b63a
 }
 
 /**
