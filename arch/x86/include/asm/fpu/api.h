--- conflicted
+++ resolved
@@ -108,10 +108,6 @@
  */
 #define PASID_DISABLED	0
 
-<<<<<<< HEAD
-=======
-static inline void update_pasid(void) { }
-
 /* Trap handling */
 extern int  fpu__exception_code(struct fpu *fpu, int trap_nr);
 extern void fpu_sync_fpstate(struct fpu *fpu);
@@ -142,5 +138,4 @@
 extern int fpu_copy_kvm_uabi_to_fpstate(struct fpu *fpu, const void *buf, u64 xcr0, u32 *pkru);
 extern void fpu_copy_fpstate_to_kvm_uabi(struct fpu *fpu, void *buf, unsigned int size, u32 pkru);
 
->>>>>>> f7354d76
 #endif /* _ASM_X86_FPU_API_H */