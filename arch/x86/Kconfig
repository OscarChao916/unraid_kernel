# SPDX-License-Identifier: GPL-2.0
# Select 32 or 64 bit
config 64BIT
	bool "64-bit kernel" if "$(ARCH)" = "x86"
	default "$(ARCH)" != "i386"
	---help---
	  Say yes to build a 64-bit kernel - formerly known as x86_64
	  Say no to build a 32-bit kernel - formerly known as i386

config X86_32
	def_bool y
	depends on !64BIT
	# Options that are inherently 32-bit kernel only:
	select ARCH_WANT_IPC_PARSE_VERSION
	select CLKSRC_I8253
	select CLONE_BACKWARDS
	select HAVE_DEBUG_STACKOVERFLOW
	select MODULES_USE_ELF_REL
	select OLD_SIGACTION
	select GENERIC_VDSO_32

config X86_64
	def_bool y
	depends on 64BIT
	# Options that are inherently 64-bit kernel only:
	select ARCH_HAS_GIGANTIC_PAGE
	select ARCH_SUPPORTS_INT128 if CC_HAS_INT128
	select ARCH_USE_CMPXCHG_LOCKREF
	select HAVE_ARCH_SOFT_DIRTY
	select MODULES_USE_ELF_RELA
	select NEED_DMA_MAP_STATE
	select SWIOTLB

config FORCE_DYNAMIC_FTRACE
	def_bool y
	depends on X86_32
	depends on FUNCTION_TRACER
	select DYNAMIC_FTRACE
	help
	 We keep the static function tracing (!DYNAMIC_FTRACE) around
	 in order to test the non static function tracing in the
	 generic code, as other architectures still use it. But we
	 only need to keep it around for x86_64. No need to keep it
	 for x86_32. For x86_32, force DYNAMIC_FTRACE. 
#
# Arch settings
#
# ( Note that options that are marked 'if X86_64' could in principle be
#   ported to 32-bit as well. )
#
config X86
	def_bool y
	#
	# Note: keep this list sorted alphabetically
	#
	select ACPI_LEGACY_TABLES_LOOKUP	if ACPI
	select ACPI_SYSTEM_POWER_STATES_SUPPORT	if ACPI
	select ARCH_32BIT_OFF_T			if X86_32
	select ARCH_CLOCKSOURCE_INIT
	select ARCH_HAS_ACPI_TABLE_UPGRADE	if ACPI
	select ARCH_HAS_DEBUG_VIRTUAL
	select ARCH_HAS_DEVMEM_IS_ALLOWED
	select ARCH_HAS_ELF_RANDOMIZE
	select ARCH_HAS_FAST_MULTIPLIER
	select ARCH_HAS_FILTER_PGPROT
	select ARCH_HAS_FORTIFY_SOURCE
	select ARCH_HAS_GCOV_PROFILE_ALL
	select ARCH_HAS_KCOV			if X86_64
	select ARCH_HAS_MEM_ENCRYPT
	select ARCH_HAS_MEMBARRIER_SYNC_CORE
	select ARCH_HAS_PMEM_API		if X86_64
	select ARCH_HAS_PTE_DEVMAP		if X86_64
	select ARCH_HAS_PTE_SPECIAL
	select ARCH_HAS_UACCESS_FLUSHCACHE	if X86_64
	select ARCH_HAS_UACCESS_MCSAFE		if X86_64 && X86_MCE
	select ARCH_HAS_SET_MEMORY
	select ARCH_HAS_SET_DIRECT_MAP
	select ARCH_HAS_STRICT_KERNEL_RWX
	select ARCH_HAS_STRICT_MODULE_RWX
	select ARCH_HAS_SYNC_CORE_BEFORE_USERMODE
	select ARCH_HAS_SYSCALL_WRAPPER
	select ARCH_HAS_UBSAN_SANITIZE_ALL
	select ARCH_HAVE_NMI_SAFE_CMPXCHG
	select ARCH_MIGHT_HAVE_ACPI_PDC		if ACPI
	select ARCH_MIGHT_HAVE_PC_PARPORT
	select ARCH_MIGHT_HAVE_PC_SERIO
	select ARCH_STACKWALK
	select ARCH_SUPPORTS_ACPI
	select ARCH_SUPPORTS_ATOMIC_RMW
	select ARCH_SUPPORTS_NUMA_BALANCING	if X86_64
	select ARCH_USE_BUILTIN_BSWAP
	select ARCH_USE_QUEUED_RWLOCKS
	select ARCH_USE_QUEUED_SPINLOCKS
	select ARCH_WANT_BATCHED_UNMAP_TLB_FLUSH
	select ARCH_WANT_DEFAULT_BPF_JIT	if X86_64
	select ARCH_WANTS_DYNAMIC_TASK_STRUCT
	select ARCH_WANT_HUGE_PMD_SHARE
	select ARCH_WANTS_THP_SWAP		if X86_64
	select BUILDTIME_TABLE_SORT
	select CLKEVT_I8253
	select CLOCKSOURCE_VALIDATE_LAST_CYCLE
	select CLOCKSOURCE_WATCHDOG
	select DCACHE_WORD_ACCESS
	select EDAC_ATOMIC_SCRUB
	select EDAC_SUPPORT
	select GENERIC_CLOCKEVENTS
	select GENERIC_CLOCKEVENTS_BROADCAST	if X86_64 || (X86_32 && X86_LOCAL_APIC)
	select GENERIC_CLOCKEVENTS_MIN_ADJUST
	select GENERIC_CMOS_UPDATE
	select GENERIC_CPU_AUTOPROBE
	select GENERIC_CPU_VULNERABILITIES
	select GENERIC_EARLY_IOREMAP
	select GENERIC_FIND_FIRST_BIT
	select GENERIC_IOMAP
	select GENERIC_IRQ_EFFECTIVE_AFF_MASK	if SMP
	select GENERIC_IRQ_MATRIX_ALLOCATOR	if X86_LOCAL_APIC
	select GENERIC_IRQ_MIGRATION		if SMP
	select GENERIC_IRQ_PROBE
	select GENERIC_IRQ_RESERVATION_MODE
	select GENERIC_IRQ_SHOW
	select GENERIC_PENDING_IRQ		if SMP
	select GENERIC_PTDUMP
	select GENERIC_SMP_IDLE_THREAD
	select GENERIC_STRNCPY_FROM_USER
	select GENERIC_STRNLEN_USER
	select GENERIC_TIME_VSYSCALL
	select GENERIC_GETTIMEOFDAY
	select GENERIC_VDSO_TIME_NS
	select GUP_GET_PTE_LOW_HIGH		if X86_PAE
	select HARDIRQS_SW_RESEND
	select HARDLOCKUP_CHECK_TIMESTAMP	if X86_64
	select HAVE_ACPI_APEI			if ACPI
	select HAVE_ACPI_APEI_NMI		if ACPI
	select HAVE_ALIGNED_STRUCT_PAGE		if SLUB
	select HAVE_ARCH_AUDITSYSCALL
	select HAVE_ARCH_HUGE_VMAP		if X86_64 || X86_PAE
	select HAVE_ARCH_JUMP_LABEL
	select HAVE_ARCH_JUMP_LABEL_RELATIVE
	select HAVE_ARCH_KASAN			if X86_64
	select HAVE_ARCH_KASAN_VMALLOC		if X86_64
	select HAVE_ARCH_KGDB
	select HAVE_ARCH_MMAP_RND_BITS		if MMU
	select HAVE_ARCH_MMAP_RND_COMPAT_BITS	if MMU && COMPAT
	select HAVE_ARCH_COMPAT_MMAP_BASES	if MMU && COMPAT
	select HAVE_ARCH_PREL32_RELOCATIONS
	select HAVE_ARCH_SECCOMP_FILTER
	select HAVE_ARCH_THREAD_STRUCT_WHITELIST
	select HAVE_ARCH_STACKLEAK
	select HAVE_ARCH_TRACEHOOK
	select HAVE_ARCH_TRANSPARENT_HUGEPAGE
	select HAVE_ARCH_TRANSPARENT_HUGEPAGE_PUD if X86_64
	select HAVE_ARCH_USERFAULTFD_WP		if USERFAULTFD
	select HAVE_ARCH_VMAP_STACK		if X86_64
	select HAVE_ARCH_WITHIN_STACK_FRAMES
	select HAVE_ASM_MODVERSIONS
	select HAVE_CMPXCHG_DOUBLE
	select HAVE_CMPXCHG_LOCAL
	select HAVE_CONTEXT_TRACKING		if X86_64
	select HAVE_COPY_THREAD_TLS
	select HAVE_C_RECORDMCOUNT
	select HAVE_DEBUG_KMEMLEAK
	select HAVE_DMA_CONTIGUOUS
	select HAVE_DYNAMIC_FTRACE
	select HAVE_DYNAMIC_FTRACE_WITH_REGS
	select HAVE_DYNAMIC_FTRACE_WITH_DIRECT_CALLS
	select HAVE_EBPF_JIT
	select HAVE_EFFICIENT_UNALIGNED_ACCESS
	select HAVE_EISA
	select HAVE_EXIT_THREAD
	select HAVE_FAST_GUP
	select HAVE_FENTRY			if X86_64 || DYNAMIC_FTRACE
	select HAVE_FTRACE_MCOUNT_RECORD
	select HAVE_FUNCTION_GRAPH_TRACER
	select HAVE_FUNCTION_TRACER
	select HAVE_GCC_PLUGINS
	select HAVE_HW_BREAKPOINT
	select HAVE_IDE
	select HAVE_IOREMAP_PROT
	select HAVE_IRQ_EXIT_ON_IRQ_STACK	if X86_64
	select HAVE_IRQ_TIME_ACCOUNTING
	select HAVE_KERNEL_BZIP2
	select HAVE_KERNEL_GZIP
	select HAVE_KERNEL_LZ4
	select HAVE_KERNEL_LZMA
	select HAVE_KERNEL_LZO
	select HAVE_KERNEL_XZ
	select HAVE_KPROBES
	select HAVE_KPROBES_ON_FTRACE
	select HAVE_FUNCTION_ERROR_INJECTION
	select HAVE_KRETPROBES
	select HAVE_KVM
	select HAVE_LIVEPATCH			if X86_64
	select HAVE_MEMBLOCK_NODE_MAP
	select HAVE_MIXED_BREAKPOINTS_REGS
	select HAVE_MOD_ARCH_SPECIFIC
	select HAVE_MOVE_PMD
	select HAVE_NMI
	select HAVE_OPROFILE
	select HAVE_OPTPROBES
	select HAVE_PCSPKR_PLATFORM
	select HAVE_PERF_EVENTS
	select HAVE_PERF_EVENTS_NMI
	select HAVE_HARDLOCKUP_DETECTOR_PERF	if PERF_EVENTS && HAVE_PERF_EVENTS_NMI
	select HAVE_PCI
	select HAVE_PERF_REGS
	select HAVE_PERF_USER_STACK_DUMP
	select MMU_GATHER_RCU_TABLE_FREE		if PARAVIRT
	select HAVE_REGS_AND_STACK_ACCESS_API
	select HAVE_RELIABLE_STACKTRACE		if X86_64 && (UNWINDER_FRAME_POINTER || UNWINDER_ORC) && STACK_VALIDATION
	select HAVE_FUNCTION_ARG_ACCESS_API
	select HAVE_STACKPROTECTOR		if CC_HAS_SANE_STACKPROTECTOR
	select HAVE_STACK_VALIDATION		if X86_64
	select HAVE_RSEQ
	select HAVE_SYSCALL_TRACEPOINTS
	select HAVE_UNSTABLE_SCHED_CLOCK
	select HAVE_USER_RETURN_NOTIFIER
	select HAVE_GENERIC_VDSO
	select HOTPLUG_SMT			if SMP
	select IRQ_FORCED_THREADING
	select NEED_SG_DMA_LENGTH
	select PCI_DOMAINS			if PCI
	select PCI_LOCKLESS_CONFIG		if PCI
	select PERF_EVENTS
	select RTC_LIB
	select RTC_MC146818_LIB
	select SPARSE_IRQ
	select SRCU
	select SYSCTL_EXCEPTION_TRACE
	select THREAD_INFO_IN_TASK
	select USER_STACKTRACE_SUPPORT
	select VIRT_TO_BUS
	select X86_FEATURE_NAMES		if PROC_FS
	select PROC_PID_ARCH_STATUS		if PROC_FS
<<<<<<< HEAD
	imply IMA_SECURE_AND_OR_TRUSTED_BOOT    if EFI
=======
	select HAVE_ARCH_KCSAN			if X86_64
>>>>>>> 52785b6a

config INSTRUCTION_DECODER
	def_bool y
	depends on KPROBES || PERF_EVENTS || UPROBES

config OUTPUT_FORMAT
	string
	default "elf32-i386" if X86_32
	default "elf64-x86-64" if X86_64

config LOCKDEP_SUPPORT
	def_bool y

config STACKTRACE_SUPPORT
	def_bool y

config MMU
	def_bool y

config ARCH_MMAP_RND_BITS_MIN
	default 28 if 64BIT
	default 8

config ARCH_MMAP_RND_BITS_MAX
	default 32 if 64BIT
	default 16

config ARCH_MMAP_RND_COMPAT_BITS_MIN
	default 8

config ARCH_MMAP_RND_COMPAT_BITS_MAX
	default 16

config SBUS
	bool

config GENERIC_ISA_DMA
	def_bool y
	depends on ISA_DMA_API

config GENERIC_BUG
	def_bool y
	depends on BUG
	select GENERIC_BUG_RELATIVE_POINTERS if X86_64

config GENERIC_BUG_RELATIVE_POINTERS
	bool

config ARCH_MAY_HAVE_PC_FDC
	def_bool y
	depends on ISA_DMA_API

config GENERIC_CALIBRATE_DELAY
	def_bool y

config ARCH_HAS_CPU_RELAX
	def_bool y

config ARCH_HAS_CACHE_LINE_SIZE
	def_bool y

config ARCH_HAS_FILTER_PGPROT
	def_bool y

config HAVE_SETUP_PER_CPU_AREA
	def_bool y

config NEED_PER_CPU_EMBED_FIRST_CHUNK
	def_bool y

config NEED_PER_CPU_PAGE_FIRST_CHUNK
	def_bool y

config ARCH_HIBERNATION_POSSIBLE
	def_bool y

config ARCH_SUSPEND_POSSIBLE
	def_bool y

config ARCH_WANT_GENERAL_HUGETLB
	def_bool y

config ZONE_DMA32
	def_bool y if X86_64

config AUDIT_ARCH
	def_bool y if X86_64

config ARCH_SUPPORTS_DEBUG_PAGEALLOC
	def_bool y

config KASAN_SHADOW_OFFSET
	hex
	depends on KASAN
	default 0xdffffc0000000000

config HAVE_INTEL_TXT
	def_bool y
	depends on INTEL_IOMMU && ACPI

config X86_32_SMP
	def_bool y
	depends on X86_32 && SMP

config X86_64_SMP
	def_bool y
	depends on X86_64 && SMP

config X86_32_LAZY_GS
	def_bool y
	depends on X86_32 && !STACKPROTECTOR

config ARCH_SUPPORTS_UPROBES
	def_bool y

config FIX_EARLYCON_MEM
	def_bool y

config DYNAMIC_PHYSICAL_MASK
	bool

config PGTABLE_LEVELS
	int
	default 5 if X86_5LEVEL
	default 4 if X86_64
	default 3 if X86_PAE
	default 2

config CC_HAS_SANE_STACKPROTECTOR
	bool
	default $(success,$(srctree)/scripts/gcc-x86_64-has-stack-protector.sh $(CC)) if 64BIT
	default $(success,$(srctree)/scripts/gcc-x86_32-has-stack-protector.sh $(CC))
	help
	   We have to make sure stack protector is unconditionally disabled if
	   the compiler produces broken code.

menu "Processor type and features"

config ZONE_DMA
	bool "DMA memory allocation support" if EXPERT
	default y
	help
	  DMA memory allocation support allows devices with less than 32-bit
	  addressing to allocate within the first 16MB of address space.
	  Disable if no such devices will be used.

	  If unsure, say Y.

config SMP
	bool "Symmetric multi-processing support"
	---help---
	  This enables support for systems with more than one CPU. If you have
	  a system with only one CPU, say N. If you have a system with more
	  than one CPU, say Y.

	  If you say N here, the kernel will run on uni- and multiprocessor
	  machines, but will use only one CPU of a multiprocessor machine. If
	  you say Y here, the kernel will run on many, but not all,
	  uniprocessor machines. On a uniprocessor machine, the kernel
	  will run faster if you say N here.

	  Note that if you say Y here and choose architecture "586" or
	  "Pentium" under "Processor family", the kernel will not work on 486
	  architectures. Similarly, multiprocessor kernels for the "PPro"
	  architecture may not work on all Pentium based boards.

	  People using multiprocessor machines who say Y here should also say
	  Y to "Enhanced Real Time Clock Support", below. The "Advanced Power
	  Management" code will be disabled if you say Y here.

	  See also <file:Documentation/x86/i386/IO-APIC.rst>,
	  <file:Documentation/admin-guide/lockup-watchdogs.rst> and the SMP-HOWTO available at
	  <http://www.tldp.org/docs.html#howto>.

	  If you don't know what to do here, say N.

config X86_FEATURE_NAMES
	bool "Processor feature human-readable names" if EMBEDDED
	default y
	---help---
	  This option compiles in a table of x86 feature bits and corresponding
	  names.  This is required to support /proc/cpuinfo and a few kernel
	  messages.  You can disable this to save space, at the expense of
	  making those few kernel messages show numeric feature bits instead.

	  If in doubt, say Y.

config X86_X2APIC
	bool "Support x2apic"
	depends on X86_LOCAL_APIC && X86_64 && (IRQ_REMAP || HYPERVISOR_GUEST)
	---help---
	  This enables x2apic support on CPUs that have this feature.

	  This allows 32-bit apic IDs (so it can support very large systems),
	  and accesses the local apic via MSRs not via mmio.

	  If you don't know what to do here, say N.

config X86_MPPARSE
	bool "Enable MPS table" if ACPI || SFI
	default y
	depends on X86_LOCAL_APIC
	---help---
	  For old smp systems that do not have proper acpi support. Newer systems
	  (esp with 64bit cpus) with acpi support, MADT and DSDT will override it

config GOLDFISH
	def_bool y
	depends on X86_GOLDFISH

config RETPOLINE
	bool "Avoid speculative indirect branches in kernel"
	default y
	select STACK_VALIDATION if HAVE_STACK_VALIDATION
	help
	  Compile kernel with the retpoline compiler options to guard against
	  kernel-to-user data leaks by avoiding speculative indirect
	  branches. Requires a compiler with -mindirect-branch=thunk-extern
	  support for full protection. The kernel may run slower.

config X86_CPU_RESCTRL
	bool "x86 CPU resource control support"
	depends on X86 && (CPU_SUP_INTEL || CPU_SUP_AMD)
	select KERNFS
	select PROC_CPU_RESCTRL		if PROC_FS
	help
	  Enable x86 CPU resource control support.

	  Provide support for the allocation and monitoring of system resources
	  usage by the CPU.

	  Intel calls this Intel Resource Director Technology
	  (Intel(R) RDT). More information about RDT can be found in the
	  Intel x86 Architecture Software Developer Manual.

	  AMD calls this AMD Platform Quality of Service (AMD QoS).
	  More information about AMD QoS can be found in the AMD64 Technology
	  Platform Quality of Service Extensions manual.

	  Say N if unsure.

if X86_32
config X86_BIGSMP
	bool "Support for big SMP systems with more than 8 CPUs"
	depends on SMP
	---help---
	  This option is needed for the systems that have more than 8 CPUs.

config X86_EXTENDED_PLATFORM
	bool "Support for extended (non-PC) x86 platforms"
	default y
	---help---
	  If you disable this option then the kernel will only support
	  standard PC platforms. (which covers the vast majority of
	  systems out there.)

	  If you enable this option then you'll be able to select support
	  for the following (non-PC) 32 bit x86 platforms:
		Goldfish (Android emulator)
		AMD Elan
		RDC R-321x SoC
		SGI 320/540 (Visual Workstation)
		STA2X11-based (e.g. Northville)
		Moorestown MID devices

	  If you have one of these systems, or if you want to build a
	  generic distribution kernel, say Y here - otherwise say N.
endif

if X86_64
config X86_EXTENDED_PLATFORM
	bool "Support for extended (non-PC) x86 platforms"
	default y
	---help---
	  If you disable this option then the kernel will only support
	  standard PC platforms. (which covers the vast majority of
	  systems out there.)

	  If you enable this option then you'll be able to select support
	  for the following (non-PC) 64 bit x86 platforms:
		Numascale NumaChip
		ScaleMP vSMP
		SGI Ultraviolet

	  If you have one of these systems, or if you want to build a
	  generic distribution kernel, say Y here - otherwise say N.
endif
# This is an alphabetically sorted list of 64 bit extended platforms
# Please maintain the alphabetic order if and when there are additions
config X86_NUMACHIP
	bool "Numascale NumaChip"
	depends on X86_64
	depends on X86_EXTENDED_PLATFORM
	depends on NUMA
	depends on SMP
	depends on X86_X2APIC
	depends on PCI_MMCONFIG
	---help---
	  Adds support for Numascale NumaChip large-SMP systems. Needed to
	  enable more than ~168 cores.
	  If you don't have one of these, you should say N here.

config X86_VSMP
	bool "ScaleMP vSMP"
	select HYPERVISOR_GUEST
	select PARAVIRT
	depends on X86_64 && PCI
	depends on X86_EXTENDED_PLATFORM
	depends on SMP
	---help---
	  Support for ScaleMP vSMP systems.  Say 'Y' here if this kernel is
	  supposed to run on these EM64T-based machines.  Only choose this option
	  if you have one of these machines.

config X86_UV
	bool "SGI Ultraviolet"
	depends on X86_64
	depends on X86_EXTENDED_PLATFORM
	depends on NUMA
	depends on EFI
	depends on X86_X2APIC
	depends on PCI
	---help---
	  This option is needed in order to support SGI Ultraviolet systems.
	  If you don't have one of these, you should say N here.

# Following is an alphabetically sorted list of 32 bit extended platforms
# Please maintain the alphabetic order if and when there are additions

config X86_GOLDFISH
	bool "Goldfish (Virtual Platform)"
	depends on X86_EXTENDED_PLATFORM
	---help---
	 Enable support for the Goldfish virtual platform used primarily
	 for Android development. Unless you are building for the Android
	 Goldfish emulator say N here.

config X86_INTEL_CE
	bool "CE4100 TV platform"
	depends on PCI
	depends on PCI_GODIRECT
	depends on X86_IO_APIC
	depends on X86_32
	depends on X86_EXTENDED_PLATFORM
	select X86_REBOOTFIXUPS
	select OF
	select OF_EARLY_FLATTREE
	---help---
	  Select for the Intel CE media processor (CE4100) SOC.
	  This option compiles in support for the CE4100 SOC for settop
	  boxes and media devices.

config X86_INTEL_MID
	bool "Intel MID platform support"
	depends on X86_EXTENDED_PLATFORM
	depends on X86_PLATFORM_DEVICES
	depends on PCI
	depends on X86_64 || (PCI_GOANY && X86_32)
	depends on X86_IO_APIC
	select SFI
	select I2C
	select DW_APB_TIMER
	select APB_TIMER
	select INTEL_SCU_IPC
	select MFD_INTEL_MSIC
	---help---
	  Select to build a kernel capable of supporting Intel MID (Mobile
	  Internet Device) platform systems which do not have the PCI legacy
	  interfaces. If you are building for a PC class system say N here.

	  Intel MID platforms are based on an Intel processor and chipset which
	  consume less power than most of the x86 derivatives.

config X86_INTEL_QUARK
	bool "Intel Quark platform support"
	depends on X86_32
	depends on X86_EXTENDED_PLATFORM
	depends on X86_PLATFORM_DEVICES
	depends on X86_TSC
	depends on PCI
	depends on PCI_GOANY
	depends on X86_IO_APIC
	select IOSF_MBI
	select INTEL_IMR
	select COMMON_CLK
	---help---
	  Select to include support for Quark X1000 SoC.
	  Say Y here if you have a Quark based system such as the Arduino
	  compatible Intel Galileo.

config X86_INTEL_LPSS
	bool "Intel Low Power Subsystem Support"
	depends on X86 && ACPI && PCI
	select COMMON_CLK
	select PINCTRL
	select IOSF_MBI
	---help---
	  Select to build support for Intel Low Power Subsystem such as
	  found on Intel Lynxpoint PCH. Selecting this option enables
	  things like clock tree (common clock framework) and pincontrol
	  which are needed by the LPSS peripheral drivers.

config X86_AMD_PLATFORM_DEVICE
	bool "AMD ACPI2Platform devices support"
	depends on ACPI
	select COMMON_CLK
	select PINCTRL
	---help---
	  Select to interpret AMD specific ACPI device to platform device
	  such as I2C, UART, GPIO found on AMD Carrizo and later chipsets.
	  I2C and UART depend on COMMON_CLK to set clock. GPIO driver is
	  implemented under PINCTRL subsystem.

config IOSF_MBI
	tristate "Intel SoC IOSF Sideband support for SoC platforms"
	depends on PCI
	---help---
	  This option enables sideband register access support for Intel SoC
	  platforms. On these platforms the IOSF sideband is used in lieu of
	  MSR's for some register accesses, mostly but not limited to thermal
	  and power. Drivers may query the availability of this device to
	  determine if they need the sideband in order to work on these
	  platforms. The sideband is available on the following SoC products.
	  This list is not meant to be exclusive.
	   - BayTrail
	   - Braswell
	   - Quark

	  You should say Y if you are running a kernel on one of these SoC's.

config IOSF_MBI_DEBUG
	bool "Enable IOSF sideband access through debugfs"
	depends on IOSF_MBI && DEBUG_FS
	---help---
	  Select this option to expose the IOSF sideband access registers (MCR,
	  MDR, MCRX) through debugfs to write and read register information from
	  different units on the SoC. This is most useful for obtaining device
	  state information for debug and analysis. As this is a general access
	  mechanism, users of this option would have specific knowledge of the
	  device they want to access.

	  If you don't require the option or are in doubt, say N.

config X86_RDC321X
	bool "RDC R-321x SoC"
	depends on X86_32
	depends on X86_EXTENDED_PLATFORM
	select M486
	select X86_REBOOTFIXUPS
	---help---
	  This option is needed for RDC R-321x system-on-chip, also known
	  as R-8610-(G).
	  If you don't have one of these chips, you should say N here.

config X86_32_NON_STANDARD
	bool "Support non-standard 32-bit SMP architectures"
	depends on X86_32 && SMP
	depends on X86_EXTENDED_PLATFORM
	---help---
	  This option compiles in the bigsmp and STA2X11 default
	  subarchitectures.  It is intended for a generic binary
	  kernel. If you select them all, kernel will probe it one by
	  one and will fallback to default.

# Alphabetically sorted list of Non standard 32 bit platforms

config X86_SUPPORTS_MEMORY_FAILURE
	def_bool y
	# MCE code calls memory_failure():
	depends on X86_MCE
	# On 32-bit this adds too big of NODES_SHIFT and we run out of page flags:
	# On 32-bit SPARSEMEM adds too big of SECTIONS_WIDTH:
	depends on X86_64 || !SPARSEMEM
	select ARCH_SUPPORTS_MEMORY_FAILURE

config STA2X11
	bool "STA2X11 Companion Chip Support"
	depends on X86_32_NON_STANDARD && PCI
	select SWIOTLB
	select MFD_STA2X11
	select GPIOLIB
	---help---
	  This adds support for boards based on the STA2X11 IO-Hub,
	  a.k.a. "ConneXt". The chip is used in place of the standard
	  PC chipset, so all "standard" peripherals are missing. If this
	  option is selected the kernel will still be able to boot on
	  standard PC machines.

config X86_32_IRIS
	tristate "Eurobraille/Iris poweroff module"
	depends on X86_32
	---help---
	  The Iris machines from EuroBraille do not have APM or ACPI support
	  to shut themselves down properly.  A special I/O sequence is
	  needed to do so, which is what this module does at
	  kernel shutdown.

	  This is only for Iris machines from EuroBraille.

	  If unused, say N.

config SCHED_OMIT_FRAME_POINTER
	def_bool y
	prompt "Single-depth WCHAN output"
	depends on X86
	---help---
	  Calculate simpler /proc/<PID>/wchan values. If this option
	  is disabled then wchan values will recurse back to the
	  caller function. This provides more accurate wchan values,
	  at the expense of slightly more scheduling overhead.

	  If in doubt, say "Y".

menuconfig HYPERVISOR_GUEST
	bool "Linux guest support"
	---help---
	  Say Y here to enable options for running Linux under various hyper-
	  visors. This option enables basic hypervisor detection and platform
	  setup.

	  If you say N, all options in this submenu will be skipped and
	  disabled, and Linux guest support won't be built in.

if HYPERVISOR_GUEST

config PARAVIRT
	bool "Enable paravirtualization code"
	---help---
	  This changes the kernel so it can modify itself when it is run
	  under a hypervisor, potentially improving performance significantly
	  over full virtualization.  However, when run without a hypervisor
	  the kernel is theoretically slower and slightly larger.

config PARAVIRT_XXL
	bool

config PARAVIRT_DEBUG
	bool "paravirt-ops debugging"
	depends on PARAVIRT && DEBUG_KERNEL
	---help---
	  Enable to debug paravirt_ops internals.  Specifically, BUG if
	  a paravirt_op is missing when it is called.

config PARAVIRT_SPINLOCKS
	bool "Paravirtualization layer for spinlocks"
	depends on PARAVIRT && SMP
	---help---
	  Paravirtualized spinlocks allow a pvops backend to replace the
	  spinlock implementation with something virtualization-friendly
	  (for example, block the virtual CPU rather than spinning).

	  It has a minimal impact on native kernels and gives a nice performance
	  benefit on paravirtualized KVM / Xen kernels.

	  If you are unsure how to answer this question, answer Y.

config X86_HV_CALLBACK_VECTOR
	def_bool n

source "arch/x86/xen/Kconfig"

config KVM_GUEST
	bool "KVM Guest support (including kvmclock)"
	depends on PARAVIRT
	select PARAVIRT_CLOCK
	select ARCH_CPUIDLE_HALTPOLL
	default y
	---help---
	  This option enables various optimizations for running under the KVM
	  hypervisor. It includes a paravirtualized clock, so that instead
	  of relying on a PIT (or probably other) emulation by the
	  underlying device model, the host provides the guest with
	  timing infrastructure such as time of day, and system time

config ARCH_CPUIDLE_HALTPOLL
	def_bool n
	prompt "Disable host haltpoll when loading haltpoll driver"
	help
	  If virtualized under KVM, disable host haltpoll.

config PVH
	bool "Support for running PVH guests"
	---help---
	  This option enables the PVH entry point for guest virtual machines
	  as specified in the x86/HVM direct boot ABI.

config KVM_DEBUG_FS
	bool "Enable debug information for KVM Guests in debugfs"
	depends on KVM_GUEST && DEBUG_FS
	---help---
	  This option enables collection of various statistics for KVM guest.
	  Statistics are displayed in debugfs filesystem. Enabling this option
	  may incur significant overhead.

config PARAVIRT_TIME_ACCOUNTING
	bool "Paravirtual steal time accounting"
	depends on PARAVIRT
	---help---
	  Select this option to enable fine granularity task steal time
	  accounting. Time spent executing other tasks in parallel with
	  the current vCPU is discounted from the vCPU power. To account for
	  that, there can be a small performance impact.

	  If in doubt, say N here.

config PARAVIRT_CLOCK
	bool

config JAILHOUSE_GUEST
	bool "Jailhouse non-root cell support"
	depends on X86_64 && PCI
	select X86_PM_TIMER
	---help---
	  This option allows to run Linux as guest in a Jailhouse non-root
	  cell. You can leave this option disabled if you only want to start
	  Jailhouse and run Linux afterwards in the root cell.

config ACRN_GUEST
	bool "ACRN Guest support"
	depends on X86_64
	select X86_HV_CALLBACK_VECTOR
	help
	  This option allows to run Linux as guest in the ACRN hypervisor. ACRN is
	  a flexible, lightweight reference open-source hypervisor, built with
	  real-time and safety-criticality in mind. It is built for embedded
	  IOT with small footprint and real-time features. More details can be
	  found in https://projectacrn.org/.

endif #HYPERVISOR_GUEST

source "arch/x86/Kconfig.cpu"

config HPET_TIMER
	def_bool X86_64
	prompt "HPET Timer Support" if X86_32
	---help---
	  Use the IA-PC HPET (High Precision Event Timer) to manage
	  time in preference to the PIT and RTC, if a HPET is
	  present.
	  HPET is the next generation timer replacing legacy 8254s.
	  The HPET provides a stable time base on SMP
	  systems, unlike the TSC, but it is more expensive to access,
	  as it is off-chip.  The interface used is documented
	  in the HPET spec, revision 1.

	  You can safely choose Y here.  However, HPET will only be
	  activated if the platform and the BIOS support this feature.
	  Otherwise the 8254 will be used for timing services.

	  Choose N to continue using the legacy 8254 timer.

config HPET_EMULATE_RTC
	def_bool y
	depends on HPET_TIMER && (RTC=y || RTC=m || RTC_DRV_CMOS=m || RTC_DRV_CMOS=y)

config APB_TIMER
	def_bool y if X86_INTEL_MID
	prompt "Intel MID APB Timer Support" if X86_INTEL_MID
	select DW_APB_TIMER
	depends on X86_INTEL_MID && SFI
	help
	 APB timer is the replacement for 8254, HPET on X86 MID platforms.
	 The APBT provides a stable time base on SMP
	 systems, unlike the TSC, but it is more expensive to access,
	 as it is off-chip. APB timers are always running regardless of CPU
	 C states, they are used as per CPU clockevent device when possible.

# Mark as expert because too many people got it wrong.
# The code disables itself when not needed.
config DMI
	default y
	select DMI_SCAN_MACHINE_NON_EFI_FALLBACK
	bool "Enable DMI scanning" if EXPERT
	---help---
	  Enabled scanning of DMI to identify machine quirks. Say Y
	  here unless you have verified that your setup is not
	  affected by entries in the DMI blacklist. Required by PNP
	  BIOS code.

config GART_IOMMU
	bool "Old AMD GART IOMMU support"
	select IOMMU_HELPER
	select SWIOTLB
	depends on X86_64 && PCI && AMD_NB
	---help---
	  Provides a driver for older AMD Athlon64/Opteron/Turion/Sempron
	  GART based hardware IOMMUs.

	  The GART supports full DMA access for devices with 32-bit access
	  limitations, on systems with more than 3 GB. This is usually needed
	  for USB, sound, many IDE/SATA chipsets and some other devices.

	  Newer systems typically have a modern AMD IOMMU, supported via
	  the CONFIG_AMD_IOMMU=y config option.

	  In normal configurations this driver is only active when needed:
	  there's more than 3 GB of memory and the system contains a
	  32-bit limited device.

	  If unsure, say Y.

config MAXSMP
	bool "Enable Maximum number of SMP Processors and NUMA Nodes"
	depends on X86_64 && SMP && DEBUG_KERNEL
	select CPUMASK_OFFSTACK
	---help---
	  Enable maximum number of CPUS and NUMA Nodes for this architecture.
	  If unsure, say N.

#
# The maximum number of CPUs supported:
#
# The main config value is NR_CPUS, which defaults to NR_CPUS_DEFAULT,
# and which can be configured interactively in the
# [NR_CPUS_RANGE_BEGIN ... NR_CPUS_RANGE_END] range.
#
# The ranges are different on 32-bit and 64-bit kernels, depending on
# hardware capabilities and scalability features of the kernel.
#
# ( If MAXSMP is enabled we just use the highest possible value and disable
#   interactive configuration. )
#

config NR_CPUS_RANGE_BEGIN
	int
	default NR_CPUS_RANGE_END if MAXSMP
	default    1 if !SMP
	default    2

config NR_CPUS_RANGE_END
	int
	depends on X86_32
	default   64 if  SMP &&  X86_BIGSMP
	default    8 if  SMP && !X86_BIGSMP
	default    1 if !SMP

config NR_CPUS_RANGE_END
	int
	depends on X86_64
	default 8192 if  SMP && CPUMASK_OFFSTACK
	default  512 if  SMP && !CPUMASK_OFFSTACK
	default    1 if !SMP

config NR_CPUS_DEFAULT
	int
	depends on X86_32
	default   32 if  X86_BIGSMP
	default    8 if  SMP
	default    1 if !SMP

config NR_CPUS_DEFAULT
	int
	depends on X86_64
	default 8192 if  MAXSMP
	default   64 if  SMP
	default    1 if !SMP

config NR_CPUS
	int "Maximum number of CPUs" if SMP && !MAXSMP
	range NR_CPUS_RANGE_BEGIN NR_CPUS_RANGE_END
	default NR_CPUS_DEFAULT
	---help---
	  This allows you to specify the maximum number of CPUs which this
	  kernel will support.  If CPUMASK_OFFSTACK is enabled, the maximum
	  supported value is 8192, otherwise the maximum value is 512.  The
	  minimum value which makes sense is 2.

	  This is purely to save memory: each supported CPU adds about 8KB
	  to the kernel image.

config SCHED_SMT
	def_bool y if SMP

config SCHED_MC
	def_bool y
	prompt "Multi-core scheduler support"
	depends on SMP
	---help---
	  Multi-core scheduler support improves the CPU scheduler's decision
	  making when dealing with multi-core CPU chips at a cost of slightly
	  increased overhead in some places. If unsure say N here.

config SCHED_MC_PRIO
	bool "CPU core priorities scheduler support"
	depends on SCHED_MC && CPU_SUP_INTEL
	select X86_INTEL_PSTATE
	select CPU_FREQ
	default y
	---help---
	  Intel Turbo Boost Max Technology 3.0 enabled CPUs have a
	  core ordering determined at manufacturing time, which allows
	  certain cores to reach higher turbo frequencies (when running
	  single threaded workloads) than others.

	  Enabling this kernel feature teaches the scheduler about
	  the TBM3 (aka ITMT) priority order of the CPU cores and adjusts the
	  scheduler's CPU selection logic accordingly, so that higher
	  overall system performance can be achieved.

	  This feature will have no effect on CPUs without this feature.

	  If unsure say Y here.

config UP_LATE_INIT
	def_bool y
	depends on !SMP && X86_LOCAL_APIC

config X86_UP_APIC
	bool "Local APIC support on uniprocessors" if !PCI_MSI
	default PCI_MSI
	depends on X86_32 && !SMP && !X86_32_NON_STANDARD
	---help---
	  A local APIC (Advanced Programmable Interrupt Controller) is an
	  integrated interrupt controller in the CPU. If you have a single-CPU
	  system which has a processor with a local APIC, you can say Y here to
	  enable and use it. If you say Y here even though your machine doesn't
	  have a local APIC, then the kernel will still run with no slowdown at
	  all. The local APIC supports CPU-generated self-interrupts (timer,
	  performance counters), and the NMI watchdog which detects hard
	  lockups.

config X86_UP_IOAPIC
	bool "IO-APIC support on uniprocessors"
	depends on X86_UP_APIC
	---help---
	  An IO-APIC (I/O Advanced Programmable Interrupt Controller) is an
	  SMP-capable replacement for PC-style interrupt controllers. Most
	  SMP systems and many recent uniprocessor systems have one.

	  If you have a single-CPU system with an IO-APIC, you can say Y here
	  to use it. If you say Y here even though your machine doesn't have
	  an IO-APIC, then the kernel will still run with no slowdown at all.

config X86_LOCAL_APIC
	def_bool y
	depends on X86_64 || SMP || X86_32_NON_STANDARD || X86_UP_APIC || PCI_MSI
	select IRQ_DOMAIN_HIERARCHY
	select PCI_MSI_IRQ_DOMAIN if PCI_MSI

config X86_IO_APIC
	def_bool y
	depends on X86_LOCAL_APIC || X86_UP_IOAPIC

config X86_REROUTE_FOR_BROKEN_BOOT_IRQS
	bool "Reroute for broken boot IRQs"
	depends on X86_IO_APIC
	---help---
	  This option enables a workaround that fixes a source of
	  spurious interrupts. This is recommended when threaded
	  interrupt handling is used on systems where the generation of
	  superfluous "boot interrupts" cannot be disabled.

	  Some chipsets generate a legacy INTx "boot IRQ" when the IRQ
	  entry in the chipset's IO-APIC is masked (as, e.g. the RT
	  kernel does during interrupt handling). On chipsets where this
	  boot IRQ generation cannot be disabled, this workaround keeps
	  the original IRQ line masked so that only the equivalent "boot
	  IRQ" is delivered to the CPUs. The workaround also tells the
	  kernel to set up the IRQ handler on the boot IRQ line. In this
	  way only one interrupt is delivered to the kernel. Otherwise
	  the spurious second interrupt may cause the kernel to bring
	  down (vital) interrupt lines.

	  Only affects "broken" chipsets. Interrupt sharing may be
	  increased on these systems.

config X86_MCE
	bool "Machine Check / overheating reporting"
	select GENERIC_ALLOCATOR
	default y
	---help---
	  Machine Check support allows the processor to notify the
	  kernel if it detects a problem (e.g. overheating, data corruption).
	  The action the kernel takes depends on the severity of the problem,
	  ranging from warning messages to halting the machine.

config X86_MCELOG_LEGACY
	bool "Support for deprecated /dev/mcelog character device"
	depends on X86_MCE
	---help---
	  Enable support for /dev/mcelog which is needed by the old mcelog
	  userspace logging daemon. Consider switching to the new generation
	  rasdaemon solution.

config X86_MCE_INTEL
	def_bool y
	prompt "Intel MCE features"
	depends on X86_MCE && X86_LOCAL_APIC
	---help---
	   Additional support for intel specific MCE features such as
	   the thermal monitor.

config X86_MCE_AMD
	def_bool y
	prompt "AMD MCE features"
	depends on X86_MCE && X86_LOCAL_APIC && AMD_NB
	---help---
	   Additional support for AMD specific MCE features such as
	   the DRAM Error Threshold.

config X86_ANCIENT_MCE
	bool "Support for old Pentium 5 / WinChip machine checks"
	depends on X86_32 && X86_MCE
	---help---
	  Include support for machine check handling on old Pentium 5 or WinChip
	  systems. These typically need to be enabled explicitly on the command
	  line.

config X86_MCE_THRESHOLD
	depends on X86_MCE_AMD || X86_MCE_INTEL
	def_bool y

config X86_MCE_INJECT
	depends on X86_MCE && X86_LOCAL_APIC && DEBUG_FS
	tristate "Machine check injector support"
	---help---
	  Provide support for injecting machine checks for testing purposes.
	  If you don't know what a machine check is and you don't do kernel
	  QA it is safe to say n.

config X86_THERMAL_VECTOR
	def_bool y
	depends on X86_MCE_INTEL

source "arch/x86/events/Kconfig"

config X86_LEGACY_VM86
	bool "Legacy VM86 support"
	depends on X86_32
	---help---
	  This option allows user programs to put the CPU into V8086
	  mode, which is an 80286-era approximation of 16-bit real mode.

	  Some very old versions of X and/or vbetool require this option
	  for user mode setting.  Similarly, DOSEMU will use it if
	  available to accelerate real mode DOS programs.  However, any
	  recent version of DOSEMU, X, or vbetool should be fully
	  functional even without kernel VM86 support, as they will all
	  fall back to software emulation. Nevertheless, if you are using
	  a 16-bit DOS program where 16-bit performance matters, vm86
	  mode might be faster than emulation and you might want to
	  enable this option.

	  Note that any app that works on a 64-bit kernel is unlikely to
	  need this option, as 64-bit kernels don't, and can't, support
	  V8086 mode. This option is also unrelated to 16-bit protected
	  mode and is not needed to run most 16-bit programs under Wine.

	  Enabling this option increases the complexity of the kernel
	  and slows down exception handling a tiny bit.

	  If unsure, say N here.

config VM86
	bool
	default X86_LEGACY_VM86

config X86_16BIT
	bool "Enable support for 16-bit segments" if EXPERT
	default y
	depends on MODIFY_LDT_SYSCALL
	---help---
	  This option is required by programs like Wine to run 16-bit
	  protected mode legacy code on x86 processors.  Disabling
	  this option saves about 300 bytes on i386, or around 6K text
	  plus 16K runtime memory on x86-64,

config X86_ESPFIX32
	def_bool y
	depends on X86_16BIT && X86_32

config X86_ESPFIX64
	def_bool y
	depends on X86_16BIT && X86_64

config X86_VSYSCALL_EMULATION
	bool "Enable vsyscall emulation" if EXPERT
	default y
	depends on X86_64
	---help---
	 This enables emulation of the legacy vsyscall page.  Disabling
	 it is roughly equivalent to booting with vsyscall=none, except
	 that it will also disable the helpful warning if a program
	 tries to use a vsyscall.  With this option set to N, offending
	 programs will just segfault, citing addresses of the form
	 0xffffffffff600?00.

	 This option is required by many programs built before 2013, and
	 care should be used even with newer programs if set to N.

	 Disabling this option saves about 7K of kernel size and
	 possibly 4K of additional runtime pagetable memory.

config X86_IOPL_IOPERM
	bool "IOPERM and IOPL Emulation"
	default y
	---help---
	  This enables the ioperm() and iopl() syscalls which are necessary
	  for legacy applications.

	  Legacy IOPL support is an overbroad mechanism which allows user
	  space aside of accessing all 65536 I/O ports also to disable
	  interrupts. To gain this access the caller needs CAP_SYS_RAWIO
	  capabilities and permission from potentially active security
	  modules.

	  The emulation restricts the functionality of the syscall to
	  only allowing the full range I/O port access, but prevents the
	  ability to disable interrupts from user space which would be
	  granted if the hardware IOPL mechanism would be used.

config TOSHIBA
	tristate "Toshiba Laptop support"
	depends on X86_32
	---help---
	  This adds a driver to safely access the System Management Mode of
	  the CPU on Toshiba portables with a genuine Toshiba BIOS. It does
	  not work on models with a Phoenix BIOS. The System Management Mode
	  is used to set the BIOS and power saving options on Toshiba portables.

	  For information on utilities to make use of this driver see the
	  Toshiba Linux utilities web site at:
	  <http://www.buzzard.org.uk/toshiba/>.

	  Say Y if you intend to run this kernel on a Toshiba portable.
	  Say N otherwise.

config I8K
	tristate "Dell i8k legacy laptop support"
	select HWMON
	select SENSORS_DELL_SMM
	---help---
	  This option enables legacy /proc/i8k userspace interface in hwmon
	  dell-smm-hwmon driver. Character file /proc/i8k reports bios version,
	  temperature and allows controlling fan speeds of Dell laptops via
	  System Management Mode. For old Dell laptops (like Dell Inspiron 8000)
	  it reports also power and hotkey status. For fan speed control is
	  needed userspace package i8kutils.

	  Say Y if you intend to run this kernel on old Dell laptops or want to
	  use userspace package i8kutils.
	  Say N otherwise.

config X86_REBOOTFIXUPS
	bool "Enable X86 board specific fixups for reboot"
	depends on X86_32
	---help---
	  This enables chipset and/or board specific fixups to be done
	  in order to get reboot to work correctly. This is only needed on
	  some combinations of hardware and BIOS. The symptom, for which
	  this config is intended, is when reboot ends with a stalled/hung
	  system.

	  Currently, the only fixup is for the Geode machines using
	  CS5530A and CS5536 chipsets and the RDC R-321x SoC.

	  Say Y if you want to enable the fixup. Currently, it's safe to
	  enable this option even if you don't need it.
	  Say N otherwise.

config MICROCODE
	bool "CPU microcode loading support"
	default y
	depends on CPU_SUP_AMD || CPU_SUP_INTEL
	select FW_LOADER
	---help---
	  If you say Y here, you will be able to update the microcode on
	  Intel and AMD processors. The Intel support is for the IA32 family,
	  e.g. Pentium Pro, Pentium II, Pentium III, Pentium 4, Xeon etc. The
	  AMD support is for families 0x10 and later. You will obviously need
	  the actual microcode binary data itself which is not shipped with
	  the Linux kernel.

	  The preferred method to load microcode from a detached initrd is described
	  in Documentation/x86/microcode.rst. For that you need to enable
	  CONFIG_BLK_DEV_INITRD in order for the loader to be able to scan the
	  initrd for microcode blobs.

	  In addition, you can build the microcode into the kernel. For that you
	  need to add the vendor-supplied microcode to the CONFIG_EXTRA_FIRMWARE
	  config option.

config MICROCODE_INTEL
	bool "Intel microcode loading support"
	depends on MICROCODE
	default MICROCODE
	select FW_LOADER
	---help---
	  This options enables microcode patch loading support for Intel
	  processors.

	  For the current Intel microcode data package go to
	  <https://downloadcenter.intel.com> and search for
	  'Linux Processor Microcode Data File'.

config MICROCODE_AMD
	bool "AMD microcode loading support"
	depends on MICROCODE
	select FW_LOADER
	---help---
	  If you select this option, microcode patch loading support for AMD
	  processors will be enabled.

config MICROCODE_OLD_INTERFACE
	bool "Ancient loading interface (DEPRECATED)"
	default n
	depends on MICROCODE
	---help---
	  DO NOT USE THIS! This is the ancient /dev/cpu/microcode interface
	  which was used by userspace tools like iucode_tool and microcode.ctl.
	  It is inadequate because it runs too late to be able to properly
	  load microcode on a machine and it needs special tools. Instead, you
	  should've switched to the early loading method with the initrd or
	  builtin microcode by now: Documentation/x86/microcode.rst

config X86_MSR
	tristate "/dev/cpu/*/msr - Model-specific register support"
	---help---
	  This device gives privileged processes access to the x86
	  Model-Specific Registers (MSRs).  It is a character device with
	  major 202 and minors 0 to 31 for /dev/cpu/0/msr to /dev/cpu/31/msr.
	  MSR accesses are directed to a specific CPU on multi-processor
	  systems.

config X86_CPUID
	tristate "/dev/cpu/*/cpuid - CPU information support"
	---help---
	  This device gives processes access to the x86 CPUID instruction to
	  be executed on a specific processor.  It is a character device
	  with major 203 and minors 0 to 31 for /dev/cpu/0/cpuid to
	  /dev/cpu/31/cpuid.

choice
	prompt "High Memory Support"
	default HIGHMEM4G
	depends on X86_32

config NOHIGHMEM
	bool "off"
	---help---
	  Linux can use up to 64 Gigabytes of physical memory on x86 systems.
	  However, the address space of 32-bit x86 processors is only 4
	  Gigabytes large. That means that, if you have a large amount of
	  physical memory, not all of it can be "permanently mapped" by the
	  kernel. The physical memory that's not permanently mapped is called
	  "high memory".

	  If you are compiling a kernel which will never run on a machine with
	  more than 1 Gigabyte total physical RAM, answer "off" here (default
	  choice and suitable for most users). This will result in a "3GB/1GB"
	  split: 3GB are mapped so that each process sees a 3GB virtual memory
	  space and the remaining part of the 4GB virtual memory space is used
	  by the kernel to permanently map as much physical memory as
	  possible.

	  If the machine has between 1 and 4 Gigabytes physical RAM, then
	  answer "4GB" here.

	  If more than 4 Gigabytes is used then answer "64GB" here. This
	  selection turns Intel PAE (Physical Address Extension) mode on.
	  PAE implements 3-level paging on IA32 processors. PAE is fully
	  supported by Linux, PAE mode is implemented on all recent Intel
	  processors (Pentium Pro and better). NOTE: If you say "64GB" here,
	  then the kernel will not boot on CPUs that don't support PAE!

	  The actual amount of total physical memory will either be
	  auto detected or can be forced by using a kernel command line option
	  such as "mem=256M". (Try "man bootparam" or see the documentation of
	  your boot loader (lilo or loadlin) about how to pass options to the
	  kernel at boot time.)

	  If unsure, say "off".

config HIGHMEM4G
	bool "4GB"
	---help---
	  Select this if you have a 32-bit processor and between 1 and 4
	  gigabytes of physical RAM.

config HIGHMEM64G
	bool "64GB"
	depends on !M486 && !M586 && !M586TSC && !M586MMX && !MGEODE_LX && !MGEODEGX1 && !MCYRIXIII && !MELAN && !MWINCHIPC6 && !WINCHIP3D && !MK6
	select X86_PAE
	---help---
	  Select this if you have a 32-bit processor and more than 4
	  gigabytes of physical RAM.

endchoice

choice
	prompt "Memory split" if EXPERT
	default VMSPLIT_3G
	depends on X86_32
	---help---
	  Select the desired split between kernel and user memory.

	  If the address range available to the kernel is less than the
	  physical memory installed, the remaining memory will be available
	  as "high memory". Accessing high memory is a little more costly
	  than low memory, as it needs to be mapped into the kernel first.
	  Note that increasing the kernel address space limits the range
	  available to user programs, making the address space there
	  tighter.  Selecting anything other than the default 3G/1G split
	  will also likely make your kernel incompatible with binary-only
	  kernel modules.

	  If you are not absolutely sure what you are doing, leave this
	  option alone!

	config VMSPLIT_3G
		bool "3G/1G user/kernel split"
	config VMSPLIT_3G_OPT
		depends on !X86_PAE
		bool "3G/1G user/kernel split (for full 1G low memory)"
	config VMSPLIT_2G
		bool "2G/2G user/kernel split"
	config VMSPLIT_2G_OPT
		depends on !X86_PAE
		bool "2G/2G user/kernel split (for full 2G low memory)"
	config VMSPLIT_1G
		bool "1G/3G user/kernel split"
endchoice

config PAGE_OFFSET
	hex
	default 0xB0000000 if VMSPLIT_3G_OPT
	default 0x80000000 if VMSPLIT_2G
	default 0x78000000 if VMSPLIT_2G_OPT
	default 0x40000000 if VMSPLIT_1G
	default 0xC0000000
	depends on X86_32

config HIGHMEM
	def_bool y
	depends on X86_32 && (HIGHMEM64G || HIGHMEM4G)

config X86_PAE
	bool "PAE (Physical Address Extension) Support"
	depends on X86_32 && !HIGHMEM4G
	select PHYS_ADDR_T_64BIT
	select SWIOTLB
	---help---
	  PAE is required for NX support, and furthermore enables
	  larger swapspace support for non-overcommit purposes. It
	  has the cost of more pagetable lookup overhead, and also
	  consumes more pagetable space per process.

config X86_5LEVEL
	bool "Enable 5-level page tables support"
	default y
	select DYNAMIC_MEMORY_LAYOUT
	select SPARSEMEM_VMEMMAP
	depends on X86_64
	---help---
	  5-level paging enables access to larger address space:
	  upto 128 PiB of virtual address space and 4 PiB of
	  physical address space.

	  It will be supported by future Intel CPUs.

	  A kernel with the option enabled can be booted on machines that
	  support 4- or 5-level paging.

	  See Documentation/x86/x86_64/5level-paging.rst for more
	  information.

	  Say N if unsure.

config X86_DIRECT_GBPAGES
	def_bool y
	depends on X86_64
	---help---
	  Certain kernel features effectively disable kernel
	  linear 1 GB mappings (even if the CPU otherwise
	  supports them), so don't confuse the user by printing
	  that we have them enabled.

config X86_CPA_STATISTICS
	bool "Enable statistic for Change Page Attribute"
	depends on DEBUG_FS
	---help---
	  Expose statistics about the Change Page Attribute mechanism, which
	  helps to determine the effectiveness of preserving large and huge
	  page mappings when mapping protections are changed.

config AMD_MEM_ENCRYPT
	bool "AMD Secure Memory Encryption (SME) support"
	depends on X86_64 && CPU_SUP_AMD
	select DYNAMIC_PHYSICAL_MASK
	select ARCH_USE_MEMREMAP_PROT
	select ARCH_HAS_FORCE_DMA_UNENCRYPTED
	---help---
	  Say yes to enable support for the encryption of system memory.
	  This requires an AMD processor that supports Secure Memory
	  Encryption (SME).

config AMD_MEM_ENCRYPT_ACTIVE_BY_DEFAULT
	bool "Activate AMD Secure Memory Encryption (SME) by default"
	default y
	depends on AMD_MEM_ENCRYPT
	---help---
	  Say yes to have system memory encrypted by default if running on
	  an AMD processor that supports Secure Memory Encryption (SME).

	  If set to Y, then the encryption of system memory can be
	  deactivated with the mem_encrypt=off command line option.

	  If set to N, then the encryption of system memory can be
	  activated with the mem_encrypt=on command line option.

# Common NUMA Features
config NUMA
	bool "NUMA Memory Allocation and Scheduler Support"
	depends on SMP
	depends on X86_64 || (X86_32 && HIGHMEM64G && X86_BIGSMP)
	default y if X86_BIGSMP
	---help---
	  Enable NUMA (Non-Uniform Memory Access) support.

	  The kernel will try to allocate memory used by a CPU on the
	  local memory controller of the CPU and add some more
	  NUMA awareness to the kernel.

	  For 64-bit this is recommended if the system is Intel Core i7
	  (or later), AMD Opteron, or EM64T NUMA.

	  For 32-bit this is only needed if you boot a 32-bit
	  kernel on a 64-bit NUMA platform.

	  Otherwise, you should say N.

config AMD_NUMA
	def_bool y
	prompt "Old style AMD Opteron NUMA detection"
	depends on X86_64 && NUMA && PCI
	---help---
	  Enable AMD NUMA node topology detection.  You should say Y here if
	  you have a multi processor AMD system. This uses an old method to
	  read the NUMA configuration directly from the builtin Northbridge
	  of Opteron. It is recommended to use X86_64_ACPI_NUMA instead,
	  which also takes priority if both are compiled in.

config X86_64_ACPI_NUMA
	def_bool y
	prompt "ACPI NUMA detection"
	depends on X86_64 && NUMA && ACPI && PCI
	select ACPI_NUMA
	---help---
	  Enable ACPI SRAT based node topology detection.

# Some NUMA nodes have memory ranges that span
# other nodes.  Even though a pfn is valid and
# between a node's start and end pfns, it may not
# reside on that node.  See memmap_init_zone()
# for details.
config NODES_SPAN_OTHER_NODES
	def_bool y
	depends on X86_64_ACPI_NUMA

config NUMA_EMU
	bool "NUMA emulation"
	depends on NUMA
	---help---
	  Enable NUMA emulation. A flat machine will be split
	  into virtual nodes when booted with "numa=fake=N", where N is the
	  number of nodes. This is only useful for debugging.

config NODES_SHIFT
	int "Maximum NUMA Nodes (as a power of 2)" if !MAXSMP
	range 1 10
	default "10" if MAXSMP
	default "6" if X86_64
	default "3"
	depends on NEED_MULTIPLE_NODES
	---help---
	  Specify the maximum number of NUMA Nodes available on the target
	  system.  Increases memory reserved to accommodate various tables.

config ARCH_HAVE_MEMORY_PRESENT
	def_bool y
	depends on X86_32 && DISCONTIGMEM

config ARCH_FLATMEM_ENABLE
	def_bool y
	depends on X86_32 && !NUMA

config ARCH_DISCONTIGMEM_ENABLE
	def_bool n
	depends on NUMA && X86_32
	depends on BROKEN

config ARCH_SPARSEMEM_ENABLE
	def_bool y
	depends on X86_64 || NUMA || X86_32 || X86_32_NON_STANDARD
	select SPARSEMEM_STATIC if X86_32
	select SPARSEMEM_VMEMMAP_ENABLE if X86_64

config ARCH_SPARSEMEM_DEFAULT
	def_bool X86_64 || (NUMA && X86_32)

config ARCH_SELECT_MEMORY_MODEL
	def_bool y
	depends on ARCH_SPARSEMEM_ENABLE

config ARCH_MEMORY_PROBE
	bool "Enable sysfs memory/probe interface"
	depends on X86_64 && MEMORY_HOTPLUG
	help
	  This option enables a sysfs memory/probe interface for testing.
	  See Documentation/admin-guide/mm/memory-hotplug.rst for more information.
	  If you are unsure how to answer this question, answer N.

config ARCH_PROC_KCORE_TEXT
	def_bool y
	depends on X86_64 && PROC_KCORE

config ILLEGAL_POINTER_VALUE
	hex
	default 0 if X86_32
	default 0xdead000000000000 if X86_64

config X86_PMEM_LEGACY_DEVICE
	bool

config X86_PMEM_LEGACY
	tristate "Support non-standard NVDIMMs and ADR protected memory"
	depends on PHYS_ADDR_T_64BIT
	depends on BLK_DEV
	select X86_PMEM_LEGACY_DEVICE
	select NUMA_KEEP_MEMINFO if NUMA
	select LIBNVDIMM
	help
	  Treat memory marked using the non-standard e820 type of 12 as used
	  by the Intel Sandy Bridge-EP reference BIOS as protected memory.
	  The kernel will offer these regions to the 'pmem' driver so
	  they can be used for persistent storage.

	  Say Y if unsure.

config HIGHPTE
	bool "Allocate 3rd-level pagetables from highmem"
	depends on HIGHMEM
	---help---
	  The VM uses one page table entry for each page of physical memory.
	  For systems with a lot of RAM, this can be wasteful of precious
	  low memory.  Setting this option will put user-space page table
	  entries in high memory.

config X86_CHECK_BIOS_CORRUPTION
	bool "Check for low memory corruption"
	---help---
	  Periodically check for memory corruption in low memory, which
	  is suspected to be caused by BIOS.  Even when enabled in the
	  configuration, it is disabled at runtime.  Enable it by
	  setting "memory_corruption_check=1" on the kernel command
	  line.  By default it scans the low 64k of memory every 60
	  seconds; see the memory_corruption_check_size and
	  memory_corruption_check_period parameters in
	  Documentation/admin-guide/kernel-parameters.rst to adjust this.

	  When enabled with the default parameters, this option has
	  almost no overhead, as it reserves a relatively small amount
	  of memory and scans it infrequently.  It both detects corruption
	  and prevents it from affecting the running system.

	  It is, however, intended as a diagnostic tool; if repeatable
	  BIOS-originated corruption always affects the same memory,
	  you can use memmap= to prevent the kernel from using that
	  memory.

config X86_BOOTPARAM_MEMORY_CORRUPTION_CHECK
	bool "Set the default setting of memory_corruption_check"
	depends on X86_CHECK_BIOS_CORRUPTION
	default y
	---help---
	  Set whether the default state of memory_corruption_check is
	  on or off.

config X86_RESERVE_LOW
	int "Amount of low memory, in kilobytes, to reserve for the BIOS"
	default 64
	range 4 640
	---help---
	  Specify the amount of low memory to reserve for the BIOS.

	  The first page contains BIOS data structures that the kernel
	  must not use, so that page must always be reserved.

	  By default we reserve the first 64K of physical RAM, as a
	  number of BIOSes are known to corrupt that memory range
	  during events such as suspend/resume or monitor cable
	  insertion, so it must not be used by the kernel.

	  You can set this to 4 if you are absolutely sure that you
	  trust the BIOS to get all its memory reservations and usages
	  right.  If you know your BIOS have problems beyond the
	  default 64K area, you can set this to 640 to avoid using the
	  entire low memory range.

	  If you have doubts about the BIOS (e.g. suspend/resume does
	  not work or there's kernel crashes after certain hardware
	  hotplug events) then you might want to enable
	  X86_CHECK_BIOS_CORRUPTION=y to allow the kernel to check
	  typical corruption patterns.

	  Leave this to the default value of 64 if you are unsure.

config MATH_EMULATION
	bool
	depends on MODIFY_LDT_SYSCALL
	prompt "Math emulation" if X86_32 && (M486SX || MELAN)
	---help---
	  Linux can emulate a math coprocessor (used for floating point
	  operations) if you don't have one. 486DX and Pentium processors have
	  a math coprocessor built in, 486SX and 386 do not, unless you added
	  a 487DX or 387, respectively. (The messages during boot time can
	  give you some hints here ["man dmesg"].) Everyone needs either a
	  coprocessor or this emulation.

	  If you don't have a math coprocessor, you need to say Y here; if you
	  say Y here even though you have a coprocessor, the coprocessor will
	  be used nevertheless. (This behavior can be changed with the kernel
	  command line option "no387", which comes handy if your coprocessor
	  is broken. Try "man bootparam" or see the documentation of your boot
	  loader (lilo or loadlin) about how to pass options to the kernel at
	  boot time.) This means that it is a good idea to say Y here if you
	  intend to use this kernel on different machines.

	  More information about the internals of the Linux math coprocessor
	  emulation can be found in <file:arch/x86/math-emu/README>.

	  If you are not sure, say Y; apart from resulting in a 66 KB bigger
	  kernel, it won't hurt.

config MTRR
	def_bool y
	prompt "MTRR (Memory Type Range Register) support" if EXPERT
	---help---
	  On Intel P6 family processors (Pentium Pro, Pentium II and later)
	  the Memory Type Range Registers (MTRRs) may be used to control
	  processor access to memory ranges. This is most useful if you have
	  a video (VGA) card on a PCI or AGP bus. Enabling write-combining
	  allows bus write transfers to be combined into a larger transfer
	  before bursting over the PCI/AGP bus. This can increase performance
	  of image write operations 2.5 times or more. Saying Y here creates a
	  /proc/mtrr file which may be used to manipulate your processor's
	  MTRRs. Typically the X server should use this.

	  This code has a reasonably generic interface so that similar
	  control registers on other processors can be easily supported
	  as well:

	  The Cyrix 6x86, 6x86MX and M II processors have Address Range
	  Registers (ARRs) which provide a similar functionality to MTRRs. For
	  these, the ARRs are used to emulate the MTRRs.
	  The AMD K6-2 (stepping 8 and above) and K6-3 processors have two
	  MTRRs. The Centaur C6 (WinChip) has 8 MCRs, allowing
	  write-combining. All of these processors are supported by this code
	  and it makes sense to say Y here if you have one of them.

	  Saying Y here also fixes a problem with buggy SMP BIOSes which only
	  set the MTRRs for the boot CPU and not for the secondary CPUs. This
	  can lead to all sorts of problems, so it's good to say Y here.

	  You can safely say Y even if your machine doesn't have MTRRs, you'll
	  just add about 9 KB to your kernel.

	  See <file:Documentation/x86/mtrr.rst> for more information.

config MTRR_SANITIZER
	def_bool y
	prompt "MTRR cleanup support"
	depends on MTRR
	---help---
	  Convert MTRR layout from continuous to discrete, so X drivers can
	  add writeback entries.

	  Can be disabled with disable_mtrr_cleanup on the kernel command line.
	  The largest mtrr entry size for a continuous block can be set with
	  mtrr_chunk_size.

	  If unsure, say Y.

config MTRR_SANITIZER_ENABLE_DEFAULT
	int "MTRR cleanup enable value (0-1)"
	range 0 1
	default "0"
	depends on MTRR_SANITIZER
	---help---
	  Enable mtrr cleanup default value

config MTRR_SANITIZER_SPARE_REG_NR_DEFAULT
	int "MTRR cleanup spare reg num (0-7)"
	range 0 7
	default "1"
	depends on MTRR_SANITIZER
	---help---
	  mtrr cleanup spare entries default, it can be changed via
	  mtrr_spare_reg_nr=N on the kernel command line.

config X86_PAT
	def_bool y
	prompt "x86 PAT support" if EXPERT
	depends on MTRR
	---help---
	  Use PAT attributes to setup page level cache control.

	  PATs are the modern equivalents of MTRRs and are much more
	  flexible than MTRRs.

	  Say N here if you see bootup problems (boot crash, boot hang,
	  spontaneous reboots) or a non-working video driver.

	  If unsure, say Y.

config ARCH_USES_PG_UNCACHED
	def_bool y
	depends on X86_PAT

config ARCH_RANDOM
	def_bool y
	prompt "x86 architectural random number generator" if EXPERT
	---help---
	  Enable the x86 architectural RDRAND instruction
	  (Intel Bull Mountain technology) to generate random numbers.
	  If supported, this is a high bandwidth, cryptographically
	  secure hardware random number generator.

config X86_SMAP
	def_bool y
	prompt "Supervisor Mode Access Prevention" if EXPERT
	---help---
	  Supervisor Mode Access Prevention (SMAP) is a security
	  feature in newer Intel processors.  There is a small
	  performance cost if this enabled and turned on; there is
	  also a small increase in the kernel size if this is enabled.

	  If unsure, say Y.

config X86_UMIP
	def_bool y
	prompt "User Mode Instruction Prevention" if EXPERT
	---help---
	  User Mode Instruction Prevention (UMIP) is a security feature in
	  some x86 processors. If enabled, a general protection fault is
	  issued if the SGDT, SLDT, SIDT, SMSW or STR instructions are
	  executed in user mode. These instructions unnecessarily expose
	  information about the hardware state.

	  The vast majority of applications do not use these instructions.
	  For the very few that do, software emulation is provided in
	  specific cases in protected and virtual-8086 modes. Emulated
	  results are dummy.

config X86_INTEL_MEMORY_PROTECTION_KEYS
	prompt "Intel Memory Protection Keys"
	def_bool y
	# Note: only available in 64-bit mode
	depends on CPU_SUP_INTEL && X86_64
	select ARCH_USES_HIGH_VMA_FLAGS
	select ARCH_HAS_PKEYS
	---help---
	  Memory Protection Keys provides a mechanism for enforcing
	  page-based protections, but without requiring modification of the
	  page tables when an application changes protection domains.

	  For details, see Documentation/core-api/protection-keys.rst

	  If unsure, say y.

choice
	prompt "TSX enable mode"
	depends on CPU_SUP_INTEL
	default X86_INTEL_TSX_MODE_OFF
	help
	  Intel's TSX (Transactional Synchronization Extensions) feature
	  allows to optimize locking protocols through lock elision which
	  can lead to a noticeable performance boost.

	  On the other hand it has been shown that TSX can be exploited
	  to form side channel attacks (e.g. TAA) and chances are there
	  will be more of those attacks discovered in the future.

	  Therefore TSX is not enabled by default (aka tsx=off). An admin
	  might override this decision by tsx=on the command line parameter.
	  Even with TSX enabled, the kernel will attempt to enable the best
	  possible TAA mitigation setting depending on the microcode available
	  for the particular machine.

	  This option allows to set the default tsx mode between tsx=on, =off
	  and =auto. See Documentation/admin-guide/kernel-parameters.txt for more
	  details.

	  Say off if not sure, auto if TSX is in use but it should be used on safe
	  platforms or on if TSX is in use and the security aspect of tsx is not
	  relevant.

config X86_INTEL_TSX_MODE_OFF
	bool "off"
	help
	  TSX is disabled if possible - equals to tsx=off command line parameter.

config X86_INTEL_TSX_MODE_ON
	bool "on"
	help
	  TSX is always enabled on TSX capable HW - equals the tsx=on command
	  line parameter.

config X86_INTEL_TSX_MODE_AUTO
	bool "auto"
	help
	  TSX is enabled on TSX capable HW that is believed to be safe against
	  side channel attacks- equals the tsx=auto command line parameter.
endchoice

config EFI
	bool "EFI runtime service support"
	depends on ACPI
	select UCS2_STRING
	select EFI_RUNTIME_WRAPPERS
	---help---
	  This enables the kernel to use EFI runtime services that are
	  available (such as the EFI variable services).

	  This option is only useful on systems that have EFI firmware.
	  In addition, you should use the latest ELILO loader available
	  at <http://elilo.sourceforge.net> in order to take advantage
	  of EFI runtime services. However, even with this option, the
	  resultant kernel should continue to boot on existing non-EFI
	  platforms.

config EFI_STUB
	bool "EFI stub support"
	depends on EFI && !X86_USE_3DNOW
	depends on $(cc-option,-mabi=ms) || X86_32
	select RELOCATABLE
	---help---
	  This kernel feature allows a bzImage to be loaded directly
	  by EFI firmware without the use of a bootloader.

	  See Documentation/admin-guide/efi-stub.rst for more information.

config EFI_MIXED
	bool "EFI mixed-mode support"
	depends on EFI_STUB && X86_64
	---help---
	   Enabling this feature allows a 64-bit kernel to be booted
	   on a 32-bit firmware, provided that your CPU supports 64-bit
	   mode.

	   Note that it is not possible to boot a mixed-mode enabled
	   kernel via the EFI boot stub - a bootloader that supports
	   the EFI handover protocol must be used.

	   If unsure, say N.

config SECCOMP
	def_bool y
	prompt "Enable seccomp to safely compute untrusted bytecode"
	---help---
	  This kernel feature is useful for number crunching applications
	  that may need to compute untrusted bytecode during their
	  execution. By using pipes or other transports made available to
	  the process as file descriptors supporting the read/write
	  syscalls, it's possible to isolate those applications in
	  their own address space using seccomp. Once seccomp is
	  enabled via prctl(PR_SET_SECCOMP), it cannot be disabled
	  and the task is only allowed to execute a few safe syscalls
	  defined by each seccomp mode.

	  If unsure, say Y. Only embedded should say N here.

source "kernel/Kconfig.hz"

config KEXEC
	bool "kexec system call"
	select KEXEC_CORE
	---help---
	  kexec is a system call that implements the ability to shutdown your
	  current kernel, and to start another kernel.  It is like a reboot
	  but it is independent of the system firmware.   And like a reboot
	  you can start any kernel with it, not just Linux.

	  The name comes from the similarity to the exec system call.

	  It is an ongoing process to be certain the hardware in a machine
	  is properly shutdown, so do not be surprised if this code does not
	  initially work for you.  As of this writing the exact hardware
	  interface is strongly in flux, so no good recommendation can be
	  made.

config KEXEC_FILE
	bool "kexec file based system call"
	select KEXEC_CORE
	select BUILD_BIN2C
	depends on X86_64
	depends on CRYPTO=y
	depends on CRYPTO_SHA256=y
	---help---
	  This is new version of kexec system call. This system call is
	  file based and takes file descriptors as system call argument
	  for kernel and initramfs as opposed to list of segments as
	  accepted by previous system call.

config ARCH_HAS_KEXEC_PURGATORY
	def_bool KEXEC_FILE

config KEXEC_SIG
	bool "Verify kernel signature during kexec_file_load() syscall"
	depends on KEXEC_FILE
	---help---

	  This option makes the kexec_file_load() syscall check for a valid
	  signature of the kernel image.  The image can still be loaded without
	  a valid signature unless you also enable KEXEC_SIG_FORCE, though if
	  there's a signature that we can check, then it must be valid.

	  In addition to this option, you need to enable signature
	  verification for the corresponding kernel image type being
	  loaded in order for this to work.

config KEXEC_SIG_FORCE
	bool "Require a valid signature in kexec_file_load() syscall"
	depends on KEXEC_SIG
	---help---
	  This option makes kernel signature verification mandatory for
	  the kexec_file_load() syscall.

config KEXEC_BZIMAGE_VERIFY_SIG
	bool "Enable bzImage signature verification support"
	depends on KEXEC_SIG
	depends on SIGNED_PE_FILE_VERIFICATION
	select SYSTEM_TRUSTED_KEYRING
	---help---
	  Enable bzImage signature verification support.

config CRASH_DUMP
	bool "kernel crash dumps"
	depends on X86_64 || (X86_32 && HIGHMEM)
	---help---
	  Generate crash dump after being started by kexec.
	  This should be normally only set in special crash dump kernels
	  which are loaded in the main kernel with kexec-tools into
	  a specially reserved region and then later executed after
	  a crash by kdump/kexec. The crash dump kernel must be compiled
	  to a memory address not used by the main kernel or BIOS using
	  PHYSICAL_START, or it must be built as a relocatable image
	  (CONFIG_RELOCATABLE=y).
	  For more details see Documentation/admin-guide/kdump/kdump.rst

config KEXEC_JUMP
	bool "kexec jump"
	depends on KEXEC && HIBERNATION
	---help---
	  Jump between original kernel and kexeced kernel and invoke
	  code in physical address mode via KEXEC

config PHYSICAL_START
	hex "Physical address where the kernel is loaded" if (EXPERT || CRASH_DUMP)
	default "0x1000000"
	---help---
	  This gives the physical address where the kernel is loaded.

	  If kernel is a not relocatable (CONFIG_RELOCATABLE=n) then
	  bzImage will decompress itself to above physical address and
	  run from there. Otherwise, bzImage will run from the address where
	  it has been loaded by the boot loader and will ignore above physical
	  address.

	  In normal kdump cases one does not have to set/change this option
	  as now bzImage can be compiled as a completely relocatable image
	  (CONFIG_RELOCATABLE=y) and be used to load and run from a different
	  address. This option is mainly useful for the folks who don't want
	  to use a bzImage for capturing the crash dump and want to use a
	  vmlinux instead. vmlinux is not relocatable hence a kernel needs
	  to be specifically compiled to run from a specific memory area
	  (normally a reserved region) and this option comes handy.

	  So if you are using bzImage for capturing the crash dump,
	  leave the value here unchanged to 0x1000000 and set
	  CONFIG_RELOCATABLE=y.  Otherwise if you plan to use vmlinux
	  for capturing the crash dump change this value to start of
	  the reserved region.  In other words, it can be set based on
	  the "X" value as specified in the "crashkernel=YM@XM"
	  command line boot parameter passed to the panic-ed
	  kernel. Please take a look at Documentation/admin-guide/kdump/kdump.rst
	  for more details about crash dumps.

	  Usage of bzImage for capturing the crash dump is recommended as
	  one does not have to build two kernels. Same kernel can be used
	  as production kernel and capture kernel. Above option should have
	  gone away after relocatable bzImage support is introduced. But it
	  is present because there are users out there who continue to use
	  vmlinux for dump capture. This option should go away down the
	  line.

	  Don't change this unless you know what you are doing.

config RELOCATABLE
	bool "Build a relocatable kernel"
	default y
	---help---
	  This builds a kernel image that retains relocation information
	  so it can be loaded someplace besides the default 1MB.
	  The relocations tend to make the kernel binary about 10% larger,
	  but are discarded at runtime.

	  One use is for the kexec on panic case where the recovery kernel
	  must live at a different physical address than the primary
	  kernel.

	  Note: If CONFIG_RELOCATABLE=y, then the kernel runs from the address
	  it has been loaded at and the compile time physical address
	  (CONFIG_PHYSICAL_START) is used as the minimum location.

config RANDOMIZE_BASE
	bool "Randomize the address of the kernel image (KASLR)"
	depends on RELOCATABLE
	default y
	---help---
	  In support of Kernel Address Space Layout Randomization (KASLR),
	  this randomizes the physical address at which the kernel image
	  is decompressed and the virtual address where the kernel
	  image is mapped, as a security feature that deters exploit
	  attempts relying on knowledge of the location of kernel
	  code internals.

	  On 64-bit, the kernel physical and virtual addresses are
	  randomized separately. The physical address will be anywhere
	  between 16MB and the top of physical memory (up to 64TB). The
	  virtual address will be randomized from 16MB up to 1GB (9 bits
	  of entropy). Note that this also reduces the memory space
	  available to kernel modules from 1.5GB to 1GB.

	  On 32-bit, the kernel physical and virtual addresses are
	  randomized together. They will be randomized from 16MB up to
	  512MB (8 bits of entropy).

	  Entropy is generated using the RDRAND instruction if it is
	  supported. If RDTSC is supported, its value is mixed into
	  the entropy pool as well. If neither RDRAND nor RDTSC are
	  supported, then entropy is read from the i8254 timer. The
	  usable entropy is limited by the kernel being built using
	  2GB addressing, and that PHYSICAL_ALIGN must be at a
	  minimum of 2MB. As a result, only 10 bits of entropy are
	  theoretically possible, but the implementations are further
	  limited due to memory layouts.

	  If unsure, say Y.

# Relocation on x86 needs some additional build support
config X86_NEED_RELOCS
	def_bool y
	depends on RANDOMIZE_BASE || (X86_32 && RELOCATABLE)

config PHYSICAL_ALIGN
	hex "Alignment value to which kernel should be aligned"
	default "0x200000"
	range 0x2000 0x1000000 if X86_32
	range 0x200000 0x1000000 if X86_64
	---help---
	  This value puts the alignment restrictions on physical address
	  where kernel is loaded and run from. Kernel is compiled for an
	  address which meets above alignment restriction.

	  If bootloader loads the kernel at a non-aligned address and
	  CONFIG_RELOCATABLE is set, kernel will move itself to nearest
	  address aligned to above value and run from there.

	  If bootloader loads the kernel at a non-aligned address and
	  CONFIG_RELOCATABLE is not set, kernel will ignore the run time
	  load address and decompress itself to the address it has been
	  compiled for and run from there. The address for which kernel is
	  compiled already meets above alignment restrictions. Hence the
	  end result is that kernel runs from a physical address meeting
	  above alignment restrictions.

	  On 32-bit this value must be a multiple of 0x2000. On 64-bit
	  this value must be a multiple of 0x200000.

	  Don't change this unless you know what you are doing.

config DYNAMIC_MEMORY_LAYOUT
	bool
	---help---
	  This option makes base addresses of vmalloc and vmemmap as well as
	  __PAGE_OFFSET movable during boot.

config RANDOMIZE_MEMORY
	bool "Randomize the kernel memory sections"
	depends on X86_64
	depends on RANDOMIZE_BASE
	select DYNAMIC_MEMORY_LAYOUT
	default RANDOMIZE_BASE
	---help---
	   Randomizes the base virtual address of kernel memory sections
	   (physical memory mapping, vmalloc & vmemmap). This security feature
	   makes exploits relying on predictable memory locations less reliable.

	   The order of allocations remains unchanged. Entropy is generated in
	   the same way as RANDOMIZE_BASE. Current implementation in the optimal
	   configuration have in average 30,000 different possible virtual
	   addresses for each memory section.

	   If unsure, say Y.

config RANDOMIZE_MEMORY_PHYSICAL_PADDING
	hex "Physical memory mapping padding" if EXPERT
	depends on RANDOMIZE_MEMORY
	default "0xa" if MEMORY_HOTPLUG
	default "0x0"
	range 0x1 0x40 if MEMORY_HOTPLUG
	range 0x0 0x40
	---help---
	   Define the padding in terabytes added to the existing physical
	   memory size during kernel memory randomization. It is useful
	   for memory hotplug support but reduces the entropy available for
	   address randomization.

	   If unsure, leave at the default value.

config HOTPLUG_CPU
	def_bool y
	depends on SMP

config BOOTPARAM_HOTPLUG_CPU0
	bool "Set default setting of cpu0_hotpluggable"
	depends on HOTPLUG_CPU
	---help---
	  Set whether default state of cpu0_hotpluggable is on or off.

	  Say Y here to enable CPU0 hotplug by default. If this switch
	  is turned on, there is no need to give cpu0_hotplug kernel
	  parameter and the CPU0 hotplug feature is enabled by default.

	  Please note: there are two known CPU0 dependencies if you want
	  to enable the CPU0 hotplug feature either by this switch or by
	  cpu0_hotplug kernel parameter.

	  First, resume from hibernate or suspend always starts from CPU0.
	  So hibernate and suspend are prevented if CPU0 is offline.

	  Second dependency is PIC interrupts always go to CPU0. CPU0 can not
	  offline if any interrupt can not migrate out of CPU0. There may
	  be other CPU0 dependencies.

	  Please make sure the dependencies are under your control before
	  you enable this feature.

	  Say N if you don't want to enable CPU0 hotplug feature by default.
	  You still can enable the CPU0 hotplug feature at boot by kernel
	  parameter cpu0_hotplug.

config DEBUG_HOTPLUG_CPU0
	def_bool n
	prompt "Debug CPU0 hotplug"
	depends on HOTPLUG_CPU
	---help---
	  Enabling this option offlines CPU0 (if CPU0 can be offlined) as
	  soon as possible and boots up userspace with CPU0 offlined. User
	  can online CPU0 back after boot time.

	  To debug CPU0 hotplug, you need to enable CPU0 offline/online
	  feature by either turning on CONFIG_BOOTPARAM_HOTPLUG_CPU0 during
	  compilation or giving cpu0_hotplug kernel parameter at boot.

	  If unsure, say N.

config COMPAT_VDSO
	def_bool n
	prompt "Disable the 32-bit vDSO (needed for glibc 2.3.3)"
	depends on COMPAT_32
	---help---
	  Certain buggy versions of glibc will crash if they are
	  presented with a 32-bit vDSO that is not mapped at the address
	  indicated in its segment table.

	  The bug was introduced by f866314b89d56845f55e6f365e18b31ec978ec3a
	  and fixed by 3b3ddb4f7db98ec9e912ccdf54d35df4aa30e04a and
	  49ad572a70b8aeb91e57483a11dd1b77e31c4468.  Glibc 2.3.3 is
	  the only released version with the bug, but OpenSUSE 9
	  contains a buggy "glibc 2.3.2".

	  The symptom of the bug is that everything crashes on startup, saying:
	  dl_main: Assertion `(void *) ph->p_vaddr == _rtld_local._dl_sysinfo_dso' failed!

	  Saying Y here changes the default value of the vdso32 boot
	  option from 1 to 0, which turns off the 32-bit vDSO entirely.
	  This works around the glibc bug but hurts performance.

	  If unsure, say N: if you are compiling your own kernel, you
	  are unlikely to be using a buggy version of glibc.

choice
	prompt "vsyscall table for legacy applications"
	depends on X86_64
	default LEGACY_VSYSCALL_XONLY
	help
	  Legacy user code that does not know how to find the vDSO expects
	  to be able to issue three syscalls by calling fixed addresses in
	  kernel space. Since this location is not randomized with ASLR,
	  it can be used to assist security vulnerability exploitation.

	  This setting can be changed at boot time via the kernel command
	  line parameter vsyscall=[emulate|xonly|none].

	  On a system with recent enough glibc (2.14 or newer) and no
	  static binaries, you can say None without a performance penalty
	  to improve security.

	  If unsure, select "Emulate execution only".

	config LEGACY_VSYSCALL_EMULATE
		bool "Full emulation"
		help
		  The kernel traps and emulates calls into the fixed vsyscall
		  address mapping. This makes the mapping non-executable, but
		  it still contains readable known contents, which could be
		  used in certain rare security vulnerability exploits. This
		  configuration is recommended when using legacy userspace
		  that still uses vsyscalls along with legacy binary
		  instrumentation tools that require code to be readable.

		  An example of this type of legacy userspace is running
		  Pin on an old binary that still uses vsyscalls.

	config LEGACY_VSYSCALL_XONLY
		bool "Emulate execution only"
		help
		  The kernel traps and emulates calls into the fixed vsyscall
		  address mapping and does not allow reads.  This
		  configuration is recommended when userspace might use the
		  legacy vsyscall area but support for legacy binary
		  instrumentation of legacy code is not needed.  It mitigates
		  certain uses of the vsyscall area as an ASLR-bypassing
		  buffer.

	config LEGACY_VSYSCALL_NONE
		bool "None"
		help
		  There will be no vsyscall mapping at all. This will
		  eliminate any risk of ASLR bypass due to the vsyscall
		  fixed address mapping. Attempts to use the vsyscalls
		  will be reported to dmesg, so that either old or
		  malicious userspace programs can be identified.

endchoice

config CMDLINE_BOOL
	bool "Built-in kernel command line"
	---help---
	  Allow for specifying boot arguments to the kernel at
	  build time.  On some systems (e.g. embedded ones), it is
	  necessary or convenient to provide some or all of the
	  kernel boot arguments with the kernel itself (that is,
	  to not rely on the boot loader to provide them.)

	  To compile command line arguments into the kernel,
	  set this option to 'Y', then fill in the
	  boot arguments in CONFIG_CMDLINE.

	  Systems with fully functional boot loaders (i.e. non-embedded)
	  should leave this option set to 'N'.

config CMDLINE
	string "Built-in kernel command string"
	depends on CMDLINE_BOOL
	default ""
	---help---
	  Enter arguments here that should be compiled into the kernel
	  image and used at boot time.  If the boot loader provides a
	  command line at boot time, it is appended to this string to
	  form the full kernel command line, when the system boots.

	  However, you can use the CONFIG_CMDLINE_OVERRIDE option to
	  change this behavior.

	  In most cases, the command line (whether built-in or provided
	  by the boot loader) should specify the device for the root
	  file system.

config CMDLINE_OVERRIDE
	bool "Built-in command line overrides boot loader arguments"
	depends on CMDLINE_BOOL && CMDLINE != ""
	---help---
	  Set this option to 'Y' to have the kernel ignore the boot loader
	  command line, and use ONLY the built-in command line.

	  This is used to work around broken boot loaders.  This should
	  be set to 'N' under normal conditions.

config MODIFY_LDT_SYSCALL
	bool "Enable the LDT (local descriptor table)" if EXPERT
	default y
	---help---
	  Linux can allow user programs to install a per-process x86
	  Local Descriptor Table (LDT) using the modify_ldt(2) system
	  call.  This is required to run 16-bit or segmented code such as
	  DOSEMU or some Wine programs.  It is also used by some very old
	  threading libraries.

	  Enabling this feature adds a small amount of overhead to
	  context switches and increases the low-level kernel attack
	  surface.  Disabling it removes the modify_ldt(2) system call.

	  Saying 'N' here may make sense for embedded or server kernels.

source "kernel/livepatch/Kconfig"

endmenu

config ARCH_HAS_ADD_PAGES
	def_bool y
	depends on X86_64 && ARCH_ENABLE_MEMORY_HOTPLUG

config ARCH_ENABLE_MEMORY_HOTPLUG
	def_bool y
	depends on X86_64 || (X86_32 && HIGHMEM)

config ARCH_ENABLE_MEMORY_HOTREMOVE
	def_bool y
	depends on MEMORY_HOTPLUG

config USE_PERCPU_NUMA_NODE_ID
	def_bool y
	depends on NUMA

config ARCH_ENABLE_SPLIT_PMD_PTLOCK
	def_bool y
	depends on X86_64 || X86_PAE

config ARCH_ENABLE_HUGEPAGE_MIGRATION
	def_bool y
	depends on X86_64 && HUGETLB_PAGE && MIGRATION

config ARCH_ENABLE_THP_MIGRATION
	def_bool y
	depends on X86_64 && TRANSPARENT_HUGEPAGE

menu "Power management and ACPI options"

config ARCH_HIBERNATION_HEADER
	def_bool y
	depends on HIBERNATION

source "kernel/power/Kconfig"

source "drivers/acpi/Kconfig"

source "drivers/sfi/Kconfig"

config X86_APM_BOOT
	def_bool y
	depends on APM

menuconfig APM
	tristate "APM (Advanced Power Management) BIOS support"
	depends on X86_32 && PM_SLEEP
	---help---
	  APM is a BIOS specification for saving power using several different
	  techniques. This is mostly useful for battery powered laptops with
	  APM compliant BIOSes. If you say Y here, the system time will be
	  reset after a RESUME operation, the /proc/apm device will provide
	  battery status information, and user-space programs will receive
	  notification of APM "events" (e.g. battery status change).

	  If you select "Y" here, you can disable actual use of the APM
	  BIOS by passing the "apm=off" option to the kernel at boot time.

	  Note that the APM support is almost completely disabled for
	  machines with more than one CPU.

	  In order to use APM, you will need supporting software. For location
	  and more information, read <file:Documentation/power/apm-acpi.rst>
	  and the Battery Powered Linux mini-HOWTO, available from
	  <http://www.tldp.org/docs.html#howto>.

	  This driver does not spin down disk drives (see the hdparm(8)
	  manpage ("man 8 hdparm") for that), and it doesn't turn off
	  VESA-compliant "green" monitors.

	  This driver does not support the TI 4000M TravelMate and the ACER
	  486/DX4/75 because they don't have compliant BIOSes. Many "green"
	  desktop machines also don't have compliant BIOSes, and this driver
	  may cause those machines to panic during the boot phase.

	  Generally, if you don't have a battery in your machine, there isn't
	  much point in using this driver and you should say N. If you get
	  random kernel OOPSes or reboots that don't seem to be related to
	  anything, try disabling/enabling this option (or disabling/enabling
	  APM in your BIOS).

	  Some other things you should try when experiencing seemingly random,
	  "weird" problems:

	  1) make sure that you have enough swap space and that it is
	  enabled.
	  2) pass the "no-hlt" option to the kernel
	  3) switch on floating point emulation in the kernel and pass
	  the "no387" option to the kernel
	  4) pass the "floppy=nodma" option to the kernel
	  5) pass the "mem=4M" option to the kernel (thereby disabling
	  all but the first 4 MB of RAM)
	  6) make sure that the CPU is not over clocked.
	  7) read the sig11 FAQ at <http://www.bitwizard.nl/sig11/>
	  8) disable the cache from your BIOS settings
	  9) install a fan for the video card or exchange video RAM
	  10) install a better fan for the CPU
	  11) exchange RAM chips
	  12) exchange the motherboard.

	  To compile this driver as a module, choose M here: the
	  module will be called apm.

if APM

config APM_IGNORE_USER_SUSPEND
	bool "Ignore USER SUSPEND"
	---help---
	  This option will ignore USER SUSPEND requests. On machines with a
	  compliant APM BIOS, you want to say N. However, on the NEC Versa M
	  series notebooks, it is necessary to say Y because of a BIOS bug.

config APM_DO_ENABLE
	bool "Enable PM at boot time"
	---help---
	  Enable APM features at boot time. From page 36 of the APM BIOS
	  specification: "When disabled, the APM BIOS does not automatically
	  power manage devices, enter the Standby State, enter the Suspend
	  State, or take power saving steps in response to CPU Idle calls."
	  This driver will make CPU Idle calls when Linux is idle (unless this
	  feature is turned off -- see "Do CPU IDLE calls", below). This
	  should always save battery power, but more complicated APM features
	  will be dependent on your BIOS implementation. You may need to turn
	  this option off if your computer hangs at boot time when using APM
	  support, or if it beeps continuously instead of suspending. Turn
	  this off if you have a NEC UltraLite Versa 33/C or a Toshiba
	  T400CDT. This is off by default since most machines do fine without
	  this feature.

config APM_CPU_IDLE
	depends on CPU_IDLE
	bool "Make CPU Idle calls when idle"
	---help---
	  Enable calls to APM CPU Idle/CPU Busy inside the kernel's idle loop.
	  On some machines, this can activate improved power savings, such as
	  a slowed CPU clock rate, when the machine is idle. These idle calls
	  are made after the idle loop has run for some length of time (e.g.,
	  333 mS). On some machines, this will cause a hang at boot time or
	  whenever the CPU becomes idle. (On machines with more than one CPU,
	  this option does nothing.)

config APM_DISPLAY_BLANK
	bool "Enable console blanking using APM"
	---help---
	  Enable console blanking using the APM. Some laptops can use this to
	  turn off the LCD backlight when the screen blanker of the Linux
	  virtual console blanks the screen. Note that this is only used by
	  the virtual console screen blanker, and won't turn off the backlight
	  when using the X Window system. This also doesn't have anything to
	  do with your VESA-compliant power-saving monitor. Further, this
	  option doesn't work for all laptops -- it might not turn off your
	  backlight at all, or it might print a lot of errors to the console,
	  especially if you are using gpm.

config APM_ALLOW_INTS
	bool "Allow interrupts during APM BIOS calls"
	---help---
	  Normally we disable external interrupts while we are making calls to
	  the APM BIOS as a measure to lessen the effects of a badly behaving
	  BIOS implementation.  The BIOS should reenable interrupts if it
	  needs to.  Unfortunately, some BIOSes do not -- especially those in
	  many of the newer IBM Thinkpads.  If you experience hangs when you
	  suspend, try setting this to Y.  Otherwise, say N.

endif # APM

source "drivers/cpufreq/Kconfig"

source "drivers/cpuidle/Kconfig"

source "drivers/idle/Kconfig"

endmenu


menu "Bus options (PCI etc.)"

choice
	prompt "PCI access mode"
	depends on X86_32 && PCI
	default PCI_GOANY
	---help---
	  On PCI systems, the BIOS can be used to detect the PCI devices and
	  determine their configuration. However, some old PCI motherboards
	  have BIOS bugs and may crash if this is done. Also, some embedded
	  PCI-based systems don't have any BIOS at all. Linux can also try to
	  detect the PCI hardware directly without using the BIOS.

	  With this option, you can specify how Linux should detect the
	  PCI devices. If you choose "BIOS", the BIOS will be used,
	  if you choose "Direct", the BIOS won't be used, and if you
	  choose "MMConfig", then PCI Express MMCONFIG will be used.
	  If you choose "Any", the kernel will try MMCONFIG, then the
	  direct access method and falls back to the BIOS if that doesn't
	  work. If unsure, go with the default, which is "Any".

config PCI_GOBIOS
	bool "BIOS"

config PCI_GOMMCONFIG
	bool "MMConfig"

config PCI_GODIRECT
	bool "Direct"

config PCI_GOOLPC
	bool "OLPC XO-1"
	depends on OLPC

config PCI_GOANY
	bool "Any"

endchoice

config PCI_BIOS
	def_bool y
	depends on X86_32 && PCI && (PCI_GOBIOS || PCI_GOANY)

# x86-64 doesn't support PCI BIOS access from long mode so always go direct.
config PCI_DIRECT
	def_bool y
	depends on PCI && (X86_64 || (PCI_GODIRECT || PCI_GOANY || PCI_GOOLPC || PCI_GOMMCONFIG))

config PCI_MMCONFIG
	bool "Support mmconfig PCI config space access" if X86_64
	default y
	depends on PCI && (ACPI || SFI || JAILHOUSE_GUEST)
	depends on X86_64 || (PCI_GOANY || PCI_GOMMCONFIG)

config PCI_OLPC
	def_bool y
	depends on PCI && OLPC && (PCI_GOOLPC || PCI_GOANY)

config PCI_XEN
	def_bool y
	depends on PCI && XEN
	select SWIOTLB_XEN

config MMCONF_FAM10H
	def_bool y
	depends on X86_64 && PCI_MMCONFIG && ACPI

config PCI_CNB20LE_QUIRK
	bool "Read CNB20LE Host Bridge Windows" if EXPERT
	depends on PCI
	help
	  Read the PCI windows out of the CNB20LE host bridge. This allows
	  PCI hotplug to work on systems with the CNB20LE chipset which do
	  not have ACPI.

	  There's no public spec for this chipset, and this functionality
	  is known to be incomplete.

	  You should say N unless you know you need this.

config ISA_BUS
	bool "ISA bus support on modern systems" if EXPERT
	help
	  Expose ISA bus device drivers and options available for selection and
	  configuration. Enable this option if your target machine has an ISA
	  bus. ISA is an older system, displaced by PCI and newer bus
	  architectures -- if your target machine is modern, it probably does
	  not have an ISA bus.

	  If unsure, say N.

# x86_64 have no ISA slots, but can have ISA-style DMA.
config ISA_DMA_API
	bool "ISA-style DMA support" if (X86_64 && EXPERT)
	default y
	help
	  Enables ISA-style DMA support for devices requiring such controllers.
	  If unsure, say Y.

if X86_32

config ISA
	bool "ISA support"
	---help---
	  Find out whether you have ISA slots on your motherboard.  ISA is the
	  name of a bus system, i.e. the way the CPU talks to the other stuff
	  inside your box.  Other bus systems are PCI, EISA, MicroChannel
	  (MCA) or VESA.  ISA is an older system, now being displaced by PCI;
	  newer boards don't support it.  If you have ISA, say Y, otherwise N.

config SCx200
	tristate "NatSemi SCx200 support"
	---help---
	  This provides basic support for National Semiconductor's
	  (now AMD's) Geode processors.  The driver probes for the
	  PCI-IDs of several on-chip devices, so its a good dependency
	  for other scx200_* drivers.

	  If compiled as a module, the driver is named scx200.

config SCx200HR_TIMER
	tristate "NatSemi SCx200 27MHz High-Resolution Timer Support"
	depends on SCx200
	default y
	---help---
	  This driver provides a clocksource built upon the on-chip
	  27MHz high-resolution timer.  Its also a workaround for
	  NSC Geode SC-1100's buggy TSC, which loses time when the
	  processor goes idle (as is done by the scheduler).  The
	  other workaround is idle=poll boot option.

config OLPC
	bool "One Laptop Per Child support"
	depends on !X86_PAE
	select GPIOLIB
	select OF
	select OF_PROMTREE
	select IRQ_DOMAIN
	select OLPC_EC
	---help---
	  Add support for detecting the unique features of the OLPC
	  XO hardware.

config OLPC_XO1_PM
	bool "OLPC XO-1 Power Management"
	depends on OLPC && MFD_CS5535=y && PM_SLEEP
	---help---
	  Add support for poweroff and suspend of the OLPC XO-1 laptop.

config OLPC_XO1_RTC
	bool "OLPC XO-1 Real Time Clock"
	depends on OLPC_XO1_PM && RTC_DRV_CMOS
	---help---
	  Add support for the XO-1 real time clock, which can be used as a
	  programmable wakeup source.

config OLPC_XO1_SCI
	bool "OLPC XO-1 SCI extras"
	depends on OLPC && OLPC_XO1_PM && GPIO_CS5535=y
	depends on INPUT=y
	select POWER_SUPPLY
	---help---
	  Add support for SCI-based features of the OLPC XO-1 laptop:
	   - EC-driven system wakeups
	   - Power button
	   - Ebook switch
	   - Lid switch
	   - AC adapter status updates
	   - Battery status updates

config OLPC_XO15_SCI
	bool "OLPC XO-1.5 SCI extras"
	depends on OLPC && ACPI
	select POWER_SUPPLY
	---help---
	  Add support for SCI-based features of the OLPC XO-1.5 laptop:
	   - EC-driven system wakeups
	   - AC adapter status updates
	   - Battery status updates

config ALIX
	bool "PCEngines ALIX System Support (LED setup)"
	select GPIOLIB
	---help---
	  This option enables system support for the PCEngines ALIX.
	  At present this just sets up LEDs for GPIO control on
	  ALIX2/3/6 boards.  However, other system specific setup should
	  get added here.

	  Note: You must still enable the drivers for GPIO and LED support
	  (GPIO_CS5535 & LEDS_GPIO) to actually use the LEDs

	  Note: You have to set alix.force=1 for boards with Award BIOS.

config NET5501
	bool "Soekris Engineering net5501 System Support (LEDS, GPIO, etc)"
	select GPIOLIB
	---help---
	  This option enables system support for the Soekris Engineering net5501.

config GEOS
	bool "Traverse Technologies GEOS System Support (LEDS, GPIO, etc)"
	select GPIOLIB
	depends on DMI
	---help---
	  This option enables system support for the Traverse Technologies GEOS.

config TS5500
	bool "Technologic Systems TS-5500 platform support"
	depends on MELAN
	select CHECK_SIGNATURE
	select NEW_LEDS
	select LEDS_CLASS
	---help---
	  This option enables system support for the Technologic Systems TS-5500.

endif # X86_32

config AMD_NB
	def_bool y
	depends on CPU_SUP_AMD && PCI

config X86_SYSFB
	bool "Mark VGA/VBE/EFI FB as generic system framebuffer"
	help
	  Firmwares often provide initial graphics framebuffers so the BIOS,
	  bootloader or kernel can show basic video-output during boot for
	  user-guidance and debugging. Historically, x86 used the VESA BIOS
	  Extensions and EFI-framebuffers for this, which are mostly limited
	  to x86.
	  This option, if enabled, marks VGA/VBE/EFI framebuffers as generic
	  framebuffers so the new generic system-framebuffer drivers can be
	  used on x86. If the framebuffer is not compatible with the generic
	  modes, it is advertised as fallback platform framebuffer so legacy
	  drivers like efifb, vesafb and uvesafb can pick it up.
	  If this option is not selected, all system framebuffers are always
	  marked as fallback platform framebuffers as usual.

	  Note: Legacy fbdev drivers, including vesafb, efifb, uvesafb, will
	  not be able to pick up generic system framebuffers if this option
	  is selected. You are highly encouraged to enable simplefb as
	  replacement if you select this option. simplefb can correctly deal
	  with generic system framebuffers. But you should still keep vesafb
	  and others enabled as fallback if a system framebuffer is
	  incompatible with simplefb.

	  If unsure, say Y.

endmenu


menu "Binary Emulations"

config IA32_EMULATION
	bool "IA32 Emulation"
	depends on X86_64
	select ARCH_WANT_OLD_COMPAT_IPC
	select BINFMT_ELF
	select COMPAT_BINFMT_ELF
	select COMPAT_OLD_SIGACTION
	---help---
	  Include code to run legacy 32-bit programs under a
	  64-bit kernel. You should likely turn this on, unless you're
	  100% sure that you don't have any 32-bit programs left.

config IA32_AOUT
	tristate "IA32 a.out support"
	depends on IA32_EMULATION
	depends on BROKEN
	---help---
	  Support old a.out binaries in the 32bit emulation.

config X86_X32
	bool "x32 ABI for 64-bit mode"
	depends on X86_64
	---help---
	  Include code to run binaries for the x32 native 32-bit ABI
	  for 64-bit processors.  An x32 process gets access to the
	  full 64-bit register file and wide data path while leaving
	  pointers at 32 bits for smaller memory footprint.

	  You will need a recent binutils (2.22 or later) with
	  elf32_x86_64 support enabled to compile a kernel with this
	  option set.

config COMPAT_32
	def_bool y
	depends on IA32_EMULATION || X86_32
	select HAVE_UID16
	select OLD_SIGSUSPEND3

config COMPAT
	def_bool y
	depends on IA32_EMULATION || X86_X32

if COMPAT
config COMPAT_FOR_U64_ALIGNMENT
	def_bool y

config SYSVIPC_COMPAT
	def_bool y
	depends on SYSVIPC
endif

endmenu


config HAVE_ATOMIC_IOMAP
	def_bool y
	depends on X86_32

source "drivers/firmware/Kconfig"

source "arch/x86/kvm/Kconfig"

source "arch/x86/Kconfig.assembler"<|MERGE_RESOLUTION|>--- conflicted
+++ resolved
@@ -138,6 +138,7 @@
 	select HAVE_ARCH_JUMP_LABEL_RELATIVE
 	select HAVE_ARCH_KASAN			if X86_64
 	select HAVE_ARCH_KASAN_VMALLOC		if X86_64
+	select HAVE_ARCH_KCSAN			if X86_64
 	select HAVE_ARCH_KGDB
 	select HAVE_ARCH_MMAP_RND_BITS		if MMU
 	select HAVE_ARCH_MMAP_RND_COMPAT_BITS	if MMU && COMPAT
@@ -231,11 +232,7 @@
 	select VIRT_TO_BUS
 	select X86_FEATURE_NAMES		if PROC_FS
 	select PROC_PID_ARCH_STATUS		if PROC_FS
-<<<<<<< HEAD
 	imply IMA_SECURE_AND_OR_TRUSTED_BOOT    if EFI
-=======
-	select HAVE_ARCH_KCSAN			if X86_64
->>>>>>> 52785b6a
 
 config INSTRUCTION_DECODER
 	def_bool y
