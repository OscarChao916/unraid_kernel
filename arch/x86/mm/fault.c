// SPDX-License-Identifier: GPL-2.0
/*
 *  Copyright (C) 1995  Linus Torvalds
 *  Copyright (C) 2001, 2002 Andi Kleen, SuSE Labs.
 *  Copyright (C) 2008-2009, Red Hat Inc., Ingo Molnar
 */
#include <linux/sched.h>		/* test_thread_flag(), ...	*/
#include <linux/sched/task_stack.h>	/* task_stack_*(), ...		*/
#include <linux/kdebug.h>		/* oops_begin/end, ...		*/
#include <linux/extable.h>		/* search_exception_tables	*/
#include <linux/memblock.h>		/* max_low_pfn			*/
#include <linux/kprobes.h>		/* NOKPROBE_SYMBOL, ...		*/
#include <linux/mmiotrace.h>		/* kmmio_handler, ...		*/
#include <linux/perf_event.h>		/* perf_sw_event		*/
#include <linux/hugetlb.h>		/* hstate_index_to_shift	*/
#include <linux/prefetch.h>		/* prefetchw			*/
#include <linux/context_tracking.h>	/* exception_enter(), ...	*/
#include <linux/uaccess.h>		/* faulthandler_disabled()	*/
#include <linux/efi.h>			/* efi_recover_from_page_fault()*/
#include <linux/mm_types.h>

#include <asm/cpufeature.h>		/* boot_cpu_has, ...		*/
#include <asm/traps.h>			/* dotraplinkage, ...		*/
#include <asm/pgalloc.h>		/* pgd_*(), ...			*/
#include <asm/fixmap.h>			/* VSYSCALL_ADDR		*/
#include <asm/vsyscall.h>		/* emulate_vsyscall		*/
#include <asm/vm86.h>			/* struct vm86			*/
#include <asm/mmu_context.h>		/* vma_pkey()			*/
#include <asm/efi.h>			/* efi_recover_from_page_fault()*/
#include <asm/desc.h>			/* store_idt(), ...		*/
#include <asm/cpu_entry_area.h>		/* exception stack		*/
#include <asm/pgtable_areas.h>		/* VMALLOC_START, ...		*/

#define CREATE_TRACE_POINTS
#include <asm/trace/exceptions.h>

/*
 * Returns 0 if mmiotrace is disabled, or if the fault is not
 * handled by mmiotrace:
 */
static nokprobe_inline int
kmmio_fault(struct pt_regs *regs, unsigned long addr)
{
	if (unlikely(is_kmmio_active()))
		if (kmmio_handler(regs, addr) == 1)
			return -1;
	return 0;
}

/*
 * Prefetch quirks:
 *
 * 32-bit mode:
 *
 *   Sometimes AMD Athlon/Opteron CPUs report invalid exceptions on prefetch.
 *   Check that here and ignore it.
 *
 * 64-bit mode:
 *
 *   Sometimes the CPU reports invalid exceptions on prefetch.
 *   Check that here and ignore it.
 *
 * Opcode checker based on code by Richard Brunner.
 */
static inline int
check_prefetch_opcode(struct pt_regs *regs, unsigned char *instr,
		      unsigned char opcode, int *prefetch)
{
	unsigned char instr_hi = opcode & 0xf0;
	unsigned char instr_lo = opcode & 0x0f;

	switch (instr_hi) {
	case 0x20:
	case 0x30:
		/*
		 * Values 0x26,0x2E,0x36,0x3E are valid x86 prefixes.
		 * In X86_64 long mode, the CPU will signal invalid
		 * opcode if some of these prefixes are present so
		 * X86_64 will never get here anyway
		 */
		return ((instr_lo & 7) == 0x6);
#ifdef CONFIG_X86_64
	case 0x40:
		/*
		 * In AMD64 long mode 0x40..0x4F are valid REX prefixes
		 * Need to figure out under what instruction mode the
		 * instruction was issued. Could check the LDT for lm,
		 * but for now it's good enough to assume that long
		 * mode only uses well known segments or kernel.
		 */
		return (!user_mode(regs) || user_64bit_mode(regs));
#endif
	case 0x60:
		/* 0x64 thru 0x67 are valid prefixes in all modes. */
		return (instr_lo & 0xC) == 0x4;
	case 0xF0:
		/* 0xF0, 0xF2, 0xF3 are valid prefixes in all modes. */
		return !instr_lo || (instr_lo>>1) == 1;
	case 0x00:
		/* Prefetch instruction is 0x0F0D or 0x0F18 */
		if (probe_kernel_address(instr, opcode))
			return 0;

		*prefetch = (instr_lo == 0xF) &&
			(opcode == 0x0D || opcode == 0x18);
		return 0;
	default:
		return 0;
	}
}

static int
is_prefetch(struct pt_regs *regs, unsigned long error_code, unsigned long addr)
{
	unsigned char *max_instr;
	unsigned char *instr;
	int prefetch = 0;

	/*
	 * If it was a exec (instruction fetch) fault on NX page, then
	 * do not ignore the fault:
	 */
	if (error_code & X86_PF_INSTR)
		return 0;

	instr = (void *)convert_ip_to_linear(current, regs);
	max_instr = instr + 15;

	if (user_mode(regs) && instr >= (unsigned char *)TASK_SIZE_MAX)
		return 0;

	while (instr < max_instr) {
		unsigned char opcode;

		if (probe_kernel_address(instr, opcode))
			break;

		instr++;

		if (!check_prefetch_opcode(regs, instr, opcode, &prefetch))
			break;
	}
	return prefetch;
}

DEFINE_SPINLOCK(pgd_lock);
LIST_HEAD(pgd_list);

#ifdef CONFIG_X86_32
static inline pmd_t *vmalloc_sync_one(pgd_t *pgd, unsigned long address)
{
	unsigned index = pgd_index(address);
	pgd_t *pgd_k;
	p4d_t *p4d, *p4d_k;
	pud_t *pud, *pud_k;
	pmd_t *pmd, *pmd_k;

	pgd += index;
	pgd_k = init_mm.pgd + index;

	if (!pgd_present(*pgd_k))
		return NULL;

	/*
	 * set_pgd(pgd, *pgd_k); here would be useless on PAE
	 * and redundant with the set_pmd() on non-PAE. As would
	 * set_p4d/set_pud.
	 */
	p4d = p4d_offset(pgd, address);
	p4d_k = p4d_offset(pgd_k, address);
	if (!p4d_present(*p4d_k))
		return NULL;

	pud = pud_offset(p4d, address);
	pud_k = pud_offset(p4d_k, address);
	if (!pud_present(*pud_k))
		return NULL;

	pmd = pmd_offset(pud, address);
	pmd_k = pmd_offset(pud_k, address);

	if (pmd_present(*pmd) != pmd_present(*pmd_k))
		set_pmd(pmd, *pmd_k);

	if (!pmd_present(*pmd_k))
		return NULL;
	else
		BUG_ON(pmd_pfn(*pmd) != pmd_pfn(*pmd_k));

	return pmd_k;
}

static void vmalloc_sync(void)
{
	unsigned long address;

	if (SHARED_KERNEL_PMD)
		return;

	for (address = VMALLOC_START & PMD_MASK;
	     address >= TASK_SIZE_MAX && address < VMALLOC_END;
	     address += PMD_SIZE) {
		struct page *page;

		spin_lock(&pgd_lock);
		list_for_each_entry(page, &pgd_list, lru) {
			spinlock_t *pgt_lock;

			/* the pgt_lock only for Xen */
			pgt_lock = &pgd_page_get_mm(page)->page_table_lock;

			spin_lock(pgt_lock);
			vmalloc_sync_one(page_address(page), address);
			spin_unlock(pgt_lock);
		}
		spin_unlock(&pgd_lock);
	}
}

void vmalloc_sync_mappings(void)
{
	vmalloc_sync();
}

void vmalloc_sync_unmappings(void)
{
	vmalloc_sync();
}

/*
 * 32-bit:
 *
 *   Handle a fault on the vmalloc or module mapping area
 */
static noinline int vmalloc_fault(unsigned long address)
{
	unsigned long pgd_paddr;
	pmd_t *pmd_k;
	pte_t *pte_k;

	/* Make sure we are in vmalloc area: */
	if (!(address >= VMALLOC_START && address < VMALLOC_END))
		return -1;

	/*
	 * Synchronize this task's top level page-table
	 * with the 'reference' page table.
	 *
	 * Do _not_ use "current" here. We might be inside
	 * an interrupt in the middle of a task switch..
	 */
	pgd_paddr = read_cr3_pa();
	pmd_k = vmalloc_sync_one(__va(pgd_paddr), address);
	if (!pmd_k)
		return -1;

	if (pmd_large(*pmd_k))
		return 0;

	pte_k = pte_offset_kernel(pmd_k, address);
	if (!pte_present(*pte_k))
		return -1;

	return 0;
}
NOKPROBE_SYMBOL(vmalloc_fault);

/*
 * Did it hit the DOS screen memory VA from vm86 mode?
 */
static inline void
check_v8086_mode(struct pt_regs *regs, unsigned long address,
		 struct task_struct *tsk)
{
#ifdef CONFIG_VM86
	unsigned long bit;

	if (!v8086_mode(regs) || !tsk->thread.vm86)
		return;

	bit = (address - 0xA0000) >> PAGE_SHIFT;
	if (bit < 32)
		tsk->thread.vm86->screen_bitmap |= 1 << bit;
#endif
}

static bool low_pfn(unsigned long pfn)
{
	return pfn < max_low_pfn;
}

static void dump_pagetable(unsigned long address)
{
	pgd_t *base = __va(read_cr3_pa());
	pgd_t *pgd = &base[pgd_index(address)];
	p4d_t *p4d;
	pud_t *pud;
	pmd_t *pmd;
	pte_t *pte;

#ifdef CONFIG_X86_PAE
	pr_info("*pdpt = %016Lx ", pgd_val(*pgd));
	if (!low_pfn(pgd_val(*pgd) >> PAGE_SHIFT) || !pgd_present(*pgd))
		goto out;
#define pr_pde pr_cont
#else
#define pr_pde pr_info
#endif
	p4d = p4d_offset(pgd, address);
	pud = pud_offset(p4d, address);
	pmd = pmd_offset(pud, address);
	pr_pde("*pde = %0*Lx ", sizeof(*pmd) * 2, (u64)pmd_val(*pmd));
#undef pr_pde

	/*
	 * We must not directly access the pte in the highpte
	 * case if the page table is located in highmem.
	 * And let's rather not kmap-atomic the pte, just in case
	 * it's allocated already:
	 */
	if (!low_pfn(pmd_pfn(*pmd)) || !pmd_present(*pmd) || pmd_large(*pmd))
		goto out;

	pte = pte_offset_kernel(pmd, address);
	pr_cont("*pte = %0*Lx ", sizeof(*pte) * 2, (u64)pte_val(*pte));
out:
	pr_cont("\n");
}

#else /* CONFIG_X86_64: */

void vmalloc_sync_mappings(void)
{
	/*
	 * 64-bit mappings might allocate new p4d/pud pages
	 * that need to be propagated to all tasks' PGDs.
	 */
	sync_global_pgds(VMALLOC_START & PGDIR_MASK, VMALLOC_END);
}

void vmalloc_sync_unmappings(void)
{
	/*
	 * Unmappings never allocate or free p4d/pud pages.
	 * No work is required here.
	 */
}

/*
 * 64-bit:
 *
 *   Handle a fault on the vmalloc area
 */
static noinline int vmalloc_fault(unsigned long address)
{
	pgd_t *pgd, *pgd_k;
	p4d_t *p4d, *p4d_k;
	pud_t *pud;
	pmd_t *pmd;
	pte_t *pte;

	/* Make sure we are in vmalloc area: */
	if (!(address >= VMALLOC_START && address < VMALLOC_END))
		return -1;

	/*
	 * Copy kernel mappings over when needed. This can also
	 * happen within a race in page table update. In the later
	 * case just flush:
	 */
	pgd = (pgd_t *)__va(read_cr3_pa()) + pgd_index(address);
	pgd_k = pgd_offset_k(address);
	if (pgd_none(*pgd_k))
		return -1;

	if (pgtable_l5_enabled()) {
		if (pgd_none(*pgd)) {
			set_pgd(pgd, *pgd_k);
			arch_flush_lazy_mmu_mode();
		} else {
			BUG_ON(pgd_page_vaddr(*pgd) != pgd_page_vaddr(*pgd_k));
		}
	}

	/* With 4-level paging, copying happens on the p4d level. */
	p4d = p4d_offset(pgd, address);
	p4d_k = p4d_offset(pgd_k, address);
	if (p4d_none(*p4d_k))
		return -1;

	if (p4d_none(*p4d) && !pgtable_l5_enabled()) {
		set_p4d(p4d, *p4d_k);
		arch_flush_lazy_mmu_mode();
	} else {
		BUG_ON(p4d_pfn(*p4d) != p4d_pfn(*p4d_k));
	}

	BUILD_BUG_ON(CONFIG_PGTABLE_LEVELS < 4);

	pud = pud_offset(p4d, address);
	if (pud_none(*pud))
		return -1;

	if (pud_large(*pud))
		return 0;

	pmd = pmd_offset(pud, address);
	if (pmd_none(*pmd))
		return -1;

	if (pmd_large(*pmd))
		return 0;

	pte = pte_offset_kernel(pmd, address);
	if (!pte_present(*pte))
		return -1;

	return 0;
}
NOKPROBE_SYMBOL(vmalloc_fault);

#ifdef CONFIG_CPU_SUP_AMD
static const char errata93_warning[] =
KERN_ERR 
"******* Your BIOS seems to not contain a fix for K8 errata #93\n"
"******* Working around it, but it may cause SEGVs or burn power.\n"
"******* Please consider a BIOS update.\n"
"******* Disabling USB legacy in the BIOS may also help.\n";
#endif

/*
 * No vm86 mode in 64-bit mode:
 */
static inline void
check_v8086_mode(struct pt_regs *regs, unsigned long address,
		 struct task_struct *tsk)
{
}

static int bad_address(void *p)
{
	unsigned long dummy;

	return probe_kernel_address((unsigned long *)p, dummy);
}

static void dump_pagetable(unsigned long address)
{
	pgd_t *base = __va(read_cr3_pa());
	pgd_t *pgd = base + pgd_index(address);
	p4d_t *p4d;
	pud_t *pud;
	pmd_t *pmd;
	pte_t *pte;

	if (bad_address(pgd))
		goto bad;

	pr_info("PGD %lx ", pgd_val(*pgd));

	if (!pgd_present(*pgd))
		goto out;

	p4d = p4d_offset(pgd, address);
	if (bad_address(p4d))
		goto bad;

	pr_cont("P4D %lx ", p4d_val(*p4d));
	if (!p4d_present(*p4d) || p4d_large(*p4d))
		goto out;

	pud = pud_offset(p4d, address);
	if (bad_address(pud))
		goto bad;

	pr_cont("PUD %lx ", pud_val(*pud));
	if (!pud_present(*pud) || pud_large(*pud))
		goto out;

	pmd = pmd_offset(pud, address);
	if (bad_address(pmd))
		goto bad;

	pr_cont("PMD %lx ", pmd_val(*pmd));
	if (!pmd_present(*pmd) || pmd_large(*pmd))
		goto out;

	pte = pte_offset_kernel(pmd, address);
	if (bad_address(pte))
		goto bad;

	pr_cont("PTE %lx", pte_val(*pte));
out:
	pr_cont("\n");
	return;
bad:
	pr_info("BAD\n");
}

#endif /* CONFIG_X86_64 */

/*
 * Workaround for K8 erratum #93 & buggy BIOS.
 *
 * BIOS SMM functions are required to use a specific workaround
 * to avoid corruption of the 64bit RIP register on C stepping K8.
 *
 * A lot of BIOS that didn't get tested properly miss this.
 *
 * The OS sees this as a page fault with the upper 32bits of RIP cleared.
 * Try to work around it here.
 *
 * Note we only handle faults in kernel here.
 * Does nothing on 32-bit.
 */
static int is_errata93(struct pt_regs *regs, unsigned long address)
{
#if defined(CONFIG_X86_64) && defined(CONFIG_CPU_SUP_AMD)
	if (boot_cpu_data.x86_vendor != X86_VENDOR_AMD
	    || boot_cpu_data.x86 != 0xf)
		return 0;

	if (address != regs->ip)
		return 0;

	if ((address >> 32) != 0)
		return 0;

	address |= 0xffffffffUL << 32;
	if ((address >= (u64)_stext && address <= (u64)_etext) ||
	    (address >= MODULES_VADDR && address <= MODULES_END)) {
		printk_once(errata93_warning);
		regs->ip = address;
		return 1;
	}
#endif
	return 0;
}

/*
 * Work around K8 erratum #100 K8 in compat mode occasionally jumps
 * to illegal addresses >4GB.
 *
 * We catch this in the page fault handler because these addresses
 * are not reachable. Just detect this case and return.  Any code
 * segment in LDT is compatibility mode.
 */
static int is_errata100(struct pt_regs *regs, unsigned long address)
{
#ifdef CONFIG_X86_64
	if ((regs->cs == __USER32_CS || (regs->cs & (1<<2))) && (address >> 32))
		return 1;
#endif
	return 0;
}

static int is_f00f_bug(struct pt_regs *regs, unsigned long address)
{
#ifdef CONFIG_X86_F00F_BUG
	unsigned long nr;

	/*
	 * Pentium F0 0F C7 C8 bug workaround:
	 */
	if (boot_cpu_has_bug(X86_BUG_F00F)) {
		nr = (address - idt_descr.address) >> 3;

		if (nr == 6) {
			do_invalid_op(regs, 0);
			return 1;
		}
	}
#endif
	return 0;
}

static void show_ldttss(const struct desc_ptr *gdt, const char *name, u16 index)
{
	u32 offset = (index >> 3) * sizeof(struct desc_struct);
	unsigned long addr;
	struct ldttss_desc desc;

	if (index == 0) {
		pr_alert("%s: NULL\n", name);
		return;
	}

	if (offset + sizeof(struct ldttss_desc) >= gdt->size) {
		pr_alert("%s: 0x%hx -- out of bounds\n", name, index);
		return;
	}

	if (probe_kernel_read(&desc, (void *)(gdt->address + offset),
			      sizeof(struct ldttss_desc))) {
		pr_alert("%s: 0x%hx -- GDT entry is not readable\n",
			 name, index);
		return;
	}

	addr = desc.base0 | (desc.base1 << 16) | ((unsigned long)desc.base2 << 24);
#ifdef CONFIG_X86_64
	addr |= ((u64)desc.base3 << 32);
#endif
	pr_alert("%s: 0x%hx -- base=0x%lx limit=0x%x\n",
		 name, index, addr, (desc.limit0 | (desc.limit1 << 16)));
}

static void
show_fault_oops(struct pt_regs *regs, unsigned long error_code, unsigned long address)
{
	if (!oops_may_print())
		return;

	if (error_code & X86_PF_INSTR) {
		unsigned int level;
		pgd_t *pgd;
		pte_t *pte;

		pgd = __va(read_cr3_pa());
		pgd += pgd_index(address);

		pte = lookup_address_in_pgd(pgd, address, &level);

		if (pte && pte_present(*pte) && !pte_exec(*pte))
			pr_crit("kernel tried to execute NX-protected page - exploit attempt? (uid: %d)\n",
				from_kuid(&init_user_ns, current_uid()));
		if (pte && pte_present(*pte) && pte_exec(*pte) &&
				(pgd_flags(*pgd) & _PAGE_USER) &&
				(__read_cr4() & X86_CR4_SMEP))
			pr_crit("unable to execute userspace code (SMEP?) (uid: %d)\n",
				from_kuid(&init_user_ns, current_uid()));
	}

	if (address < PAGE_SIZE && !user_mode(regs))
		pr_alert("BUG: kernel NULL pointer dereference, address: %px\n",
			(void *)address);
	else
		pr_alert("BUG: unable to handle page fault for address: %px\n",
			(void *)address);

	pr_alert("#PF: %s %s in %s mode\n",
		 (error_code & X86_PF_USER)  ? "user" : "supervisor",
		 (error_code & X86_PF_INSTR) ? "instruction fetch" :
		 (error_code & X86_PF_WRITE) ? "write access" :
					       "read access",
			     user_mode(regs) ? "user" : "kernel");
	pr_alert("#PF: error_code(0x%04lx) - %s\n", error_code,
		 !(error_code & X86_PF_PROT) ? "not-present page" :
		 (error_code & X86_PF_RSVD)  ? "reserved bit violation" :
		 (error_code & X86_PF_PK)    ? "protection keys violation" :
					       "permissions violation");

	if (!(error_code & X86_PF_USER) && user_mode(regs)) {
		struct desc_ptr idt, gdt;
		u16 ldtr, tr;

		/*
		 * This can happen for quite a few reasons.  The more obvious
		 * ones are faults accessing the GDT, or LDT.  Perhaps
		 * surprisingly, if the CPU tries to deliver a benign or
		 * contributory exception from user code and gets a page fault
		 * during delivery, the page fault can be delivered as though
		 * it originated directly from user code.  This could happen
		 * due to wrong permissions on the IDT, GDT, LDT, TSS, or
		 * kernel or IST stack.
		 */
		store_idt(&idt);

		/* Usable even on Xen PV -- it's just slow. */
		native_store_gdt(&gdt);

		pr_alert("IDT: 0x%lx (limit=0x%hx) GDT: 0x%lx (limit=0x%hx)\n",
			 idt.address, idt.size, gdt.address, gdt.size);

		store_ldt(ldtr);
		show_ldttss(&gdt, "LDTR", ldtr);

		store_tr(tr);
		show_ldttss(&gdt, "TR", tr);
	}

	dump_pagetable(address);
}

static noinline void
pgtable_bad(struct pt_regs *regs, unsigned long error_code,
	    unsigned long address)
{
	struct task_struct *tsk;
	unsigned long flags;
	int sig;

	flags = oops_begin();
	tsk = current;
	sig = SIGKILL;

	printk(KERN_ALERT "%s: Corrupted page table at address %lx\n",
	       tsk->comm, address);
	dump_pagetable(address);

	if (__die("Bad pagetable", regs, error_code))
		sig = 0;

	oops_end(flags, regs, sig);
}

static void set_signal_archinfo(unsigned long address,
				unsigned long error_code)
{
	struct task_struct *tsk = current;

	/*
	 * To avoid leaking information about the kernel page
	 * table layout, pretend that user-mode accesses to
	 * kernel addresses are always protection faults.
	 *
	 * NB: This means that failed vsyscalls with vsyscall=none
	 * will have the PROT bit.  This doesn't leak any
	 * information and does not appear to cause any problems.
	 */
	if (address >= TASK_SIZE_MAX)
		error_code |= X86_PF_PROT;

	tsk->thread.trap_nr = X86_TRAP_PF;
	tsk->thread.error_code = error_code | X86_PF_USER;
	tsk->thread.cr2 = address;
}

static noinline void
no_context(struct pt_regs *regs, unsigned long error_code,
	   unsigned long address, int signal, int si_code)
{
	struct task_struct *tsk = current;
	unsigned long flags;
	int sig;

	if (user_mode(regs)) {
		/*
		 * This is an implicit supervisor-mode access from user
		 * mode.  Bypass all the kernel-mode recovery code and just
		 * OOPS.
		 */
		goto oops;
	}

	/* Are we prepared to handle this kernel fault? */
	if (fixup_exception(regs, X86_TRAP_PF, error_code, address)) {
		/*
		 * Any interrupt that takes a fault gets the fixup. This makes
		 * the below recursive fault logic only apply to a faults from
		 * task context.
		 */
		if (in_interrupt())
			return;

		/*
		 * Per the above we're !in_interrupt(), aka. task context.
		 *
		 * In this case we need to make sure we're not recursively
		 * faulting through the emulate_vsyscall() logic.
		 */
		if (current->thread.sig_on_uaccess_err && signal) {
			set_signal_archinfo(address, error_code);

			/* XXX: hwpoison faults will set the wrong code. */
			force_sig_fault(signal, si_code, (void __user *)address);
		}

		/*
		 * Barring that, we can do the fixup and be happy.
		 */
		return;
	}

#ifdef CONFIG_VMAP_STACK
	/*
	 * Stack overflow?  During boot, we can fault near the initial
	 * stack in the direct map, but that's not an overflow -- check
	 * that we're in vmalloc space to avoid this.
	 */
	if (is_vmalloc_addr((void *)address) &&
	    (((unsigned long)tsk->stack - 1 - address < PAGE_SIZE) ||
	     address - ((unsigned long)tsk->stack + THREAD_SIZE) < PAGE_SIZE)) {
		unsigned long stack = __this_cpu_ist_top_va(DF) - sizeof(void *);
		/*
		 * We're likely to be running with very little stack space
		 * left.  It's plausible that we'd hit this condition but
		 * double-fault even before we get this far, in which case
		 * we're fine: the double-fault handler will deal with it.
		 *
		 * We don't want to make it all the way into the oops code
		 * and then double-fault, though, because we're likely to
		 * break the console driver and lose most of the stack dump.
		 */
		asm volatile ("movq %[stack], %%rsp\n\t"
			      "call handle_stack_overflow\n\t"
			      "1: jmp 1b"
			      : ASM_CALL_CONSTRAINT
			      : "D" ("kernel stack overflow (page fault)"),
				"S" (regs), "d" (address),
				[stack] "rm" (stack));
		unreachable();
	}
#endif

	/*
	 * 32-bit:
	 *
	 *   Valid to do another page fault here, because if this fault
	 *   had been triggered by is_prefetch fixup_exception would have
	 *   handled it.
	 *
	 * 64-bit:
	 *
	 *   Hall of shame of CPU/BIOS bugs.
	 */
	if (is_prefetch(regs, error_code, address))
		return;

	if (is_errata93(regs, address))
		return;

	/*
	 * Buggy firmware could access regions which might page fault, try to
	 * recover from such faults.
	 */
	if (IS_ENABLED(CONFIG_EFI))
		efi_recover_from_page_fault(address);

oops:
	/*
	 * Oops. The kernel tried to access some bad page. We'll have to
	 * terminate things with extreme prejudice:
	 */
	flags = oops_begin();

	show_fault_oops(regs, error_code, address);

	if (task_stack_end_corrupted(tsk))
		printk(KERN_EMERG "Thread overran stack, or stack corrupted\n");

	sig = SIGKILL;
	if (__die("Oops", regs, error_code))
		sig = 0;

	/* Executive summary in case the body of the oops scrolled away */
	printk(KERN_DEFAULT "CR2: %016lx\n", address);

	oops_end(flags, regs, sig);
}

/*
 * Print out info about fatal segfaults, if the show_unhandled_signals
 * sysctl is set:
 */
static inline void
show_signal_msg(struct pt_regs *regs, unsigned long error_code,
		unsigned long address, struct task_struct *tsk)
{
	const char *loglvl = task_pid_nr(tsk) > 1 ? KERN_INFO : KERN_EMERG;

	if (!unhandled_signal(tsk, SIGSEGV))
		return;

	if (!printk_ratelimit())
		return;

	printk("%s%s[%d]: segfault at %lx ip %px sp %px error %lx",
		loglvl, tsk->comm, task_pid_nr(tsk), address,
		(void *)regs->ip, (void *)regs->sp, error_code);

	print_vma_addr(KERN_CONT " in ", regs->ip);

	printk(KERN_CONT "\n");

	show_opcodes(regs, loglvl);
}

/*
 * The (legacy) vsyscall page is the long page in the kernel portion
 * of the address space that has user-accessible permissions.
 */
static bool is_vsyscall_vaddr(unsigned long vaddr)
{
	return unlikely((vaddr & PAGE_MASK) == VSYSCALL_ADDR);
}

static void
__bad_area_nosemaphore(struct pt_regs *regs, unsigned long error_code,
		       unsigned long address, u32 pkey, int si_code)
{
	struct task_struct *tsk = current;

	/* User mode accesses just cause a SIGSEGV */
	if (user_mode(regs) && (error_code & X86_PF_USER)) {
		/*
		 * It's possible to have interrupts off here:
		 */
		local_irq_enable();

		/*
		 * Valid to do another page fault here because this one came
		 * from user space:
		 */
		if (is_prefetch(regs, error_code, address))
			return;

		if (is_errata100(regs, address))
			return;

		/*
		 * To avoid leaking information about the kernel page table
		 * layout, pretend that user-mode accesses to kernel addresses
		 * are always protection faults.
		 */
		if (address >= TASK_SIZE_MAX)
			error_code |= X86_PF_PROT;

		if (likely(show_unhandled_signals))
			show_signal_msg(regs, error_code, address, tsk);

		set_signal_archinfo(address, error_code);

		if (si_code == SEGV_PKUERR)
			force_sig_pkuerr((void __user *)address, pkey);

		force_sig_fault(SIGSEGV, si_code, (void __user *)address);

		return;
	}

	if (is_f00f_bug(regs, address))
		return;

	no_context(regs, error_code, address, SIGSEGV, si_code);
}

static noinline void
bad_area_nosemaphore(struct pt_regs *regs, unsigned long error_code,
		     unsigned long address)
{
	__bad_area_nosemaphore(regs, error_code, address, 0, SEGV_MAPERR);
}

static void
__bad_area(struct pt_regs *regs, unsigned long error_code,
	   unsigned long address, u32 pkey, int si_code)
{
	struct mm_struct *mm = current->mm;
	/*
	 * Something tried to access memory that isn't in our memory map..
	 * Fix it, but check if it's kernel or user first..
	 */
	up_read(&mm->mmap_sem);

	__bad_area_nosemaphore(regs, error_code, address, pkey, si_code);
}

static noinline void
bad_area(struct pt_regs *regs, unsigned long error_code, unsigned long address)
{
	__bad_area(regs, error_code, address, 0, SEGV_MAPERR);
}

static inline bool bad_area_access_from_pkeys(unsigned long error_code,
		struct vm_area_struct *vma)
{
	/* This code is always called on the current mm */
	bool foreign = false;

	if (!boot_cpu_has(X86_FEATURE_OSPKE))
		return false;
	if (error_code & X86_PF_PK)
		return true;
	/* this checks permission keys on the VMA: */
	if (!arch_vma_access_permitted(vma, (error_code & X86_PF_WRITE),
				       (error_code & X86_PF_INSTR), foreign))
		return true;
	return false;
}

static noinline void
bad_area_access_error(struct pt_regs *regs, unsigned long error_code,
		      unsigned long address, struct vm_area_struct *vma)
{
	/*
	 * This OSPKE check is not strictly necessary at runtime.
	 * But, doing it this way allows compiler optimizations
	 * if pkeys are compiled out.
	 */
	if (bad_area_access_from_pkeys(error_code, vma)) {
		/*
		 * A protection key fault means that the PKRU value did not allow
		 * access to some PTE.  Userspace can figure out what PKRU was
		 * from the XSAVE state.  This function captures the pkey from
		 * the vma and passes it to userspace so userspace can discover
		 * which protection key was set on the PTE.
		 *
		 * If we get here, we know that the hardware signaled a X86_PF_PK
		 * fault and that there was a VMA once we got in the fault
		 * handler.  It does *not* guarantee that the VMA we find here
		 * was the one that we faulted on.
		 *
		 * 1. T1   : mprotect_key(foo, PAGE_SIZE, pkey=4);
		 * 2. T1   : set PKRU to deny access to pkey=4, touches page
		 * 3. T1   : faults...
		 * 4.    T2: mprotect_key(foo, PAGE_SIZE, pkey=5);
		 * 5. T1   : enters fault handler, takes mmap_sem, etc...
		 * 6. T1   : reaches here, sees vma_pkey(vma)=5, when we really
		 *	     faulted on a pte with its pkey=4.
		 */
		u32 pkey = vma_pkey(vma);

		__bad_area(regs, error_code, address, pkey, SEGV_PKUERR);
	} else {
		__bad_area(regs, error_code, address, 0, SEGV_ACCERR);
	}
}

static void
do_sigbus(struct pt_regs *regs, unsigned long error_code, unsigned long address,
	  vm_fault_t fault)
{
	/* Kernel mode? Handle exceptions or die: */
	if (!(error_code & X86_PF_USER)) {
		no_context(regs, error_code, address, SIGBUS, BUS_ADRERR);
		return;
	}

	/* User-space => ok to do another page fault: */
	if (is_prefetch(regs, error_code, address))
		return;

	set_signal_archinfo(address, error_code);

#ifdef CONFIG_MEMORY_FAILURE
	if (fault & (VM_FAULT_HWPOISON|VM_FAULT_HWPOISON_LARGE)) {
		struct task_struct *tsk = current;
		unsigned lsb = 0;

		pr_err(
	"MCE: Killing %s:%d due to hardware memory corruption fault at %lx\n",
			tsk->comm, tsk->pid, address);
		if (fault & VM_FAULT_HWPOISON_LARGE)
			lsb = hstate_index_to_shift(VM_FAULT_GET_HINDEX(fault));
		if (fault & VM_FAULT_HWPOISON)
			lsb = PAGE_SHIFT;
		force_sig_mceerr(BUS_MCEERR_AR, (void __user *)address, lsb);
		return;
	}
#endif
	force_sig_fault(SIGBUS, BUS_ADRERR, (void __user *)address);
}

static noinline void
mm_fault_error(struct pt_regs *regs, unsigned long error_code,
	       unsigned long address, vm_fault_t fault)
{
	if (fatal_signal_pending(current) && !(error_code & X86_PF_USER)) {
		no_context(regs, error_code, address, 0, 0);
		return;
	}

	if (fault & VM_FAULT_OOM) {
		/* Kernel mode? Handle exceptions or die: */
		if (!(error_code & X86_PF_USER)) {
			no_context(regs, error_code, address,
				   SIGSEGV, SEGV_MAPERR);
			return;
		}

		/*
		 * We ran out of memory, call the OOM killer, and return the
		 * userspace (which will retry the fault, or kill us if we got
		 * oom-killed):
		 */
		pagefault_out_of_memory();
	} else {
		if (fault & (VM_FAULT_SIGBUS|VM_FAULT_HWPOISON|
			     VM_FAULT_HWPOISON_LARGE))
			do_sigbus(regs, error_code, address, fault);
		else if (fault & VM_FAULT_SIGSEGV)
			bad_area_nosemaphore(regs, error_code, address);
		else
			BUG();
	}
}

static int spurious_kernel_fault_check(unsigned long error_code, pte_t *pte)
{
	if ((error_code & X86_PF_WRITE) && !pte_write(*pte))
		return 0;

	if ((error_code & X86_PF_INSTR) && !pte_exec(*pte))
		return 0;

	return 1;
}

/*
 * Handle a spurious fault caused by a stale TLB entry.
 *
 * This allows us to lazily refresh the TLB when increasing the
 * permissions of a kernel page (RO -> RW or NX -> X).  Doing it
 * eagerly is very expensive since that implies doing a full
 * cross-processor TLB flush, even if no stale TLB entries exist
 * on other processors.
 *
 * Spurious faults may only occur if the TLB contains an entry with
 * fewer permission than the page table entry.  Non-present (P = 0)
 * and reserved bit (R = 1) faults are never spurious.
 *
 * There are no security implications to leaving a stale TLB when
 * increasing the permissions on a page.
 *
 * Returns non-zero if a spurious fault was handled, zero otherwise.
 *
 * See Intel Developer's Manual Vol 3 Section 4.10.4.3, bullet 3
 * (Optional Invalidation).
 */
static noinline int
spurious_kernel_fault(unsigned long error_code, unsigned long address)
{
	pgd_t *pgd;
	p4d_t *p4d;
	pud_t *pud;
	pmd_t *pmd;
	pte_t *pte;
	int ret;

	/*
	 * Only writes to RO or instruction fetches from NX may cause
	 * spurious faults.
	 *
	 * These could be from user or supervisor accesses but the TLB
	 * is only lazily flushed after a kernel mapping protection
	 * change, so user accesses are not expected to cause spurious
	 * faults.
	 */
	if (error_code != (X86_PF_WRITE | X86_PF_PROT) &&
	    error_code != (X86_PF_INSTR | X86_PF_PROT))
		return 0;

	pgd = init_mm.pgd + pgd_index(address);
	if (!pgd_present(*pgd))
		return 0;

	p4d = p4d_offset(pgd, address);
	if (!p4d_present(*p4d))
		return 0;

	if (p4d_large(*p4d))
		return spurious_kernel_fault_check(error_code, (pte_t *) p4d);

	pud = pud_offset(p4d, address);
	if (!pud_present(*pud))
		return 0;

	if (pud_large(*pud))
		return spurious_kernel_fault_check(error_code, (pte_t *) pud);

	pmd = pmd_offset(pud, address);
	if (!pmd_present(*pmd))
		return 0;

	if (pmd_large(*pmd))
		return spurious_kernel_fault_check(error_code, (pte_t *) pmd);

	pte = pte_offset_kernel(pmd, address);
	if (!pte_present(*pte))
		return 0;

	ret = spurious_kernel_fault_check(error_code, pte);
	if (!ret)
		return 0;

	/*
	 * Make sure we have permissions in PMD.
	 * If not, then there's a bug in the page tables:
	 */
	ret = spurious_kernel_fault_check(error_code, (pte_t *) pmd);
	WARN_ONCE(!ret, "PMD has incorrect permission bits\n");

	return ret;
}
NOKPROBE_SYMBOL(spurious_kernel_fault);

int show_unhandled_signals = 1;

static inline int
access_error(unsigned long error_code, struct vm_area_struct *vma)
{
	/* This is only called for the current mm, so: */
	bool foreign = false;

	/*
	 * Read or write was blocked by protection keys.  This is
	 * always an unconditional error and can never result in
	 * a follow-up action to resolve the fault, like a COW.
	 */
	if (error_code & X86_PF_PK)
		return 1;

	/*
	 * Make sure to check the VMA so that we do not perform
	 * faults just to hit a X86_PF_PK as soon as we fill in a
	 * page.
	 */
	if (!arch_vma_access_permitted(vma, (error_code & X86_PF_WRITE),
				       (error_code & X86_PF_INSTR), foreign))
		return 1;

	if (error_code & X86_PF_WRITE) {
		/* write, present and write, not present: */
		if (unlikely(!(vma->vm_flags & VM_WRITE)))
			return 1;
		return 0;
	}

	/* read, present: */
	if (unlikely(error_code & X86_PF_PROT))
		return 1;

	/* read, not present: */
	if (unlikely(!(vma->vm_flags & (VM_READ | VM_EXEC | VM_WRITE))))
		return 1;

	return 0;
}

static int fault_in_kernel_space(unsigned long address)
{
	/*
	 * On 64-bit systems, the vsyscall page is at an address above
	 * TASK_SIZE_MAX, but is not considered part of the kernel
	 * address space.
	 */
	if (IS_ENABLED(CONFIG_X86_64) && is_vsyscall_vaddr(address))
		return false;

	return address >= TASK_SIZE_MAX;
}

/*
 * Called for all faults where 'address' is part of the kernel address
 * space.  Might get called for faults that originate from *code* that
 * ran in userspace or the kernel.
 */
static void
do_kern_addr_fault(struct pt_regs *regs, unsigned long hw_error_code,
		   unsigned long address)
{
	/*
	 * Protection keys exceptions only happen on user pages.  We
	 * have no user pages in the kernel portion of the address
	 * space, so do not expect them here.
	 */
	WARN_ON_ONCE(hw_error_code & X86_PF_PK);

	/*
	 * We can fault-in kernel-space virtual memory on-demand. The
	 * 'reference' page table is init_mm.pgd.
	 *
	 * NOTE! We MUST NOT take any locks for this case. We may
	 * be in an interrupt or a critical region, and should
	 * only copy the information from the master page table,
	 * nothing more.
	 *
	 * Before doing this on-demand faulting, ensure that the
	 * fault is not any of the following:
	 * 1. A fault on a PTE with a reserved bit set.
	 * 2. A fault caused by a user-mode access.  (Do not demand-
	 *    fault kernel memory due to user-mode accesses).
	 * 3. A fault caused by a page-level protection violation.
	 *    (A demand fault would be on a non-present page which
	 *     would have X86_PF_PROT==0).
	 */
	if (!(hw_error_code & (X86_PF_RSVD | X86_PF_USER | X86_PF_PROT))) {
		if (vmalloc_fault(address) >= 0)
			return;
	}

	/* Was the fault spurious, caused by lazy TLB invalidation? */
	if (spurious_kernel_fault(hw_error_code, address))
		return;

	/* kprobes don't want to hook the spurious faults: */
	if (kprobe_page_fault(regs, X86_TRAP_PF))
		return;

	/*
	 * Note, despite being a "bad area", there are quite a few
	 * acceptable reasons to get here, such as erratum fixups
	 * and handling kernel code that can fault, like get_user().
	 *
	 * Don't take the mm semaphore here. If we fixup a prefetch
	 * fault we could otherwise deadlock:
	 */
	bad_area_nosemaphore(regs, hw_error_code, address);
}
NOKPROBE_SYMBOL(do_kern_addr_fault);

/* Handle faults in the user portion of the address space */
static inline
void do_user_addr_fault(struct pt_regs *regs,
			unsigned long hw_error_code,
			unsigned long address)
{
	struct vm_area_struct *vma;
	struct task_struct *tsk;
	struct mm_struct *mm;
	vm_fault_t fault, major = 0;
	unsigned int flags = FAULT_FLAG_ALLOW_RETRY | FAULT_FLAG_KILLABLE;

	tsk = current;
	mm = tsk->mm;

	/* kprobes don't want to hook the spurious faults: */
	if (unlikely(kprobe_page_fault(regs, X86_TRAP_PF)))
		return;

	/*
	 * Reserved bits are never expected to be set on
	 * entries in the user portion of the page tables.
	 */
	if (unlikely(hw_error_code & X86_PF_RSVD))
		pgtable_bad(regs, hw_error_code, address);

	/*
	 * If SMAP is on, check for invalid kernel (supervisor) access to user
	 * pages in the user address space.  The odd case here is WRUSS,
	 * which, according to the preliminary documentation, does not respect
	 * SMAP and will have the USER bit set so, in all cases, SMAP
	 * enforcement appears to be consistent with the USER bit.
	 */
	if (unlikely(cpu_feature_enabled(X86_FEATURE_SMAP) &&
		     !(hw_error_code & X86_PF_USER) &&
		     !(regs->flags & X86_EFLAGS_AC)))
	{
		bad_area_nosemaphore(regs, hw_error_code, address);
		return;
	}

	/*
	 * If we're in an interrupt, have no user context or are running
	 * in a region with pagefaults disabled then we must not take the fault
	 */
	if (unlikely(faulthandler_disabled() || !mm)) {
		bad_area_nosemaphore(regs, hw_error_code, address);
		return;
	}

	/*
	 * It's safe to allow irq's after cr2 has been saved and the
	 * vmalloc fault has been handled.
	 *
	 * User-mode registers count as a user access even for any
	 * potential system fault or CPU buglet:
	 */
	if (user_mode(regs)) {
		local_irq_enable();
		flags |= FAULT_FLAG_USER;
	} else {
		if (regs->flags & X86_EFLAGS_IF)
			local_irq_enable();
	}

	perf_sw_event(PERF_COUNT_SW_PAGE_FAULTS, 1, regs, address);

	if (hw_error_code & X86_PF_WRITE)
		flags |= FAULT_FLAG_WRITE;
	if (hw_error_code & X86_PF_INSTR)
		flags |= FAULT_FLAG_INSTRUCTION;

#ifdef CONFIG_X86_64
	/*
	 * Faults in the vsyscall page might need emulation.  The
	 * vsyscall page is at a high address (>PAGE_OFFSET), but is
	 * considered to be part of the user address space.
	 *
	 * The vsyscall page does not have a "real" VMA, so do this
	 * emulation before we go searching for VMAs.
	 *
	 * PKRU never rejects instruction fetches, so we don't need
	 * to consider the PF_PK bit.
	 */
	if (is_vsyscall_vaddr(address)) {
		if (emulate_vsyscall(hw_error_code, regs, address))
			return;
	}
#endif

	/*
	 * Kernel-mode access to the user address space should only occur
	 * on well-defined single instructions listed in the exception
	 * tables.  But, an erroneous kernel fault occurring outside one of
	 * those areas which also holds mmap_sem might deadlock attempting
	 * to validate the fault against the address space.
	 *
	 * Only do the expensive exception table search when we might be at
	 * risk of a deadlock.  This happens if we
	 * 1. Failed to acquire mmap_sem, and
	 * 2. The access did not originate in userspace.
	 */
	if (unlikely(!down_read_trylock(&mm->mmap_sem))) {
		if (!user_mode(regs) && !search_exception_tables(regs->ip)) {
			/*
			 * Fault from code in kernel from
			 * which we do not expect faults.
			 */
			bad_area_nosemaphore(regs, hw_error_code, address);
			return;
		}
retry:
		down_read(&mm->mmap_sem);
	} else {
		/*
		 * The above down_read_trylock() might have succeeded in
		 * which case we'll have missed the might_sleep() from
		 * down_read():
		 */
		might_sleep();
	}

	vma = find_vma(mm, address);
	if (unlikely(!vma)) {
		bad_area(regs, hw_error_code, address);
		return;
	}
	if (likely(vma->vm_start <= address))
		goto good_area;
	if (unlikely(!(vma->vm_flags & VM_GROWSDOWN))) {
		bad_area(regs, hw_error_code, address);
		return;
	}
	if (unlikely(expand_stack(vma, address))) {
		bad_area(regs, hw_error_code, address);
		return;
	}

	/*
	 * Ok, we have a good vm_area for this memory access, so
	 * we can handle it..
	 */
good_area:
	if (unlikely(access_error(hw_error_code, vma))) {
		bad_area_access_error(regs, hw_error_code, address, vma);
		return;
	}

	/*
	 * If for any reason at all we couldn't handle the fault,
	 * make sure we exit gracefully rather than endlessly redo
	 * the fault.  Since we never set FAULT_FLAG_RETRY_NOWAIT, if
	 * we get VM_FAULT_RETRY back, the mmap_sem has been unlocked.
	 *
	 * Note that handle_userfault() may also release and reacquire mmap_sem
	 * (and not return with VM_FAULT_RETRY), when returning to userland to
	 * repeat the page fault later with a VM_FAULT_NOPAGE retval
	 * (potentially after handling any pending signal during the return to
	 * userland). The return to userland is identified whenever
	 * FAULT_FLAG_USER|FAULT_FLAG_KILLABLE are both set in flags.
	 */
	fault = handle_mm_fault(vma, address, flags);
	major |= fault & VM_FAULT_MAJOR;

	/*
	 * If we need to retry the mmap_sem has already been released,
	 * and if there is a fatal signal pending there is no guarantee
	 * that we made any progress. Handle this case first.
	 */
	if (unlikely(fault & VM_FAULT_RETRY)) {
		/* Retry at most once */
		if (flags & FAULT_FLAG_ALLOW_RETRY) {
			flags &= ~FAULT_FLAG_ALLOW_RETRY;
			flags |= FAULT_FLAG_TRIED;
			if (!fatal_signal_pending(tsk))
				goto retry;
		}

		/* User mode? Just return to handle the fatal exception */
		if (flags & FAULT_FLAG_USER)
			return;

		/* Not returning to user mode? Handle exceptions or die: */
		no_context(regs, hw_error_code, address, SIGBUS, BUS_ADRERR);
		return;
	}

	up_read(&mm->mmap_sem);
	if (unlikely(fault & VM_FAULT_ERROR)) {
		mm_fault_error(regs, hw_error_code, address, fault);
		return;
	}

	/*
	 * Major/minor page fault accounting. If any of the events
	 * returned VM_FAULT_MAJOR, we account it as a major fault.
	 */
	if (major) {
		tsk->maj_flt++;
		perf_sw_event(PERF_COUNT_SW_PAGE_FAULTS_MAJ, 1, regs, address);
	} else {
		tsk->min_flt++;
		perf_sw_event(PERF_COUNT_SW_PAGE_FAULTS_MIN, 1, regs, address);
	}

	check_v8086_mode(regs, address, tsk);
}
NOKPROBE_SYMBOL(do_user_addr_fault);

static __always_inline void
trace_page_fault_entries(struct pt_regs *regs, unsigned long error_code,
			 unsigned long address)
{
	if (!trace_pagefault_enabled())
		return;

	if (user_mode(regs))
		trace_page_fault_user(address, regs, error_code);
	else
		trace_page_fault_kernel(address, regs, error_code);
}

dotraplinkage void
do_page_fault(struct pt_regs *regs, unsigned long hw_error_code,
		unsigned long address)
{
	prefetchw(&current->mm->mmap_sem);
	trace_page_fault_entries(regs, hw_error_code, address);
<<<<<<< HEAD

	if (unlikely(kmmio_fault(regs, address)))
		return;

=======

	if (unlikely(kmmio_fault(regs, address)))
		return;

>>>>>>> 778fbf41
	/* Was the fault on kernel-controlled part of the address space? */
	if (unlikely(fault_in_kernel_space(address)))
		do_kern_addr_fault(regs, hw_error_code, address);
	else
		do_user_addr_fault(regs, hw_error_code, address);
}
NOKPROBE_SYMBOL(do_page_fault);<|MERGE_RESOLUTION|>--- conflicted
+++ resolved
@@ -1528,17 +1528,10 @@
 {
 	prefetchw(&current->mm->mmap_sem);
 	trace_page_fault_entries(regs, hw_error_code, address);
-<<<<<<< HEAD
 
 	if (unlikely(kmmio_fault(regs, address)))
 		return;
 
-=======
-
-	if (unlikely(kmmio_fault(regs, address)))
-		return;
-
->>>>>>> 778fbf41
 	/* Was the fault on kernel-controlled part of the address space? */
 	if (unlikely(fault_in_kernel_space(address)))
 		do_kern_addr_fault(regs, hw_error_code, address);
