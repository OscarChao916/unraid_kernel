--- conflicted
+++ resolved
@@ -59,12 +59,7 @@
 	} s;
 };
 
-<<<<<<< HEAD
-int (*octeon_pcibios_map_irq)(const struct pci_dev *dev,
-					 u8 slot, u8 pin);
-=======
 int (*octeon_pcibios_map_irq)(const struct pci_dev *dev, u8 slot, u8 pin);
->>>>>>> 749aaf33
 enum octeon_dma_bar_type octeon_dma_bar_type = OCTEON_DMA_BAR_TYPE_INVALID;
 
 /**
