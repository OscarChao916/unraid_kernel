# SPDX-License-Identifier: GPL-2.0 WITH Linux-syscall-note
#
# system call numbers and entry vectors for mips
#
# The format is:
# <number> <abi> <name> <entry point> <compat entry point>
#
# The <abi> is always "n32" for this file.
#
0	n32	read				sys_read
1	n32	write				sys_write
2	n32	open				sys_open
3	n32	close				sys_close
4	n32	stat				sys_newstat
5	n32	fstat				sys_newfstat
6	n32	lstat				sys_newlstat
7	n32	poll				sys_poll
8	n32	lseek				sys_lseek
9	n32	mmap				sys_mips_mmap
10	n32	mprotect			sys_mprotect
11	n32	munmap				sys_munmap
12	n32	brk				sys_brk
13	n32	rt_sigaction			compat_sys_rt_sigaction
14	n32	rt_sigprocmask			compat_sys_rt_sigprocmask
15	n32	ioctl				compat_sys_ioctl
16	n32	pread64				sys_pread64
17	n32	pwrite64			sys_pwrite64
18	n32	readv				compat_sys_readv
19	n32	writev				compat_sys_writev
20	n32	access				sys_access
21	n32	pipe				sysm_pipe
22	n32	_newselect			compat_sys_select
23	n32	sched_yield			sys_sched_yield
24	n32	mremap				sys_mremap
25	n32	msync				sys_msync
26	n32	mincore				sys_mincore
27	n32	madvise				sys_madvise
28	n32	shmget				sys_shmget
29	n32	shmat				sys_shmat
30	n32	shmctl				compat_sys_old_shmctl
31	n32	dup				sys_dup
32	n32	dup2				sys_dup2
33	n32	pause				sys_pause
34	n32	nanosleep			sys_nanosleep_time32
35	n32	getitimer			compat_sys_getitimer
36	n32	setitimer			compat_sys_setitimer
37	n32	alarm				sys_alarm
38	n32	getpid				sys_getpid
39	n32	sendfile			compat_sys_sendfile
40	n32	socket				sys_socket
41	n32	connect				sys_connect
42	n32	accept				sys_accept
43	n32	sendto				sys_sendto
44	n32	recvfrom			compat_sys_recvfrom
45	n32	sendmsg				compat_sys_sendmsg
46	n32	recvmsg				compat_sys_recvmsg
47	n32	shutdown			sys_shutdown
48	n32	bind				sys_bind
49	n32	listen				sys_listen
50	n32	getsockname			sys_getsockname
51	n32	getpeername			sys_getpeername
52	n32	socketpair			sys_socketpair
53	n32	setsockopt			compat_sys_setsockopt
54	n32	getsockopt			compat_sys_getsockopt
55	n32	clone				__sys_clone
56	n32	fork				__sys_fork
57	n32	execve				compat_sys_execve
58	n32	exit				sys_exit
59	n32	wait4				compat_sys_wait4
60	n32	kill				sys_kill
61	n32	uname				sys_newuname
62	n32	semget				sys_semget
63	n32	semop				sys_semop
64	n32	semctl				compat_sys_old_semctl
65	n32	shmdt				sys_shmdt
66	n32	msgget				sys_msgget
67	n32	msgsnd				compat_sys_msgsnd
68	n32	msgrcv				compat_sys_msgrcv
69	n32	msgctl				compat_sys_old_msgctl
70	n32	fcntl				compat_sys_fcntl
71	n32	flock				sys_flock
72	n32	fsync				sys_fsync
73	n32	fdatasync			sys_fdatasync
74	n32	truncate			sys_truncate
75	n32	ftruncate			sys_ftruncate
76	n32	getdents			compat_sys_getdents
77	n32	getcwd				sys_getcwd
78	n32	chdir				sys_chdir
79	n32	fchdir				sys_fchdir
80	n32	rename				sys_rename
81	n32	mkdir				sys_mkdir
82	n32	rmdir				sys_rmdir
83	n32	creat				sys_creat
84	n32	link				sys_link
85	n32	unlink				sys_unlink
86	n32	symlink				sys_symlink
87	n32	readlink			sys_readlink
88	n32	chmod				sys_chmod
89	n32	fchmod				sys_fchmod
90	n32	chown				sys_chown
91	n32	fchown				sys_fchown
92	n32	lchown				sys_lchown
93	n32	umask				sys_umask
94	n32	gettimeofday			compat_sys_gettimeofday
95	n32	getrlimit			compat_sys_getrlimit
96	n32	getrusage			compat_sys_getrusage
97	n32	sysinfo				compat_sys_sysinfo
98	n32	times				compat_sys_times
99	n32	ptrace				compat_sys_ptrace
100	n32	getuid				sys_getuid
101	n32	syslog				sys_syslog
102	n32	getgid				sys_getgid
103	n32	setuid				sys_setuid
104	n32	setgid				sys_setgid
105	n32	geteuid				sys_geteuid
106	n32	getegid				sys_getegid
107	n32	setpgid				sys_setpgid
108	n32	getppid				sys_getppid
109	n32	getpgrp				sys_getpgrp
110	n32	setsid				sys_setsid
111	n32	setreuid			sys_setreuid
112	n32	setregid			sys_setregid
113	n32	getgroups			sys_getgroups
114	n32	setgroups			sys_setgroups
115	n32	setresuid			sys_setresuid
116	n32	getresuid			sys_getresuid
117	n32	setresgid			sys_setresgid
118	n32	getresgid			sys_getresgid
119	n32	getpgid				sys_getpgid
120	n32	setfsuid			sys_setfsuid
121	n32	setfsgid			sys_setfsgid
122	n32	getsid				sys_getsid
123	n32	capget				sys_capget
124	n32	capset				sys_capset
125	n32	rt_sigpending			compat_sys_rt_sigpending
126	n32	rt_sigtimedwait			compat_sys_rt_sigtimedwait_time32
127	n32	rt_sigqueueinfo			compat_sys_rt_sigqueueinfo
128	n32	rt_sigsuspend			compat_sys_rt_sigsuspend
129	n32	sigaltstack			compat_sys_sigaltstack
130	n32	utime				sys_utime32
131	n32	mknod				sys_mknod
132	n32	personality			sys_32_personality
133	n32	ustat				compat_sys_ustat
134	n32	statfs				compat_sys_statfs
135	n32	fstatfs				compat_sys_fstatfs
136	n32	sysfs				sys_sysfs
137	n32	getpriority			sys_getpriority
138	n32	setpriority			sys_setpriority
139	n32	sched_setparam			sys_sched_setparam
140	n32	sched_getparam			sys_sched_getparam
141	n32	sched_setscheduler		sys_sched_setscheduler
142	n32	sched_getscheduler		sys_sched_getscheduler
143	n32	sched_get_priority_max		sys_sched_get_priority_max
144	n32	sched_get_priority_min		sys_sched_get_priority_min
145	n32	sched_rr_get_interval		sys_sched_rr_get_interval_time32
146	n32	mlock				sys_mlock
147	n32	munlock				sys_munlock
148	n32	mlockall			sys_mlockall
149	n32	munlockall			sys_munlockall
150	n32	vhangup				sys_vhangup
151	n32	pivot_root			sys_pivot_root
152	n32	_sysctl				compat_sys_sysctl
153	n32	prctl				sys_prctl
154	n32	adjtimex			sys_adjtimex_time32
155	n32	setrlimit			compat_sys_setrlimit
156	n32	chroot				sys_chroot
157	n32	sync				sys_sync
158	n32	acct				sys_acct
159	n32	settimeofday			compat_sys_settimeofday
160	n32	mount				compat_sys_mount
161	n32	umount2				sys_umount
162	n32	swapon				sys_swapon
163	n32	swapoff				sys_swapoff
164	n32	reboot				sys_reboot
165	n32	sethostname			sys_sethostname
166	n32	setdomainname			sys_setdomainname
167	n32	create_module			sys_ni_syscall
168	n32	init_module			sys_init_module
169	n32	delete_module			sys_delete_module
170	n32	get_kernel_syms			sys_ni_syscall
171	n32	query_module			sys_ni_syscall
172	n32	quotactl			sys_quotactl
173	n32	nfsservctl			sys_ni_syscall
174	n32	getpmsg				sys_ni_syscall
175	n32	putpmsg				sys_ni_syscall
176	n32	afs_syscall			sys_ni_syscall
# 177 reserved for security
177	n32	reserved177			sys_ni_syscall
178	n32	gettid				sys_gettid
179	n32	readahead			sys_readahead
180	n32	setxattr			sys_setxattr
181	n32	lsetxattr			sys_lsetxattr
182	n32	fsetxattr			sys_fsetxattr
183	n32	getxattr			sys_getxattr
184	n32	lgetxattr			sys_lgetxattr
185	n32	fgetxattr			sys_fgetxattr
186	n32	listxattr			sys_listxattr
187	n32	llistxattr			sys_llistxattr
188	n32	flistxattr			sys_flistxattr
189	n32	removexattr			sys_removexattr
190	n32	lremovexattr			sys_lremovexattr
191	n32	fremovexattr			sys_fremovexattr
192	n32	tkill				sys_tkill
193	n32	reserved193			sys_ni_syscall
194	n32	futex				sys_futex_time32
195	n32	sched_setaffinity		compat_sys_sched_setaffinity
196	n32	sched_getaffinity		compat_sys_sched_getaffinity
197	n32	cacheflush			sys_cacheflush
198	n32	cachectl			sys_cachectl
199	n32	sysmips				__sys_sysmips
200	n32	io_setup			compat_sys_io_setup
201	n32	io_destroy			sys_io_destroy
202	n32	io_getevents			sys_io_getevents_time32
203	n32	io_submit			compat_sys_io_submit
204	n32	io_cancel			sys_io_cancel
205	n32	exit_group			sys_exit_group
206	n32	lookup_dcookie			sys_lookup_dcookie
207	n32	epoll_create			sys_epoll_create
208	n32	epoll_ctl			sys_epoll_ctl
209	n32	epoll_wait			sys_epoll_wait
210	n32	remap_file_pages		sys_remap_file_pages
211	n32	rt_sigreturn			sysn32_rt_sigreturn
212	n32	fcntl64				compat_sys_fcntl64
213	n32	set_tid_address			sys_set_tid_address
214	n32	restart_syscall			sys_restart_syscall
215	n32	semtimedop			sys_semtimedop_time32
216	n32	fadvise64			sys_fadvise64_64
217	n32	statfs64			compat_sys_statfs64
218	n32	fstatfs64			compat_sys_fstatfs64
219	n32	sendfile64			sys_sendfile64
220	n32	timer_create			compat_sys_timer_create
221	n32	timer_settime			sys_timer_settime32
222	n32	timer_gettime			sys_timer_gettime32
223	n32	timer_getoverrun		sys_timer_getoverrun
224	n32	timer_delete			sys_timer_delete
225	n32	clock_settime			sys_clock_settime32
226	n32	clock_gettime			sys_clock_gettime32
227	n32	clock_getres			sys_clock_getres_time32
228	n32	clock_nanosleep			sys_clock_nanosleep_time32
229	n32	tgkill				sys_tgkill
230	n32	utimes				sys_utimes_time32
231	n32	mbind				compat_sys_mbind
232	n32	get_mempolicy			compat_sys_get_mempolicy
233	n32	set_mempolicy			compat_sys_set_mempolicy
234	n32	mq_open				compat_sys_mq_open
235	n32	mq_unlink			sys_mq_unlink
236	n32	mq_timedsend			sys_mq_timedsend_time32
237	n32	mq_timedreceive			sys_mq_timedreceive_time32
238	n32	mq_notify			compat_sys_mq_notify
239	n32	mq_getsetattr			compat_sys_mq_getsetattr
240	n32	vserver				sys_ni_syscall
241	n32	waitid				compat_sys_waitid
# 242 was sys_setaltroot
243	n32	add_key				sys_add_key
244	n32	request_key			sys_request_key
245	n32	keyctl				compat_sys_keyctl
246	n32	set_thread_area			sys_set_thread_area
247	n32	inotify_init			sys_inotify_init
248	n32	inotify_add_watch		sys_inotify_add_watch
249	n32	inotify_rm_watch		sys_inotify_rm_watch
250	n32	migrate_pages			compat_sys_migrate_pages
251	n32	openat				sys_openat
252	n32	mkdirat				sys_mkdirat
253	n32	mknodat				sys_mknodat
254	n32	fchownat			sys_fchownat
255	n32	futimesat			sys_futimesat_time32
256	n32	newfstatat			sys_newfstatat
257	n32	unlinkat			sys_unlinkat
258	n32	renameat			sys_renameat
259	n32	linkat				sys_linkat
260	n32	symlinkat			sys_symlinkat
261	n32	readlinkat			sys_readlinkat
262	n32	fchmodat			sys_fchmodat
263	n32	faccessat			sys_faccessat
264	n32	pselect6			compat_sys_pselect6_time32
265	n32	ppoll				compat_sys_ppoll_time32
266	n32	unshare				sys_unshare
267	n32	splice				sys_splice
268	n32	sync_file_range			sys_sync_file_range
269	n32	tee				sys_tee
270	n32	vmsplice			compat_sys_vmsplice
271	n32	move_pages			compat_sys_move_pages
272	n32	set_robust_list			compat_sys_set_robust_list
273	n32	get_robust_list			compat_sys_get_robust_list
274	n32	kexec_load			compat_sys_kexec_load
275	n32	getcpu				sys_getcpu
276	n32	epoll_pwait			compat_sys_epoll_pwait
277	n32	ioprio_set			sys_ioprio_set
278	n32	ioprio_get			sys_ioprio_get
279	n32	utimensat			sys_utimensat_time32
280	n32	signalfd			compat_sys_signalfd
281	n32	timerfd				sys_ni_syscall
282	n32	eventfd				sys_eventfd
283	n32	fallocate			sys_fallocate
284	n32	timerfd_create			sys_timerfd_create
285	n32	timerfd_gettime			sys_timerfd_gettime32
286	n32	timerfd_settime			sys_timerfd_settime32
287	n32	signalfd4			compat_sys_signalfd4
288	n32	eventfd2			sys_eventfd2
289	n32	epoll_create1			sys_epoll_create1
290	n32	dup3				sys_dup3
291	n32	pipe2				sys_pipe2
292	n32	inotify_init1			sys_inotify_init1
293	n32	preadv				compat_sys_preadv
294	n32	pwritev				compat_sys_pwritev
295	n32	rt_tgsigqueueinfo		compat_sys_rt_tgsigqueueinfo
296	n32	perf_event_open			sys_perf_event_open
297	n32	accept4				sys_accept4
298	n32	recvmmsg			compat_sys_recvmmsg_time32
299	n32	getdents64			sys_getdents64
300	n32	fanotify_init			sys_fanotify_init
301	n32	fanotify_mark			sys_fanotify_mark
302	n32	prlimit64			sys_prlimit64
303	n32	name_to_handle_at		sys_name_to_handle_at
304	n32	open_by_handle_at		sys_open_by_handle_at
305	n32	clock_adjtime			sys_clock_adjtime32
306	n32	syncfs				sys_syncfs
307	n32	sendmmsg			compat_sys_sendmmsg
308	n32	setns				sys_setns
309	n32	process_vm_readv		compat_sys_process_vm_readv
310	n32	process_vm_writev		compat_sys_process_vm_writev
311	n32	kcmp				sys_kcmp
312	n32	finit_module			sys_finit_module
313	n32	sched_setattr			sys_sched_setattr
314	n32	sched_getattr			sys_sched_getattr
315	n32	renameat2			sys_renameat2
316	n32	seccomp				sys_seccomp
317	n32	getrandom			sys_getrandom
318	n32	memfd_create			sys_memfd_create
319	n32	bpf				sys_bpf
320	n32	execveat			compat_sys_execveat
321	n32	userfaultfd			sys_userfaultfd
322	n32	membarrier			sys_membarrier
323	n32	mlock2				sys_mlock2
324	n32	copy_file_range			sys_copy_file_range
325	n32	preadv2				compat_sys_preadv2
326	n32	pwritev2			compat_sys_pwritev2
327	n32	pkey_mprotect			sys_pkey_mprotect
328	n32	pkey_alloc			sys_pkey_alloc
329	n32	pkey_free			sys_pkey_free
330	n32	statx				sys_statx
331	n32	rseq				sys_rseq
332	n32	io_pgetevents			compat_sys_io_pgetevents
# 333 through 402 are unassigned to sync up with generic numbers
403	n32	clock_gettime64			sys_clock_gettime
404	n32	clock_settime64			sys_clock_settime
405	n32	clock_adjtime64			sys_clock_adjtime
406	n32	clock_getres_time64		sys_clock_getres
407	n32	clock_nanosleep_time64		sys_clock_nanosleep
408	n32	timer_gettime64			sys_timer_gettime
409	n32	timer_settime64			sys_timer_settime
410	n32	timerfd_gettime64		sys_timerfd_gettime
411	n32	timerfd_settime64		sys_timerfd_settime
412	n32	utimensat_time64		sys_utimensat
413	n32	pselect6_time64			compat_sys_pselect6_time64
414	n32	ppoll_time64			compat_sys_ppoll_time64
416	n32	io_pgetevents_time64		sys_io_pgetevents
417	n32	recvmmsg_time64			compat_sys_recvmmsg_time64
418	n32	mq_timedsend_time64		sys_mq_timedsend
419	n32	mq_timedreceive_time64		sys_mq_timedreceive
420	n32	semtimedop_time64		sys_semtimedop
421	n32	rt_sigtimedwait_time64		compat_sys_rt_sigtimedwait_time64
422	n32	futex_time64			sys_futex
423	n32	sched_rr_get_interval_time64	sys_sched_rr_get_interval
424	n32	pidfd_send_signal		sys_pidfd_send_signal
425	n32	io_uring_setup			sys_io_uring_setup
426	n32	io_uring_enter			sys_io_uring_enter
427	n32	io_uring_register		sys_io_uring_register
428	n32	open_tree			sys_open_tree
429	n32	move_mount			sys_move_mount
430	n32	fsopen				sys_fsopen
431	n32	fsconfig			sys_fsconfig
432	n32	fsmount				sys_fsmount
433	n32	fspick				sys_fspick
434	n32	pidfd_open			sys_pidfd_open
435	n32	clone3				__sys_clone3
<<<<<<< HEAD
437	n32	openat2				sys_openat2
=======
436	n32	watch_devices			sys_watch_devices
>>>>>>> 48274e1e
<|MERGE_RESOLUTION|>--- conflicted
+++ resolved
@@ -374,8 +374,5 @@
 433	n32	fspick				sys_fspick
 434	n32	pidfd_open			sys_pidfd_open
 435	n32	clone3				__sys_clone3
-<<<<<<< HEAD
-437	n32	openat2				sys_openat2
-=======
 436	n32	watch_devices			sys_watch_devices
->>>>>>> 48274e1e
+437	n32	openat2				sys_openat2