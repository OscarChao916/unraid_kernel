--- conflicted
+++ resolved
@@ -89,10 +89,7 @@
 		break;
 	}
 	cpumask_and(&mask, &mask, cpu_online_mask);
-<<<<<<< HEAD
-=======
 out:
->>>>>>> 11e4b63a
 	cpumask_copy(dst, &mask);
 }
 
