--- conflicted
+++ resolved
@@ -264,12 +264,9 @@
 		}
 	}
 
-<<<<<<< HEAD
 	rseq_signal_deliver(ksig, regs);
 
-=======
 #ifdef CONFIG_COMPAT
->>>>>>> 4762a76d
 	/* Set up the stack frame */
 	if (is_compat_task())
 		ret = compat_setup_rt_frame(ksig, oldset, regs);
