--- conflicted
+++ resolved
@@ -940,10 +940,7 @@
 /* -------------------------- FAST EXCEPTION HANDLERS ----------------------- */
 
 	__XTENSA_HANDLER
-<<<<<<< HEAD
-=======
 	.literal_position
->>>>>>> f78befc9
 
 /*
  * Fast-handler for alloca exceptions
