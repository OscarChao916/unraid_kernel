--- conflicted
+++ resolved
@@ -115,11 +115,7 @@
     SECTION_VECTOR2 (.UserExceptionVector.text, USER_VECTOR_VADDR)
     SECTION_VECTOR2 (.DoubleExceptionVector.text, DOUBLEEXC_VECTOR_VADDR)
 
-<<<<<<< HEAD
-    *(.handler.text)
-=======
     *(.exception.text)
->>>>>>> c74c0fd2
 #endif
 
     IRQENTRY_TEXT
@@ -200,13 +196,8 @@
 		   .DoubleExceptionVector.text);
     RELOCATE_ENTRY(_DebugInterruptVector_text,
 		   .DebugInterruptVector.text);
-<<<<<<< HEAD
-    RELOCATE_ENTRY(_handler_text,
-		   .handler.text);
-=======
     RELOCATE_ENTRY(_exception_text,
 		   .exception.text);
->>>>>>> c74c0fd2
 #endif
 #ifdef CONFIG_XIP_KERNEL
     RELOCATE_ENTRY(_xip_data, .data);
@@ -315,21 +306,12 @@
 
 #endif
 #if !MERGED_VECTORS
-<<<<<<< HEAD
-  SECTION_VECTOR4 (_handler_text,
-		  .handler.text,
-		  ,
-		  LAST)
-#undef LAST
-#define LAST .handler.text
-=======
   SECTION_VECTOR4 (_exception_text,
 		  .exception.text,
 		  ,
 		  LAST)
 #undef LAST
 #define LAST .exception.text
->>>>>>> c74c0fd2
 
 #endif
   . = (LOADADDR(LAST) + SIZEOF(LAST) + 3) & ~ 3;
