/*
 * arch/arm/mach-spear6xx/spear6xx.c
 *
 * SPEAr6XX machines common source file
 *
 * Copyright (C) 2009 ST Microelectronics
 * Rajeev Kumar<rajeev-dlh.kumar@st.com>
 *
 * Copyright 2012 Stefan Roese <sr@denx.de>
 *
 * This file is licensed under the terms of the GNU General Public
 * License version 2. This program is licensed "as is" without any
 * warranty of any kind, whether express or implied.
 */

#include <linux/amba/pl08x.h>
#include <linux/clk.h>
#include <linux/err.h>
#include <linux/of.h>
#include <linux/of_address.h>
#include <linux/of_irq.h>
#include <linux/of_platform.h>
#include <asm/hardware/pl080.h>
#include <asm/hardware/vic.h>
#include <asm/mach/arch.h>
#include <asm/mach/time.h>
#include <asm/mach/map.h>
#include <plat/pl080.h>
#include <mach/generic.h>
#include <mach/spear.h>

/* dmac device registration */
static struct pl08x_channel_data spear600_dma_info[] = {
	{
		.bus_id = "ssp1_rx",
		.min_signal = 0,
		.max_signal = 0,
		.muxval = 0,
		.cctl = 0,
		.periph_buses = PL08X_AHB1,
	}, {
		.bus_id = "ssp1_tx",
		.min_signal = 1,
		.max_signal = 1,
		.muxval = 0,
		.cctl = 0,
		.periph_buses = PL08X_AHB1,
	}, {
		.bus_id = "uart0_rx",
		.min_signal = 2,
		.max_signal = 2,
		.muxval = 0,
		.cctl = 0,
		.periph_buses = PL08X_AHB1,
	}, {
		.bus_id = "uart0_tx",
		.min_signal = 3,
		.max_signal = 3,
		.muxval = 0,
		.cctl = 0,
		.periph_buses = PL08X_AHB1,
	}, {
		.bus_id = "uart1_rx",
		.min_signal = 4,
		.max_signal = 4,
		.muxval = 0,
		.cctl = 0,
		.periph_buses = PL08X_AHB1,
	}, {
		.bus_id = "uart1_tx",
		.min_signal = 5,
		.max_signal = 5,
		.muxval = 0,
		.cctl = 0,
		.periph_buses = PL08X_AHB1,
	}, {
		.bus_id = "ssp2_rx",
		.min_signal = 6,
		.max_signal = 6,
		.muxval = 0,
		.cctl = 0,
		.periph_buses = PL08X_AHB2,
	}, {
		.bus_id = "ssp2_tx",
		.min_signal = 7,
		.max_signal = 7,
		.muxval = 0,
		.cctl = 0,
		.periph_buses = PL08X_AHB2,
	}, {
		.bus_id = "ssp0_rx",
		.min_signal = 8,
		.max_signal = 8,
		.muxval = 0,
		.cctl = 0,
		.periph_buses = PL08X_AHB1,
	}, {
		.bus_id = "ssp0_tx",
		.min_signal = 9,
		.max_signal = 9,
		.muxval = 0,
		.cctl = 0,
		.periph_buses = PL08X_AHB1,
	}, {
		.bus_id = "i2c_rx",
		.min_signal = 10,
		.max_signal = 10,
		.muxval = 0,
		.cctl = 0,
		.periph_buses = PL08X_AHB1,
	}, {
		.bus_id = "i2c_tx",
		.min_signal = 11,
		.max_signal = 11,
		.muxval = 0,
		.cctl = 0,
		.periph_buses = PL08X_AHB1,
	}, {
		.bus_id = "irda",
		.min_signal = 12,
		.max_signal = 12,
		.muxval = 0,
		.cctl = 0,
		.periph_buses = PL08X_AHB1,
	}, {
		.bus_id = "adc",
		.min_signal = 13,
		.max_signal = 13,
		.muxval = 0,
		.cctl = 0,
		.periph_buses = PL08X_AHB2,
	}, {
		.bus_id = "to_jpeg",
		.min_signal = 14,
		.max_signal = 14,
		.muxval = 0,
		.cctl = 0,
		.periph_buses = PL08X_AHB1,
	}, {
		.bus_id = "from_jpeg",
		.min_signal = 15,
		.max_signal = 15,
		.muxval = 0,
		.cctl = 0,
		.periph_buses = PL08X_AHB1,
	}, {
		.bus_id = "ras0_rx",
		.min_signal = 0,
		.max_signal = 0,
		.muxval = 1,
		.cctl = 0,
		.periph_buses = PL08X_AHB1,
	}, {
		.bus_id = "ras0_tx",
		.min_signal = 1,
		.max_signal = 1,
		.muxval = 1,
		.cctl = 0,
		.periph_buses = PL08X_AHB1,
	}, {
		.bus_id = "ras1_rx",
		.min_signal = 2,
		.max_signal = 2,
		.muxval = 1,
		.cctl = 0,
		.periph_buses = PL08X_AHB1,
	}, {
		.bus_id = "ras1_tx",
		.min_signal = 3,
		.max_signal = 3,
		.muxval = 1,
		.cctl = 0,
		.periph_buses = PL08X_AHB1,
	}, {
		.bus_id = "ras2_rx",
		.min_signal = 4,
		.max_signal = 4,
		.muxval = 1,
		.cctl = 0,
		.periph_buses = PL08X_AHB1,
	}, {
		.bus_id = "ras2_tx",
		.min_signal = 5,
		.max_signal = 5,
		.muxval = 1,
		.cctl = 0,
		.periph_buses = PL08X_AHB1,
	}, {
		.bus_id = "ras3_rx",
		.min_signal = 6,
		.max_signal = 6,
		.muxval = 1,
		.cctl = 0,
		.periph_buses = PL08X_AHB1,
	}, {
		.bus_id = "ras3_tx",
		.min_signal = 7,
		.max_signal = 7,
		.muxval = 1,
		.cctl = 0,
		.periph_buses = PL08X_AHB1,
	}, {
		.bus_id = "ras4_rx",
		.min_signal = 8,
		.max_signal = 8,
		.muxval = 1,
		.cctl = 0,
		.periph_buses = PL08X_AHB1,
	}, {
		.bus_id = "ras4_tx",
		.min_signal = 9,
		.max_signal = 9,
		.muxval = 1,
		.cctl = 0,
		.periph_buses = PL08X_AHB1,
	}, {
		.bus_id = "ras5_rx",
		.min_signal = 10,
		.max_signal = 10,
		.muxval = 1,
		.cctl = 0,
		.periph_buses = PL08X_AHB1,
	}, {
		.bus_id = "ras5_tx",
		.min_signal = 11,
		.max_signal = 11,
		.muxval = 1,
		.cctl = 0,
		.periph_buses = PL08X_AHB1,
	}, {
		.bus_id = "ras6_rx",
		.min_signal = 12,
		.max_signal = 12,
		.muxval = 1,
		.cctl = 0,
		.periph_buses = PL08X_AHB1,
	}, {
		.bus_id = "ras6_tx",
		.min_signal = 13,
		.max_signal = 13,
		.muxval = 1,
		.cctl = 0,
		.periph_buses = PL08X_AHB1,
	}, {
		.bus_id = "ras7_rx",
		.min_signal = 14,
		.max_signal = 14,
		.muxval = 1,
		.cctl = 0,
		.periph_buses = PL08X_AHB1,
	}, {
		.bus_id = "ras7_tx",
		.min_signal = 15,
		.max_signal = 15,
		.muxval = 1,
		.cctl = 0,
		.periph_buses = PL08X_AHB1,
	}, {
		.bus_id = "ext0_rx",
		.min_signal = 0,
		.max_signal = 0,
		.muxval = 2,
		.cctl = 0,
		.periph_buses = PL08X_AHB2,
	}, {
		.bus_id = "ext0_tx",
		.min_signal = 1,
		.max_signal = 1,
		.muxval = 2,
		.cctl = 0,
		.periph_buses = PL08X_AHB2,
	}, {
		.bus_id = "ext1_rx",
		.min_signal = 2,
		.max_signal = 2,
		.muxval = 2,
		.cctl = 0,
		.periph_buses = PL08X_AHB2,
	}, {
		.bus_id = "ext1_tx",
		.min_signal = 3,
		.max_signal = 3,
		.muxval = 2,
		.cctl = 0,
		.periph_buses = PL08X_AHB2,
	}, {
		.bus_id = "ext2_rx",
		.min_signal = 4,
		.max_signal = 4,
		.muxval = 2,
		.cctl = 0,
		.periph_buses = PL08X_AHB2,
	}, {
		.bus_id = "ext2_tx",
		.min_signal = 5,
		.max_signal = 5,
		.muxval = 2,
		.cctl = 0,
		.periph_buses = PL08X_AHB2,
	}, {
		.bus_id = "ext3_rx",
		.min_signal = 6,
		.max_signal = 6,
		.muxval = 2,
		.cctl = 0,
		.periph_buses = PL08X_AHB2,
	}, {
		.bus_id = "ext3_tx",
		.min_signal = 7,
		.max_signal = 7,
		.muxval = 2,
		.cctl = 0,
		.periph_buses = PL08X_AHB2,
	}, {
		.bus_id = "ext4_rx",
		.min_signal = 8,
		.max_signal = 8,
		.muxval = 2,
		.cctl = 0,
		.periph_buses = PL08X_AHB2,
	}, {
		.bus_id = "ext4_tx",
		.min_signal = 9,
		.max_signal = 9,
		.muxval = 2,
		.cctl = 0,
		.periph_buses = PL08X_AHB2,
	}, {
		.bus_id = "ext5_rx",
		.min_signal = 10,
		.max_signal = 10,
		.muxval = 2,
		.cctl = 0,
		.periph_buses = PL08X_AHB2,
	}, {
		.bus_id = "ext5_tx",
		.min_signal = 11,
		.max_signal = 11,
		.muxval = 2,
		.cctl = 0,
		.periph_buses = PL08X_AHB2,
	}, {
		.bus_id = "ext6_rx",
		.min_signal = 12,
		.max_signal = 12,
		.muxval = 2,
		.cctl = 0,
		.periph_buses = PL08X_AHB2,
	}, {
		.bus_id = "ext6_tx",
		.min_signal = 13,
		.max_signal = 13,
		.muxval = 2,
		.cctl = 0,
		.periph_buses = PL08X_AHB2,
	}, {
		.bus_id = "ext7_rx",
		.min_signal = 14,
		.max_signal = 14,
		.muxval = 2,
		.cctl = 0,
		.periph_buses = PL08X_AHB2,
	}, {
		.bus_id = "ext7_tx",
		.min_signal = 15,
		.max_signal = 15,
		.muxval = 2,
		.cctl = 0,
		.periph_buses = PL08X_AHB2,
	},
};

struct pl08x_platform_data pl080_plat_data = {
	.memcpy_channel = {
		.bus_id = "memcpy",
		.cctl = (PL080_BSIZE_16 << PL080_CONTROL_SB_SIZE_SHIFT | \
			PL080_BSIZE_16 << PL080_CONTROL_DB_SIZE_SHIFT | \
			PL080_WIDTH_32BIT << PL080_CONTROL_SWIDTH_SHIFT | \
			PL080_WIDTH_32BIT << PL080_CONTROL_DWIDTH_SHIFT | \
			PL080_CONTROL_PROT_BUFF | PL080_CONTROL_PROT_CACHE | \
			PL080_CONTROL_PROT_SYS),
	},
	.lli_buses = PL08X_AHB1,
	.mem_buses = PL08X_AHB1,
	.get_signal = pl080_get_signal,
	.put_signal = pl080_put_signal,
	.slave_channels = spear600_dma_info,
	.num_slave_channels = ARRAY_SIZE(spear600_dma_info),
};

/*
 * Following will create 16MB static virtual/physical mappings
 * PHYSICAL		VIRTUAL
 * 0xF0000000		0xF0000000
 * 0xF1000000		0xF1000000
 * 0xD0000000		0xFD000000
 * 0xFC000000		0xFC000000
 */
struct map_desc spear6xx_io_desc[] __initdata = {
	{
		.virtual	= VA_SPEAR6XX_ML_CPU_BASE,
		.pfn		= __phys_to_pfn(SPEAR6XX_ML_CPU_BASE),
		.length		= 2 * SZ_16M,
		.type		= MT_DEVICE
	},	{
		.virtual	= VA_SPEAR6XX_ICM1_BASE,
		.pfn		= __phys_to_pfn(SPEAR6XX_ICM1_BASE),
		.length		= SZ_16M,
		.type		= MT_DEVICE
	}, {
		.virtual	= VA_SPEAR6XX_ICM3_SMI_CTRL_BASE,
		.pfn		= __phys_to_pfn(SPEAR6XX_ICM3_SMI_CTRL_BASE),
		.length		= SZ_16M,
		.type		= MT_DEVICE
	},
};

/* This will create static memory mapping for selected devices */
void __init spear6xx_map_io(void)
{
	iotable_init(spear6xx_io_desc, ARRAY_SIZE(spear6xx_io_desc));
}

static void __init spear6xx_timer_init(void)
{
	char pclk_name[] = "pll3_48m_clk";
	struct clk *gpt_clk, *pclk;

	spear6xx_clk_init();

	/* get the system timer clock */
	gpt_clk = clk_get_sys("gpt0", NULL);
	if (IS_ERR(gpt_clk)) {
		pr_err("%s:couldn't get clk for gpt\n", __func__);
		BUG();
	}

	/* get the suitable parent clock for timer*/
	pclk = clk_get(NULL, pclk_name);
	if (IS_ERR(pclk)) {
		pr_err("%s:couldn't get %s as parent for gpt\n",
				__func__, pclk_name);
		BUG();
	}

	clk_set_parent(gpt_clk, pclk);
	clk_put(gpt_clk);
	clk_put(pclk);

<<<<<<< HEAD
	spear_setup_timer(SPEAR6XX_CPU_TMR_BASE, IRQ_CPU_GPT1_1);
=======
	spear_setup_of_timer();
>>>>>>> 3c0dec5f
}

struct sys_timer spear6xx_timer = {
	.init = spear6xx_timer_init,
};

/* Add auxdata to pass platform data */
struct of_dev_auxdata spear6xx_auxdata_lookup[] __initdata = {
	OF_DEV_AUXDATA("arm,pl080", SPEAR6XX_ICM3_DMA_BASE, NULL,
			&pl080_plat_data),
	{}
};

static void __init spear600_dt_init(void)
{
	of_platform_populate(NULL, of_default_bus_match_table,
			spear6xx_auxdata_lookup, NULL);
}

static const char *spear600_dt_board_compat[] = {
	"st,spear600",
	NULL
};

static const struct of_device_id vic_of_match[] __initconst = {
	{ .compatible = "arm,pl190-vic", .data = vic_of_init, },
	{ /* Sentinel */ }
};

static void __init spear6xx_dt_init_irq(void)
{
	of_irq_init(vic_of_match);
}

DT_MACHINE_START(SPEAR600_DT, "ST SPEAr600 (Flattened Device Tree)")
	.map_io		=	spear6xx_map_io,
	.init_irq	=	spear6xx_dt_init_irq,
	.handle_irq	=	vic_handle_irq,
	.timer		=	&spear6xx_timer,
	.init_machine	=	spear600_dt_init,
	.restart	=	spear_restart,
	.dt_compat	=	spear600_dt_board_compat,
MACHINE_END<|MERGE_RESOLUTION|>--- conflicted
+++ resolved
@@ -447,11 +447,7 @@
 	clk_put(gpt_clk);
 	clk_put(pclk);
 
-<<<<<<< HEAD
-	spear_setup_timer(SPEAR6XX_CPU_TMR_BASE, IRQ_CPU_GPT1_1);
-=======
 	spear_setup_of_timer();
->>>>>>> 3c0dec5f
 }
 
 struct sys_timer spear6xx_timer = {
