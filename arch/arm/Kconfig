# SPDX-License-Identifier: GPL-2.0
config ARM
	bool
	default y
	select ARCH_32BIT_OFF_T
	select ARCH_CLOCKSOURCE_DATA
<<<<<<< HEAD
=======
	select ARCH_HAS_BINFMT_FLAT
>>>>>>> 6fb08f1a
	select ARCH_HAS_DEBUG_VIRTUAL if MMU
	select ARCH_HAS_DEVMEM_IS_ALLOWED
	select ARCH_HAS_ELF_RANDOMIZE
	select ARCH_HAS_FORTIFY_SOURCE
	select ARCH_HAS_KEEPINITRD
	select ARCH_HAS_KCOV
	select ARCH_HAS_MEMBARRIER_SYNC_CORE
	select ARCH_HAS_PTE_SPECIAL if ARM_LPAE
	select ARCH_HAS_PHYS_TO_DMA
	select ARCH_HAS_SETUP_DMA_OPS
	select ARCH_HAS_SET_MEMORY
	select ARCH_HAS_STRICT_KERNEL_RWX if MMU && !XIP_KERNEL
	select ARCH_HAS_STRICT_MODULE_RWX if MMU
	select ARCH_HAS_TEARDOWN_DMA_OPS if MMU
	select ARCH_HAS_TICK_BROADCAST if GENERIC_CLOCKEVENTS_BROADCAST
	select ARCH_HAVE_CUSTOM_GPIO_H
	select ARCH_HAS_GCOV_PROFILE_ALL
	select ARCH_KEEP_MEMBLOCK if HAVE_ARCH_PFN_VALID || KEXEC
	select ARCH_MIGHT_HAVE_PC_PARPORT
	select ARCH_NO_SG_CHAIN if !ARM_HAS_SG_CHAIN
	select ARCH_OPTIONAL_KERNEL_RWX if ARCH_HAS_STRICT_KERNEL_RWX
	select ARCH_OPTIONAL_KERNEL_RWX_DEFAULT if CPU_V7
	select ARCH_SUPPORTS_ATOMIC_RMW
	select ARCH_USE_BUILTIN_BSWAP
	select ARCH_USE_CMPXCHG_LOCKREF
	select ARCH_WANT_IPC_PARSE_VERSION
	select BINFMT_FLAT_ARGVP_ENVP_ON_STACK
	select BUILDTIME_EXTABLE_SORT if MMU
	select CLONE_BACKWARDS
	select CPU_PM if SUSPEND || CPU_IDLE
	select DCACHE_WORD_ACCESS if HAVE_EFFICIENT_UNALIGNED_ACCESS
	select DMA_DECLARE_COHERENT
	select DMA_REMAP if MMU
	select EDAC_SUPPORT
	select EDAC_ATOMIC_SCRUB
	select GENERIC_ALLOCATOR
	select GENERIC_ARCH_TOPOLOGY if ARM_CPU_TOPOLOGY
	select GENERIC_ATOMIC64 if CPU_V7M || CPU_V6 || !CPU_32v6K || !AEABI
	select GENERIC_CLOCKEVENTS_BROADCAST if SMP
	select GENERIC_CPU_AUTOPROBE
	select GENERIC_EARLY_IOREMAP
	select GENERIC_IDLE_POLL_SETUP
	select GENERIC_IRQ_PROBE
	select GENERIC_IRQ_SHOW
	select GENERIC_IRQ_SHOW_LEVEL
	select GENERIC_PCI_IOMAP
	select GENERIC_SCHED_CLOCK
	select GENERIC_SMP_IDLE_THREAD
	select GENERIC_STRNCPY_FROM_USER
	select GENERIC_STRNLEN_USER
	select HANDLE_DOMAIN_IRQ
	select HARDIRQS_SW_RESEND
	select HAVE_ARCH_AUDITSYSCALL if AEABI && !OABI_COMPAT
	select HAVE_ARCH_BITREVERSE if (CPU_32v7M || CPU_32v7) && !CPU_32v6
	select HAVE_ARCH_JUMP_LABEL if !XIP_KERNEL && !CPU_ENDIAN_BE32 && MMU
	select HAVE_ARCH_KGDB if !CPU_ENDIAN_BE32 && MMU
	select HAVE_ARCH_MMAP_RND_BITS if MMU
	select HAVE_ARCH_SECCOMP_FILTER if AEABI && !OABI_COMPAT
	select HAVE_ARCH_THREAD_STRUCT_WHITELIST
	select HAVE_ARCH_TRACEHOOK
	select HAVE_ARM_SMCCC if CPU_V7
	select HAVE_EBPF_JIT if !CPU_ENDIAN_BE32
	select HAVE_CONTEXT_TRACKING
	select HAVE_C_RECORDMCOUNT
	select HAVE_DEBUG_KMEMLEAK
	select HAVE_DMA_CONTIGUOUS if MMU
	select HAVE_DYNAMIC_FTRACE if !XIP_KERNEL && !CPU_ENDIAN_BE32 && MMU
	select HAVE_DYNAMIC_FTRACE_WITH_REGS if HAVE_DYNAMIC_FTRACE
	select HAVE_EFFICIENT_UNALIGNED_ACCESS if (CPU_V6 || CPU_V6K || CPU_V7) && MMU
	select HAVE_EXIT_THREAD
	select HAVE_FTRACE_MCOUNT_RECORD if !XIP_KERNEL
	select HAVE_FUNCTION_GRAPH_TRACER if !THUMB2_KERNEL && !CC_IS_CLANG
	select HAVE_FUNCTION_TRACER if !XIP_KERNEL
	select HAVE_GCC_PLUGINS
	select HAVE_HW_BREAKPOINT if PERF_EVENTS && (CPU_V6 || CPU_V6K || CPU_V7)
	select HAVE_IDE if PCI || ISA || PCMCIA
	select HAVE_IRQ_TIME_ACCOUNTING
	select HAVE_KERNEL_GZIP
	select HAVE_KERNEL_LZ4
	select HAVE_KERNEL_LZMA
	select HAVE_KERNEL_LZO
	select HAVE_KERNEL_XZ
	select HAVE_KPROBES if !XIP_KERNEL && !CPU_ENDIAN_BE32 && !CPU_V7M
	select HAVE_KRETPROBES if HAVE_KPROBES
	select HAVE_MOD_ARCH_SPECIFIC
	select HAVE_NMI
	select HAVE_OPROFILE if HAVE_PERF_EVENTS
	select HAVE_OPTPROBES if !THUMB2_KERNEL
	select HAVE_PERF_EVENTS
	select HAVE_PERF_REGS
	select HAVE_PERF_USER_STACK_DUMP
	select HAVE_RCU_TABLE_FREE if SMP && ARM_LPAE
	select HAVE_REGS_AND_STACK_ACCESS_API
	select HAVE_RSEQ
	select HAVE_STACKPROTECTOR
	select HAVE_SYSCALL_TRACEPOINTS
	select HAVE_UID16
	select HAVE_VIRT_CPU_ACCOUNTING_GEN
	select IRQ_FORCED_THREADING
	select MODULES_USE_ELF_REL
	select NEED_DMA_MAP_STATE
	select OF_EARLY_FLATTREE if OF
	select OLD_SIGACTION
	select OLD_SIGSUSPEND3
	select PCI_SYSCALL if PCI
	select PERF_USE_VMALLOC
	select REFCOUNT_FULL
	select RTC_LIB
	select SYS_SUPPORTS_APM_EMULATION
	# Above selects are sorted alphabetically; please add new ones
	# according to that.  Thanks.
	help
	  The ARM series is a line of low-power-consumption RISC chip designs
	  licensed by ARM Ltd and targeted at embedded applications and
	  handhelds such as the Compaq IPAQ.  ARM-based PCs are no longer
	  manufactured, but legacy ARM-based PC hardware remains popular in
	  Europe.  There is an ARM Linux project with a web page at
	  <http://www.arm.linux.org.uk/>.

config ARM_HAS_SG_CHAIN
	bool

config ARM_DMA_USE_IOMMU
	bool
	select ARM_HAS_SG_CHAIN
	select NEED_SG_DMA_LENGTH

if ARM_DMA_USE_IOMMU

config ARM_DMA_IOMMU_ALIGNMENT
	int "Maximum PAGE_SIZE order of alignment for DMA IOMMU buffers"
	range 4 9
	default 8
	help
	  DMA mapping framework by default aligns all buffers to the smallest
	  PAGE_SIZE order which is greater than or equal to the requested buffer
	  size. This works well for buffers up to a few hundreds kilobytes, but
	  for larger buffers it just a waste of address space. Drivers which has
	  relatively small addressing window (like 64Mib) might run out of
	  virtual space with just a few allocations.

	  With this parameter you can specify the maximum PAGE_SIZE order for
	  DMA IOMMU buffers. Larger buffers will be aligned only to this
	  specified order. The order is expressed as a power of two multiplied
	  by the PAGE_SIZE.

endif

config SYS_SUPPORTS_APM_EMULATION
	bool

config HAVE_TCM
	bool
	select GENERIC_ALLOCATOR

config HAVE_PROC_CPU
	bool

config NO_IOPORT_MAP
	bool

config SBUS
	bool

config STACKTRACE_SUPPORT
	bool
	default y

config LOCKDEP_SUPPORT
	bool
	default y

config TRACE_IRQFLAGS_SUPPORT
	bool
	default !CPU_V7M

config ARCH_HAS_ILOG2_U32
	bool

config ARCH_HAS_ILOG2_U64
	bool

config ARCH_HAS_BANDGAP
	bool

config FIX_EARLYCON_MEM
	def_bool y if MMU

config GENERIC_HWEIGHT
	bool
	default y

config GENERIC_CALIBRATE_DELAY
	bool
	default y

config ARCH_MAY_HAVE_PC_FDC
	bool

config ZONE_DMA
	bool

config ARCH_SUPPORTS_UPROBES
	def_bool y

config ARCH_HAS_DMA_SET_COHERENT_MASK
	bool

config GENERIC_ISA_DMA
	bool

config FIQ
	bool

config NEED_RET_TO_USER
	bool

config ARCH_MTD_XIP
	bool

config ARM_PATCH_PHYS_VIRT
	bool "Patch physical to virtual translations at runtime" if EMBEDDED
	default y
	depends on !XIP_KERNEL && MMU
	help
	  Patch phys-to-virt and virt-to-phys translation functions at
	  boot and module load time according to the position of the
	  kernel in system memory.

	  This can only be used with non-XIP MMU kernels where the base
	  of physical memory is at a 16MB boundary.

	  Only disable this option if you know that you do not require
	  this feature (eg, building a kernel for a single machine) and
	  you need to shrink the kernel to the minimal size.

config NEED_MACH_IO_H
	bool
	help
	  Select this when mach/io.h is required to provide special
	  definitions for this platform.  The need for mach/io.h should
	  be avoided when possible.

config NEED_MACH_MEMORY_H
	bool
	help
	  Select this when mach/memory.h is required to provide special
	  definitions for this platform.  The need for mach/memory.h should
	  be avoided when possible.

config PHYS_OFFSET
	hex "Physical address of main memory" if MMU
	depends on !ARM_PATCH_PHYS_VIRT
	default DRAM_BASE if !MMU
	default 0x00000000 if ARCH_EBSA110 || \
			ARCH_FOOTBRIDGE || \
			ARCH_INTEGRATOR || \
			ARCH_IOP13XX || \
			ARCH_KS8695 || \
			ARCH_REALVIEW
	default 0x10000000 if ARCH_OMAP1 || ARCH_RPC
	default 0x20000000 if ARCH_S5PV210
	default 0xc0000000 if ARCH_SA1100
	help
	  Please provide the physical address corresponding to the
	  location of main memory in your system.

config GENERIC_BUG
	def_bool y
	depends on BUG

config PGTABLE_LEVELS
	int
	default 3 if ARM_LPAE
	default 2

menu "System Type"

config MMU
	bool "MMU-based Paged Memory Management Support"
	default y
	help
	  Select if you want MMU-based virtualised addressing space
	  support by paged memory management. If unsure, say 'Y'.

config ARCH_MMAP_RND_BITS_MIN
	default 8

config ARCH_MMAP_RND_BITS_MAX
	default 14 if PAGE_OFFSET=0x40000000
	default 15 if PAGE_OFFSET=0x80000000
	default 16

#
# The "ARM system type" choice list is ordered alphabetically by option
# text.  Please add new entries in the option alphabetic order.
#
choice
	prompt "ARM system type"
	default ARM_SINGLE_ARMV7M if !MMU
	default ARCH_MULTIPLATFORM if MMU

config ARCH_MULTIPLATFORM
	bool "Allow multiple platforms to be selected"
	depends on MMU
	select ARM_HAS_SG_CHAIN
	select ARM_PATCH_PHYS_VIRT
	select AUTO_ZRELADDR
	select TIMER_OF
	select COMMON_CLK
	select GENERIC_CLOCKEVENTS
	select GENERIC_IRQ_MULTI_HANDLER
	select HAVE_PCI
	select PCI_DOMAINS_GENERIC if PCI
	select SPARSE_IRQ
	select USE_OF

config ARM_SINGLE_ARMV7M
	bool "ARMv7-M based platforms (Cortex-M0/M3/M4)"
	depends on !MMU
	select ARM_NVIC
	select AUTO_ZRELADDR
	select TIMER_OF
	select COMMON_CLK
	select CPU_V7M
	select GENERIC_CLOCKEVENTS
	select NO_IOPORT_MAP
	select SPARSE_IRQ
	select USE_OF

config ARCH_EBSA110
	bool "EBSA-110"
	select ARCH_USES_GETTIMEOFFSET
	select CPU_SA110
	select ISA
	select NEED_MACH_IO_H
	select NEED_MACH_MEMORY_H
	select NO_IOPORT_MAP
	help
	  This is an evaluation board for the StrongARM processor available
	  from Digital. It has limited hardware on-board, including an
	  Ethernet interface, two PCMCIA sockets, two serial ports and a
	  parallel port.

config ARCH_EP93XX
	bool "EP93xx-based"
	select ARCH_SPARSEMEM_ENABLE
	select ARM_AMBA
	imply ARM_PATCH_PHYS_VIRT
	select ARM_VIC
	select AUTO_ZRELADDR
	select CLKDEV_LOOKUP
	select CLKSRC_MMIO
	select CPU_ARM920T
	select GENERIC_CLOCKEVENTS
	select GPIOLIB
	help
	  This enables support for the Cirrus EP93xx series of CPUs.

config ARCH_FOOTBRIDGE
	bool "FootBridge"
	select CPU_SA110
	select FOOTBRIDGE
	select GENERIC_CLOCKEVENTS
	select HAVE_IDE
	select NEED_MACH_IO_H if !MMU
	select NEED_MACH_MEMORY_H
	help
	  Support for systems based on the DC21285 companion chip
	  ("FootBridge"), such as the Simtec CATS and the Rebel NetWinder.

config ARCH_NETX
	bool "Hilscher NetX based"
	select ARM_VIC
	select CLKSRC_MMIO
	select CPU_ARM926T
	select GENERIC_CLOCKEVENTS
	help
	  This enables support for systems based on the Hilscher NetX Soc

config ARCH_IOP13XX
	bool "IOP13xx-based"
	depends on MMU
	select CPU_XSC3
	select NEED_MACH_MEMORY_H
	select NEED_RET_TO_USER
	select FORCE_PCI
	select PLAT_IOP
	select VMSPLIT_1G
	select SPARSE_IRQ
	help
	  Support for Intel's IOP13XX (XScale) family of processors.

config ARCH_IOP32X
	bool "IOP32x-based"
	depends on MMU
	select CPU_XSCALE
	select GPIO_IOP
	select GPIOLIB
	select NEED_RET_TO_USER
	select FORCE_PCI
	select PLAT_IOP
	help
	  Support for Intel's 80219 and IOP32X (XScale) family of
	  processors.

config ARCH_IOP33X
	bool "IOP33x-based"
	depends on MMU
	select CPU_XSCALE
	select GPIO_IOP
	select GPIOLIB
	select NEED_RET_TO_USER
	select FORCE_PCI
	select PLAT_IOP
	help
	  Support for Intel's IOP33X (XScale) family of processors.

config ARCH_IXP4XX
	bool "IXP4xx-based"
	depends on MMU
	select ARCH_HAS_DMA_SET_COHERENT_MASK
	select ARCH_SUPPORTS_BIG_ENDIAN
	select CPU_XSCALE
	select DMABOUNCE if PCI
	select GENERIC_CLOCKEVENTS
	select GENERIC_IRQ_MULTI_HANDLER
	select GPIO_IXP4XX
	select GPIOLIB
	select HAVE_PCI
	select IXP4XX_IRQ
	select IXP4XX_TIMER
	select NEED_MACH_IO_H
	select USB_EHCI_BIG_ENDIAN_DESC
	select USB_EHCI_BIG_ENDIAN_MMIO
	help
	  Support for Intel's IXP4XX (XScale) family of processors.

config ARCH_DOVE
	bool "Marvell Dove"
	select CPU_PJ4
	select GENERIC_CLOCKEVENTS
	select GENERIC_IRQ_MULTI_HANDLER
	select GPIOLIB
	select HAVE_PCI
	select MVEBU_MBUS
	select PINCTRL
	select PINCTRL_DOVE
	select PLAT_ORION_LEGACY
	select SPARSE_IRQ
	select PM_GENERIC_DOMAINS if PM
	help
	  Support for the Marvell Dove SoC 88AP510

config ARCH_KS8695
	bool "Micrel/Kendin KS8695"
	select CLKSRC_MMIO
	select CPU_ARM922T
	select GENERIC_CLOCKEVENTS
	select GPIOLIB
	select NEED_MACH_MEMORY_H
	help
	  Support for Micrel/Kendin KS8695 "Centaur" (ARM922T) based
	  System-on-Chip devices.

config ARCH_W90X900
	bool "Nuvoton W90X900 CPU"
	select CLKDEV_LOOKUP
	select CLKSRC_MMIO
	select CPU_ARM926T
	select GENERIC_CLOCKEVENTS
	select GPIOLIB
	help
	  Support for Nuvoton (Winbond logic dept.) ARM9 processor,
	  At present, the w90x900 has been renamed nuc900, regarding
	  the ARM series product line, you can login the following
	  link address to know more.

	  <http://www.nuvoton.com/hq/enu/ProductAndSales/ProductLines/
		ConsumerElectronicsIC/ARMMicrocontroller/ARMMicrocontroller>

config ARCH_LPC32XX
	bool "NXP LPC32XX"
	select ARM_AMBA
	select CLKDEV_LOOKUP
	select CLKSRC_LPC32XX
	select COMMON_CLK
	select CPU_ARM926T
	select GENERIC_CLOCKEVENTS
	select GENERIC_IRQ_MULTI_HANDLER
	select GPIOLIB
	select SPARSE_IRQ
	select USE_OF
	help
	  Support for the NXP LPC32XX family of processors

config ARCH_PXA
	bool "PXA2xx/PXA3xx-based"
	depends on MMU
	select ARCH_MTD_XIP
	select ARM_CPU_SUSPEND if PM
	select AUTO_ZRELADDR
	select COMMON_CLK
	select CLKDEV_LOOKUP
	select CLKSRC_PXA
	select CLKSRC_MMIO
	select TIMER_OF
	select CPU_XSCALE if !CPU_XSC3
	select GENERIC_CLOCKEVENTS
	select GENERIC_IRQ_MULTI_HANDLER
	select GPIO_PXA
	select GPIOLIB
	select HAVE_IDE
	select IRQ_DOMAIN
	select PLAT_PXA
	select SPARSE_IRQ
	help
	  Support for Intel/Marvell's PXA2xx/PXA3xx processor line.

config ARCH_RPC
	bool "RiscPC"
	depends on MMU
	select ARCH_ACORN
	select ARCH_MAY_HAVE_PC_FDC
	select ARCH_SPARSEMEM_ENABLE
	select ARCH_USES_GETTIMEOFFSET
	select CPU_SA110
	select FIQ
	select HAVE_IDE
	select HAVE_PATA_PLATFORM
	select ISA_DMA_API
	select NEED_MACH_IO_H
	select NEED_MACH_MEMORY_H
	select NO_IOPORT_MAP
	help
	  On the Acorn Risc-PC, Linux can support the internal IDE disk and
	  CD-ROM interface, serial and parallel port, and the floppy drive.

config ARCH_SA1100
	bool "SA1100-based"
	select ARCH_MTD_XIP
	select ARCH_SPARSEMEM_ENABLE
	select CLKDEV_LOOKUP
	select CLKSRC_MMIO
	select CLKSRC_PXA
	select TIMER_OF if OF
	select CPU_FREQ
	select CPU_SA1100
	select GENERIC_CLOCKEVENTS
	select GENERIC_IRQ_MULTI_HANDLER
	select GPIOLIB
	select HAVE_IDE
	select IRQ_DOMAIN
	select ISA
	select NEED_MACH_MEMORY_H
	select SPARSE_IRQ
	help
	  Support for StrongARM 11x0 based boards.

config ARCH_S3C24XX
	bool "Samsung S3C24XX SoCs"
	select ATAGS
	select CLKDEV_LOOKUP
	select CLKSRC_SAMSUNG_PWM
	select GENERIC_CLOCKEVENTS
	select GPIO_SAMSUNG
	select GPIOLIB
	select GENERIC_IRQ_MULTI_HANDLER
	select HAVE_S3C2410_I2C if I2C
	select HAVE_S3C2410_WATCHDOG if WATCHDOG
	select HAVE_S3C_RTC if RTC_CLASS
	select NEED_MACH_IO_H
	select SAMSUNG_ATAGS
	select USE_OF
	help
	  Samsung S3C2410, S3C2412, S3C2413, S3C2416, S3C2440, S3C2442, S3C2443
	  and S3C2450 SoCs based systems, such as the Simtec Electronics BAST
	  (<http://www.simtec.co.uk/products/EB110ITX/>), the IPAQ 1940 or the
	  Samsung SMDK2410 development board (and derivatives).

config ARCH_DAVINCI
	bool "TI DaVinci"
	select ARCH_HAS_HOLES_MEMORYMODEL
	select COMMON_CLK
	select CPU_ARM926T
	select GENERIC_ALLOCATOR
	select GENERIC_CLOCKEVENTS
	select GENERIC_IRQ_CHIP
	select GENERIC_IRQ_MULTI_HANDLER
	select GPIOLIB
	select HAVE_IDE
	select PM_GENERIC_DOMAINS if PM
	select PM_GENERIC_DOMAINS_OF if PM && OF
	select REGMAP_MMIO
	select RESET_CONTROLLER
	select SPARSE_IRQ
	select USE_OF
	select ZONE_DMA
	help
	  Support for TI's DaVinci platform.

config ARCH_OMAP1
	bool "TI OMAP1"
	depends on MMU
	select ARCH_HAS_HOLES_MEMORYMODEL
	select ARCH_OMAP
	select CLKDEV_LOOKUP
	select CLKSRC_MMIO
	select GENERIC_CLOCKEVENTS
	select GENERIC_IRQ_CHIP
	select GENERIC_IRQ_MULTI_HANDLER
	select GPIOLIB
	select HAVE_IDE
	select IRQ_DOMAIN
	select NEED_MACH_IO_H if PCCARD
	select NEED_MACH_MEMORY_H
	select SPARSE_IRQ
	help
	  Support for older TI OMAP1 (omap7xx, omap15xx or omap16xx)

endchoice

menu "Multiple platform selection"
	depends on ARCH_MULTIPLATFORM

comment "CPU Core family selection"

config ARCH_MULTI_V4
	bool "ARMv4 based platforms (FA526)"
	depends on !ARCH_MULTI_V6_V7
	select ARCH_MULTI_V4_V5
	select CPU_FA526

config ARCH_MULTI_V4T
	bool "ARMv4T based platforms (ARM720T, ARM920T, ...)"
	depends on !ARCH_MULTI_V6_V7
	select ARCH_MULTI_V4_V5
	select CPU_ARM920T if !(CPU_ARM7TDMI || CPU_ARM720T || \
		CPU_ARM740T || CPU_ARM9TDMI || CPU_ARM922T || \
		CPU_ARM925T || CPU_ARM940T)

config ARCH_MULTI_V5
	bool "ARMv5 based platforms (ARM926T, XSCALE, PJ1, ...)"
	depends on !ARCH_MULTI_V6_V7
	select ARCH_MULTI_V4_V5
	select CPU_ARM926T if !(CPU_ARM946E || CPU_ARM1020 || \
		CPU_ARM1020E || CPU_ARM1022 || CPU_ARM1026 || \
		CPU_XSCALE || CPU_XSC3 || CPU_MOHAWK || CPU_FEROCEON)

config ARCH_MULTI_V4_V5
	bool

config ARCH_MULTI_V6
	bool "ARMv6 based platforms (ARM11)"
	select ARCH_MULTI_V6_V7
	select CPU_V6K

config ARCH_MULTI_V7
	bool "ARMv7 based platforms (Cortex-A, PJ4, Scorpion, Krait)"
	default y
	select ARCH_MULTI_V6_V7
	select CPU_V7
	select HAVE_SMP

config ARCH_MULTI_V6_V7
	bool
	select MIGHT_HAVE_CACHE_L2X0

config ARCH_MULTI_CPU_AUTO
	def_bool !(ARCH_MULTI_V4 || ARCH_MULTI_V4T || ARCH_MULTI_V6_V7)
	select ARCH_MULTI_V5

endmenu

config ARCH_VIRT
	bool "Dummy Virtual Machine"
	depends on ARCH_MULTI_V7
	select ARM_AMBA
	select ARM_GIC
	select ARM_GIC_V2M if PCI
	select ARM_GIC_V3
	select ARM_GIC_V3_ITS if PCI
	select ARM_PSCI
	select HAVE_ARM_ARCH_TIMER
	select ARCH_SUPPORTS_BIG_ENDIAN

#
# This is sorted alphabetically by mach-* pathname.  However, plat-*
# Kconfigs may be included either alphabetically (according to the
# plat- suffix) or along side the corresponding mach-* source.
#
source "arch/arm/mach-actions/Kconfig"

source "arch/arm/mach-alpine/Kconfig"

source "arch/arm/mach-artpec/Kconfig"

source "arch/arm/mach-asm9260/Kconfig"

source "arch/arm/mach-aspeed/Kconfig"

source "arch/arm/mach-at91/Kconfig"

source "arch/arm/mach-axxia/Kconfig"

source "arch/arm/mach-bcm/Kconfig"

source "arch/arm/mach-berlin/Kconfig"

source "arch/arm/mach-clps711x/Kconfig"

source "arch/arm/mach-cns3xxx/Kconfig"

source "arch/arm/mach-davinci/Kconfig"

source "arch/arm/mach-digicolor/Kconfig"

source "arch/arm/mach-dove/Kconfig"

source "arch/arm/mach-ep93xx/Kconfig"

source "arch/arm/mach-exynos/Kconfig"
source "arch/arm/plat-samsung/Kconfig"

source "arch/arm/mach-footbridge/Kconfig"

source "arch/arm/mach-gemini/Kconfig"

source "arch/arm/mach-highbank/Kconfig"

source "arch/arm/mach-hisi/Kconfig"

source "arch/arm/mach-imx/Kconfig"

source "arch/arm/mach-integrator/Kconfig"

source "arch/arm/mach-iop13xx/Kconfig"

source "arch/arm/mach-iop32x/Kconfig"

source "arch/arm/mach-iop33x/Kconfig"

source "arch/arm/mach-ixp4xx/Kconfig"

source "arch/arm/mach-keystone/Kconfig"

source "arch/arm/mach-ks8695/Kconfig"

source "arch/arm/mach-mediatek/Kconfig"

source "arch/arm/mach-meson/Kconfig"

source "arch/arm/mach-milbeaut/Kconfig"

source "arch/arm/mach-mmp/Kconfig"

source "arch/arm/mach-moxart/Kconfig"

source "arch/arm/mach-mv78xx0/Kconfig"

source "arch/arm/mach-mvebu/Kconfig"

source "arch/arm/mach-mxs/Kconfig"

source "arch/arm/mach-netx/Kconfig"

source "arch/arm/mach-nomadik/Kconfig"

source "arch/arm/mach-npcm/Kconfig"

source "arch/arm/mach-nspire/Kconfig"

source "arch/arm/plat-omap/Kconfig"

source "arch/arm/mach-omap1/Kconfig"

source "arch/arm/mach-omap2/Kconfig"

source "arch/arm/mach-orion5x/Kconfig"

source "arch/arm/mach-oxnas/Kconfig"

source "arch/arm/mach-picoxcell/Kconfig"

source "arch/arm/mach-prima2/Kconfig"

source "arch/arm/mach-pxa/Kconfig"
source "arch/arm/plat-pxa/Kconfig"

source "arch/arm/mach-qcom/Kconfig"

source "arch/arm/mach-rda/Kconfig"

source "arch/arm/mach-realview/Kconfig"

source "arch/arm/mach-rockchip/Kconfig"

source "arch/arm/mach-s3c24xx/Kconfig"

source "arch/arm/mach-s3c64xx/Kconfig"

source "arch/arm/mach-s5pv210/Kconfig"

source "arch/arm/mach-sa1100/Kconfig"

source "arch/arm/mach-shmobile/Kconfig"

source "arch/arm/mach-socfpga/Kconfig"

source "arch/arm/mach-spear/Kconfig"

source "arch/arm/mach-sti/Kconfig"

source "arch/arm/mach-stm32/Kconfig"

source "arch/arm/mach-sunxi/Kconfig"

source "arch/arm/mach-tango/Kconfig"

source "arch/arm/mach-tegra/Kconfig"

source "arch/arm/mach-u300/Kconfig"

source "arch/arm/mach-uniphier/Kconfig"

source "arch/arm/mach-ux500/Kconfig"

source "arch/arm/mach-versatile/Kconfig"

source "arch/arm/mach-vexpress/Kconfig"
source "arch/arm/plat-versatile/Kconfig"

source "arch/arm/mach-vt8500/Kconfig"

source "arch/arm/mach-w90x900/Kconfig"

source "arch/arm/mach-zx/Kconfig"

source "arch/arm/mach-zynq/Kconfig"

# ARMv7-M architecture
config ARCH_EFM32
	bool "Energy Micro efm32"
	depends on ARM_SINGLE_ARMV7M
	select GPIOLIB
	help
	  Support for Energy Micro's (now Silicon Labs) efm32 Giant Gecko
	  processors.

config ARCH_LPC18XX
	bool "NXP LPC18xx/LPC43xx"
	depends on ARM_SINGLE_ARMV7M
	select ARCH_HAS_RESET_CONTROLLER
	select ARM_AMBA
	select CLKSRC_LPC32XX
	select PINCTRL
	help
	  Support for NXP's LPC18xx Cortex-M3 and LPC43xx Cortex-M4
	  high performance microcontrollers.

config ARCH_MPS2
	bool "ARM MPS2 platform"
	depends on ARM_SINGLE_ARMV7M
	select ARM_AMBA
	select CLKSRC_MPS2
	help
	  Support for Cortex-M Prototyping System (or V2M-MPS2) which comes
	  with a range of available cores like Cortex-M3/M4/M7.

	  Please, note that depends which Application Note is used memory map
	  for the platform may vary, so adjustment of RAM base might be needed.

# Definitions to make life easier
config ARCH_ACORN
	bool

config PLAT_IOP
	bool
	select GENERIC_CLOCKEVENTS

config PLAT_ORION
	bool
	select CLKSRC_MMIO
	select COMMON_CLK
	select GENERIC_IRQ_CHIP
	select IRQ_DOMAIN

config PLAT_ORION_LEGACY
	bool
	select PLAT_ORION

config PLAT_PXA
	bool

config PLAT_VERSATILE
	bool

source "arch/arm/mm/Kconfig"

config IWMMXT
	bool "Enable iWMMXt support"
	depends on CPU_XSCALE || CPU_XSC3 || CPU_MOHAWK || CPU_PJ4 || CPU_PJ4B
	default y if PXA27x || PXA3xx || ARCH_MMP || CPU_PJ4 || CPU_PJ4B
	help
	  Enable support for iWMMXt context switching at run time if
	  running on a CPU that supports it.

if !MMU
source "arch/arm/Kconfig-nommu"
endif

config PJ4B_ERRATA_4742
	bool "PJ4B Errata 4742: IDLE Wake Up Commands can Cause the CPU Core to Cease Operation"
	depends on CPU_PJ4B && MACH_ARMADA_370
	default y
	help
	  When coming out of either a Wait for Interrupt (WFI) or a Wait for
	  Event (WFE) IDLE states, a specific timing sensitivity exists between
	  the retiring WFI/WFE instructions and the newly issued subsequent
	  instructions.  This sensitivity can result in a CPU hang scenario.
	  Workaround:
	  The software must insert either a Data Synchronization Barrier (DSB)
	  or Data Memory Barrier (DMB) command immediately after the WFI/WFE
	  instruction

config ARM_ERRATA_326103
	bool "ARM errata: FSR write bit incorrect on a SWP to read-only memory"
	depends on CPU_V6
	help
	  Executing a SWP instruction to read-only memory does not set bit 11
	  of the FSR on the ARM 1136 prior to r1p0. This causes the kernel to
	  treat the access as a read, preventing a COW from occurring and
	  causing the faulting task to livelock.

config ARM_ERRATA_411920
	bool "ARM errata: Invalidation of the Instruction Cache operation can fail"
	depends on CPU_V6 || CPU_V6K
	help
	  Invalidation of the Instruction Cache operation can
	  fail. This erratum is present in 1136 (before r1p4), 1156 and 1176.
	  It does not affect the MPCore. This option enables the ARM Ltd.
	  recommended workaround.

config ARM_ERRATA_430973
	bool "ARM errata: Stale prediction on replaced interworking branch"
	depends on CPU_V7
	help
	  This option enables the workaround for the 430973 Cortex-A8
	  r1p* erratum. If a code sequence containing an ARM/Thumb
	  interworking branch is replaced with another code sequence at the
	  same virtual address, whether due to self-modifying code or virtual
	  to physical address re-mapping, Cortex-A8 does not recover from the
	  stale interworking branch prediction. This results in Cortex-A8
	  executing the new code sequence in the incorrect ARM or Thumb state.
	  The workaround enables the BTB/BTAC operations by setting ACTLR.IBE
	  and also flushes the branch target cache at every context switch.
	  Note that setting specific bits in the ACTLR register may not be
	  available in non-secure mode.

config ARM_ERRATA_458693
	bool "ARM errata: Processor deadlock when a false hazard is created"
	depends on CPU_V7
	depends on !ARCH_MULTIPLATFORM
	help
	  This option enables the workaround for the 458693 Cortex-A8 (r2p0)
	  erratum. For very specific sequences of memory operations, it is
	  possible for a hazard condition intended for a cache line to instead
	  be incorrectly associated with a different cache line. This false
	  hazard might then cause a processor deadlock. The workaround enables
	  the L1 caching of the NEON accesses and disables the PLD instruction
	  in the ACTLR register. Note that setting specific bits in the ACTLR
	  register may not be available in non-secure mode.

config ARM_ERRATA_460075
	bool "ARM errata: Data written to the L2 cache can be overwritten with stale data"
	depends on CPU_V7
	depends on !ARCH_MULTIPLATFORM
	help
	  This option enables the workaround for the 460075 Cortex-A8 (r2p0)
	  erratum. Any asynchronous access to the L2 cache may encounter a
	  situation in which recent store transactions to the L2 cache are lost
	  and overwritten with stale memory contents from external memory. The
	  workaround disables the write-allocate mode for the L2 cache via the
	  ACTLR register. Note that setting specific bits in the ACTLR register
	  may not be available in non-secure mode.

config ARM_ERRATA_742230
	bool "ARM errata: DMB operation may be faulty"
	depends on CPU_V7 && SMP
	depends on !ARCH_MULTIPLATFORM
	help
	  This option enables the workaround for the 742230 Cortex-A9
	  (r1p0..r2p2) erratum. Under rare circumstances, a DMB instruction
	  between two write operations may not ensure the correct visibility
	  ordering of the two writes. This workaround sets a specific bit in
	  the diagnostic register of the Cortex-A9 which causes the DMB
	  instruction to behave as a DSB, ensuring the correct behaviour of
	  the two writes.

config ARM_ERRATA_742231
	bool "ARM errata: Incorrect hazard handling in the SCU may lead to data corruption"
	depends on CPU_V7 && SMP
	depends on !ARCH_MULTIPLATFORM
	help
	  This option enables the workaround for the 742231 Cortex-A9
	  (r2p0..r2p2) erratum. Under certain conditions, specific to the
	  Cortex-A9 MPCore micro-architecture, two CPUs working in SMP mode,
	  accessing some data located in the same cache line, may get corrupted
	  data due to bad handling of the address hazard when the line gets
	  replaced from one of the CPUs at the same time as another CPU is
	  accessing it. This workaround sets specific bits in the diagnostic
	  register of the Cortex-A9 which reduces the linefill issuing
	  capabilities of the processor.

config ARM_ERRATA_643719
	bool "ARM errata: LoUIS bit field in CLIDR register is incorrect"
	depends on CPU_V7 && SMP
	default y
	help
	  This option enables the workaround for the 643719 Cortex-A9 (prior to
	  r1p0) erratum. On affected cores the LoUIS bit field of the CLIDR
	  register returns zero when it should return one. The workaround
	  corrects this value, ensuring cache maintenance operations which use
	  it behave as intended and avoiding data corruption.

config ARM_ERRATA_720789
	bool "ARM errata: TLBIASIDIS and TLBIMVAIS operations can broadcast a faulty ASID"
	depends on CPU_V7
	help
	  This option enables the workaround for the 720789 Cortex-A9 (prior to
	  r2p0) erratum. A faulty ASID can be sent to the other CPUs for the
	  broadcasted CP15 TLB maintenance operations TLBIASIDIS and TLBIMVAIS.
	  As a consequence of this erratum, some TLB entries which should be
	  invalidated are not, resulting in an incoherency in the system page
	  tables. The workaround changes the TLB flushing routines to invalidate
	  entries regardless of the ASID.

config ARM_ERRATA_743622
	bool "ARM errata: Faulty hazard checking in the Store Buffer may lead to data corruption"
	depends on CPU_V7
	depends on !ARCH_MULTIPLATFORM
	help
	  This option enables the workaround for the 743622 Cortex-A9
	  (r2p*) erratum. Under very rare conditions, a faulty
	  optimisation in the Cortex-A9 Store Buffer may lead to data
	  corruption. This workaround sets a specific bit in the diagnostic
	  register of the Cortex-A9 which disables the Store Buffer
	  optimisation, preventing the defect from occurring. This has no
	  visible impact on the overall performance or power consumption of the
	  processor.

config ARM_ERRATA_751472
	bool "ARM errata: Interrupted ICIALLUIS may prevent completion of broadcasted operation"
	depends on CPU_V7
	depends on !ARCH_MULTIPLATFORM
	help
	  This option enables the workaround for the 751472 Cortex-A9 (prior
	  to r3p0) erratum. An interrupted ICIALLUIS operation may prevent the
	  completion of a following broadcasted operation if the second
	  operation is received by a CPU before the ICIALLUIS has completed,
	  potentially leading to corrupted entries in the cache or TLB.

config ARM_ERRATA_754322
	bool "ARM errata: possible faulty MMU translations following an ASID switch"
	depends on CPU_V7
	help
	  This option enables the workaround for the 754322 Cortex-A9 (r2p*,
	  r3p*) erratum. A speculative memory access may cause a page table walk
	  which starts prior to an ASID switch but completes afterwards. This
	  can populate the micro-TLB with a stale entry which may be hit with
	  the new ASID. This workaround places two dsb instructions in the mm
	  switching code so that no page table walks can cross the ASID switch.

config ARM_ERRATA_754327
	bool "ARM errata: no automatic Store Buffer drain"
	depends on CPU_V7 && SMP
	help
	  This option enables the workaround for the 754327 Cortex-A9 (prior to
	  r2p0) erratum. The Store Buffer does not have any automatic draining
	  mechanism and therefore a livelock may occur if an external agent
	  continuously polls a memory location waiting to observe an update.
	  This workaround defines cpu_relax() as smp_mb(), preventing correctly
	  written polling loops from denying visibility of updates to memory.

config ARM_ERRATA_364296
	bool "ARM errata: Possible cache data corruption with hit-under-miss enabled"
	depends on CPU_V6
	help
	  This options enables the workaround for the 364296 ARM1136
	  r0p2 erratum (possible cache data corruption with
	  hit-under-miss enabled). It sets the undocumented bit 31 in
	  the auxiliary control register and the FI bit in the control
	  register, thus disabling hit-under-miss without putting the
	  processor into full low interrupt latency mode. ARM11MPCore
	  is not affected.

config ARM_ERRATA_764369
	bool "ARM errata: Data cache line maintenance operation by MVA may not succeed"
	depends on CPU_V7 && SMP
	help
	  This option enables the workaround for erratum 764369
	  affecting Cortex-A9 MPCore with two or more processors (all
	  current revisions). Under certain timing circumstances, a data
	  cache line maintenance operation by MVA targeting an Inner
	  Shareable memory region may fail to proceed up to either the
	  Point of Coherency or to the Point of Unification of the
	  system. This workaround adds a DSB instruction before the
	  relevant cache maintenance functions and sets a specific bit
	  in the diagnostic control register of the SCU.

config ARM_ERRATA_775420
       bool "ARM errata: A data cache maintenance operation which aborts, might lead to deadlock"
       depends on CPU_V7
       help
	 This option enables the workaround for the 775420 Cortex-A9 (r2p2,
	 r2p6,r2p8,r2p10,r3p0) erratum. In case a date cache maintenance
	 operation aborts with MMU exception, it might cause the processor
	 to deadlock. This workaround puts DSB before executing ISB if
	 an abort may occur on cache maintenance.

config ARM_ERRATA_798181
	bool "ARM errata: TLBI/DSB failure on Cortex-A15"
	depends on CPU_V7 && SMP
	help
	  On Cortex-A15 (r0p0..r3p2) the TLBI*IS/DSB operations are not
	  adequately shooting down all use of the old entries. This
	  option enables the Linux kernel workaround for this erratum
	  which sends an IPI to the CPUs that are running the same ASID
	  as the one being invalidated.

config ARM_ERRATA_773022
	bool "ARM errata: incorrect instructions may be executed from loop buffer"
	depends on CPU_V7
	help
	  This option enables the workaround for the 773022 Cortex-A15
	  (up to r0p4) erratum. In certain rare sequences of code, the
	  loop buffer may deliver incorrect instructions. This
	  workaround disables the loop buffer to avoid the erratum.

config ARM_ERRATA_818325_852422
	bool "ARM errata: A12: some seqs of opposed cond code instrs => deadlock or corruption"
	depends on CPU_V7
	help
	  This option enables the workaround for:
	  - Cortex-A12 818325: Execution of an UNPREDICTABLE STR or STM
	    instruction might deadlock.  Fixed in r0p1.
	  - Cortex-A12 852422: Execution of a sequence of instructions might
	    lead to either a data corruption or a CPU deadlock.  Not fixed in
	    any Cortex-A12 cores yet.
	  This workaround for all both errata involves setting bit[12] of the
	  Feature Register. This bit disables an optimisation applied to a
	  sequence of 2 instructions that use opposing condition codes.

config ARM_ERRATA_821420
	bool "ARM errata: A12: sequence of VMOV to core registers might lead to a dead lock"
	depends on CPU_V7
	help
	  This option enables the workaround for the 821420 Cortex-A12
	  (all revs) erratum. In very rare timing conditions, a sequence
	  of VMOV to Core registers instructions, for which the second
	  one is in the shadow of a branch or abort, can lead to a
	  deadlock when the VMOV instructions are issued out-of-order.

config ARM_ERRATA_825619
	bool "ARM errata: A12: DMB NSHST/ISHST mixed ... might cause deadlock"
	depends on CPU_V7
	help
	  This option enables the workaround for the 825619 Cortex-A12
	  (all revs) erratum. Within rare timing constraints, executing a
	  DMB NSHST or DMB ISHST instruction followed by a mix of Cacheable
	  and Device/Strongly-Ordered loads and stores might cause deadlock

config ARM_ERRATA_857271
	bool "ARM errata: A12: CPU might deadlock under some very rare internal conditions"
	depends on CPU_V7
	help
	  This option enables the workaround for the 857271 Cortex-A12
	  (all revs) erratum. Under very rare timing conditions, the CPU might
	  hang. The workaround is expected to have a < 1% performance impact.

config ARM_ERRATA_852421
	bool "ARM errata: A17: DMB ST might fail to create order between stores"
	depends on CPU_V7
	help
	  This option enables the workaround for the 852421 Cortex-A17
	  (r1p0, r1p1, r1p2) erratum. Under very rare timing conditions,
	  execution of a DMB ST instruction might fail to properly order
	  stores from GroupA and stores from GroupB.

config ARM_ERRATA_852423
	bool "ARM errata: A17: some seqs of opposed cond code instrs => deadlock or corruption"
	depends on CPU_V7
	help
	  This option enables the workaround for:
	  - Cortex-A17 852423: Execution of a sequence of instructions might
	    lead to either a data corruption or a CPU deadlock.  Not fixed in
	    any Cortex-A17 cores yet.
	  This is identical to Cortex-A12 erratum 852422.  It is a separate
	  config option from the A12 erratum due to the way errata are checked
	  for and handled.

config ARM_ERRATA_857272
	bool "ARM errata: A17: CPU might deadlock under some very rare internal conditions"
	depends on CPU_V7
	help
	  This option enables the workaround for the 857272 Cortex-A17 erratum.
	  This erratum is not known to be fixed in any A17 revision.
	  This is identical to Cortex-A12 erratum 857271.  It is a separate
	  config option from the A12 erratum due to the way errata are checked
	  for and handled.

endmenu

source "arch/arm/common/Kconfig"

menu "Bus support"

config ISA
	bool
	help
	  Find out whether you have ISA slots on your motherboard.  ISA is the
	  name of a bus system, i.e. the way the CPU talks to the other stuff
	  inside your box.  Other bus systems are PCI, EISA, MicroChannel
	  (MCA) or VESA.  ISA is an older system, now being displaced by PCI;
	  newer boards don't support it.  If you have ISA, say Y, otherwise N.

# Select ISA DMA controller support
config ISA_DMA
	bool
	select ISA_DMA_API

# Select ISA DMA interface
config ISA_DMA_API
	bool

config PCI_NANOENGINE
	bool "BSE nanoEngine PCI support"
	depends on SA1100_NANOENGINE
	help
	  Enable PCI on the BSE nanoEngine board.

config PCI_HOST_ITE8152
	bool
	depends on PCI && MACH_ARMCORE
	default y
	select DMABOUNCE

config ARM_ERRATA_814220
	bool "ARM errata: Cache maintenance by set/way operations can execute out of order"
	depends on CPU_V7
	help
	  The v7 ARM states that all cache and branch predictor maintenance
	  operations that do not specify an address execute, relative to
	  each other, in program order.
	  However, because of this erratum, an L2 set/way cache maintenance
	  operation can overtake an L1 set/way cache maintenance operation.
	  This ERRATA only affected the Cortex-A7 and present in r0p2, r0p3,
	  r0p4, r0p5.

endmenu

menu "Kernel Features"

config HAVE_SMP
	bool
	help
	  This option should be selected by machines which have an SMP-
	  capable CPU.

	  The only effect of this option is to make the SMP-related
	  options available to the user for configuration.

config SMP
	bool "Symmetric Multi-Processing"
	depends on CPU_V6K || CPU_V7
	depends on GENERIC_CLOCKEVENTS
	depends on HAVE_SMP
	depends on MMU || ARM_MPU
	select IRQ_WORK
	help
	  This enables support for systems with more than one CPU. If you have
	  a system with only one CPU, say N. If you have a system with more
	  than one CPU, say Y.

	  If you say N here, the kernel will run on uni- and multiprocessor
	  machines, but will use only one CPU of a multiprocessor machine. If
	  you say Y here, the kernel will run on many, but not all,
	  uniprocessor machines. On a uniprocessor machine, the kernel
	  will run faster if you say N here.

	  See also <file:Documentation/x86/i386/IO-APIC.rst>,
	  <file:Documentation/lockup-watchdogs.txt> and the SMP-HOWTO available at
	  <http://tldp.org/HOWTO/SMP-HOWTO.html>.

	  If you don't know what to do here, say N.

config SMP_ON_UP
	bool "Allow booting SMP kernel on uniprocessor systems"
	depends on SMP && !XIP_KERNEL && MMU
	default y
	help
	  SMP kernels contain instructions which fail on non-SMP processors.
	  Enabling this option allows the kernel to modify itself to make
	  these instructions safe.  Disabling it allows about 1K of space
	  savings.

	  If you don't know what to do here, say Y.

config ARM_CPU_TOPOLOGY
	bool "Support cpu topology definition"
	depends on SMP && CPU_V7
	default y
	help
	  Support ARM cpu topology definition. The MPIDR register defines
	  affinity between processors which is then used to describe the cpu
	  topology of an ARM System.

config SCHED_MC
	bool "Multi-core scheduler support"
	depends on ARM_CPU_TOPOLOGY
	help
	  Multi-core scheduler support improves the CPU scheduler's decision
	  making when dealing with multi-core CPU chips at a cost of slightly
	  increased overhead in some places. If unsure say N here.

config SCHED_SMT
	bool "SMT scheduler support"
	depends on ARM_CPU_TOPOLOGY
	help
	  Improves the CPU scheduler's decision making when dealing with
	  MultiThreading at a cost of slightly increased overhead in some
	  places. If unsure say N here.

config HAVE_ARM_SCU
	bool
	help
	  This option enables support for the ARM snoop control unit

config HAVE_ARM_ARCH_TIMER
	bool "Architected timer support"
	depends on CPU_V7
	select ARM_ARCH_TIMER
	select GENERIC_CLOCKEVENTS
	help
	  This option enables support for the ARM architected timer

config HAVE_ARM_TWD
	bool
	help
	  This options enables support for the ARM timer and watchdog unit

config MCPM
	bool "Multi-Cluster Power Management"
	depends on CPU_V7 && SMP
	help
	  This option provides the common power management infrastructure
	  for (multi-)cluster based systems, such as big.LITTLE based
	  systems.

config MCPM_QUAD_CLUSTER
	bool
	depends on MCPM
	help
	  To avoid wasting resources unnecessarily, MCPM only supports up
	  to 2 clusters by default.
	  Platforms with 3 or 4 clusters that use MCPM must select this
	  option to allow the additional clusters to be managed.

config BIG_LITTLE
	bool "big.LITTLE support (Experimental)"
	depends on CPU_V7 && SMP
	select MCPM
	help
	  This option enables support selections for the big.LITTLE
	  system architecture.

config BL_SWITCHER
	bool "big.LITTLE switcher support"
	depends on BIG_LITTLE && MCPM && HOTPLUG_CPU && ARM_GIC
	select CPU_PM
	help
	  The big.LITTLE "switcher" provides the core functionality to
	  transparently handle transition between a cluster of A15's
	  and a cluster of A7's in a big.LITTLE system.

config BL_SWITCHER_DUMMY_IF
	tristate "Simple big.LITTLE switcher user interface"
	depends on BL_SWITCHER && DEBUG_KERNEL
	help
	  This is a simple and dummy char dev interface to control
	  the big.LITTLE switcher core code.  It is meant for
	  debugging purposes only.

choice
	prompt "Memory split"
	depends on MMU
	default VMSPLIT_3G
	help
	  Select the desired split between kernel and user memory.

	  If you are not absolutely sure what you are doing, leave this
	  option alone!

	config VMSPLIT_3G
		bool "3G/1G user/kernel split"
	config VMSPLIT_3G_OPT
		depends on !ARM_LPAE
		bool "3G/1G user/kernel split (for full 1G low memory)"
	config VMSPLIT_2G
		bool "2G/2G user/kernel split"
	config VMSPLIT_1G
		bool "1G/3G user/kernel split"
endchoice

config PAGE_OFFSET
	hex
	default PHYS_OFFSET if !MMU
	default 0x40000000 if VMSPLIT_1G
	default 0x80000000 if VMSPLIT_2G
	default 0xB0000000 if VMSPLIT_3G_OPT
	default 0xC0000000

config NR_CPUS
	int "Maximum number of CPUs (2-32)"
	range 2 32
	depends on SMP
	default "4"

config HOTPLUG_CPU
	bool "Support for hot-pluggable CPUs"
	depends on SMP
	select GENERIC_IRQ_MIGRATION
	help
	  Say Y here to experiment with turning CPUs off and on.  CPUs
	  can be controlled through /sys/devices/system/cpu.

config ARM_PSCI
	bool "Support for the ARM Power State Coordination Interface (PSCI)"
	depends on HAVE_ARM_SMCCC
	select ARM_PSCI_FW
	help
	  Say Y here if you want Linux to communicate with system firmware
	  implementing the PSCI specification for CPU-centric power
	  management operations described in ARM document number ARM DEN
	  0022A ("Power State Coordination Interface System Software on
	  ARM processors").

# The GPIO number here must be sorted by descending number. In case of
# a multiplatform kernel, we just want the highest value required by the
# selected platforms.
config ARCH_NR_GPIO
	int
	default 2048 if ARCH_SOCFPGA
	default 1024 if ARCH_BRCMSTB || ARCH_RENESAS || ARCH_TEGRA || \
		ARCH_ZYNQ
	default 512 if ARCH_EXYNOS || ARCH_KEYSTONE || SOC_OMAP5 || \
		SOC_DRA7XX || ARCH_S3C24XX || ARCH_S3C64XX || ARCH_S5PV210
	default 416 if ARCH_SUNXI
	default 392 if ARCH_U8500
	default 352 if ARCH_VT8500
	default 288 if ARCH_ROCKCHIP
	default 264 if MACH_H4700
	default 0
	help
	  Maximum number of GPIOs in the system.

	  If unsure, leave the default value.

config HZ_FIXED
	int
	default 200 if ARCH_EBSA110
	default 128 if SOC_AT91RM9200
	default 0

choice
	depends on HZ_FIXED = 0
	prompt "Timer frequency"

config HZ_100
	bool "100 Hz"

config HZ_200
	bool "200 Hz"

config HZ_250
	bool "250 Hz"

config HZ_300
	bool "300 Hz"

config HZ_500
	bool "500 Hz"

config HZ_1000
	bool "1000 Hz"

endchoice

config HZ
	int
	default HZ_FIXED if HZ_FIXED != 0
	default 100 if HZ_100
	default 200 if HZ_200
	default 250 if HZ_250
	default 300 if HZ_300
	default 500 if HZ_500
	default 1000

config SCHED_HRTICK
	def_bool HIGH_RES_TIMERS

config THUMB2_KERNEL
	bool "Compile the kernel in Thumb-2 mode" if !CPU_THUMBONLY
	depends on (CPU_V7 || CPU_V7M) && !CPU_V6 && !CPU_V6K
	default y if CPU_THUMBONLY
	select ARM_UNWIND
	help
	  By enabling this option, the kernel will be compiled in
	  Thumb-2 mode.

	  If unsure, say N.

config THUMB2_AVOID_R_ARM_THM_JUMP11
	bool "Work around buggy Thumb-2 short branch relocations in gas"
	depends on THUMB2_KERNEL && MODULES
	default y
	help
	  Various binutils versions can resolve Thumb-2 branches to
	  locally-defined, preemptible global symbols as short-range "b.n"
	  branch instructions.

	  This is a problem, because there's no guarantee the final
	  destination of the symbol, or any candidate locations for a
	  trampoline, are within range of the branch.  For this reason, the
	  kernel does not support fixing up the R_ARM_THM_JUMP11 (102)
	  relocation in modules at all, and it makes little sense to add
	  support.

	  The symptom is that the kernel fails with an "unsupported
	  relocation" error when loading some modules.

	  Until fixed tools are available, passing
	  -fno-optimize-sibling-calls to gcc should prevent gcc generating
	  code which hits this problem, at the cost of a bit of extra runtime
	  stack usage in some cases.

	  The problem is described in more detail at:
	      https://bugs.launchpad.net/binutils-linaro/+bug/725126

	  Only Thumb-2 kernels are affected.

	  Unless you are sure your tools don't have this problem, say Y.

config ARM_PATCH_IDIV
	bool "Runtime patch udiv/sdiv instructions into __aeabi_{u}idiv()"
	depends on CPU_32v7 && !XIP_KERNEL
	default y
	help
	  The ARM compiler inserts calls to __aeabi_idiv() and
	  __aeabi_uidiv() when it needs to perform division on signed
	  and unsigned integers. Some v7 CPUs have support for the sdiv
	  and udiv instructions that can be used to implement those
	  functions.

	  Enabling this option allows the kernel to modify itself to
	  replace the first two instructions of these library functions
	  with the sdiv or udiv plus "bx lr" instructions when the CPU
	  it is running on supports them. Typically this will be faster
	  and less power intensive than running the original library
	  code to do integer division.

config AEABI
	bool "Use the ARM EABI to compile the kernel" if !CPU_V7 && !CPU_V7M && !CPU_V6 && !CPU_V6K
	default CPU_V7 || CPU_V7M || CPU_V6 || CPU_V6K
	help
	  This option allows for the kernel to be compiled using the latest
	  ARM ABI (aka EABI).  This is only useful if you are using a user
	  space environment that is also compiled with EABI.

	  Since there are major incompatibilities between the legacy ABI and
	  EABI, especially with regard to structure member alignment, this
	  option also changes the kernel syscall calling convention to
	  disambiguate both ABIs and allow for backward compatibility support
	  (selected with CONFIG_OABI_COMPAT).

	  To use this you need GCC version 4.0.0 or later.

config OABI_COMPAT
	bool "Allow old ABI binaries to run with this kernel (EXPERIMENTAL)"
	depends on AEABI && !THUMB2_KERNEL
	help
	  This option preserves the old syscall interface along with the
	  new (ARM EABI) one. It also provides a compatibility layer to
	  intercept syscalls that have structure arguments which layout
	  in memory differs between the legacy ABI and the new ARM EABI
	  (only for non "thumb" binaries). This option adds a tiny
	  overhead to all syscalls and produces a slightly larger kernel.

	  The seccomp filter system will not be available when this is
	  selected, since there is no way yet to sensibly distinguish
	  between calling conventions during filtering.

	  If you know you'll be using only pure EABI user space then you
	  can say N here. If this option is not selected and you attempt
	  to execute a legacy ABI binary then the result will be
	  UNPREDICTABLE (in fact it can be predicted that it won't work
	  at all). If in doubt say N.

config ARCH_HAS_HOLES_MEMORYMODEL
	bool

config ARCH_SPARSEMEM_ENABLE
	bool

config ARCH_SPARSEMEM_DEFAULT
	def_bool ARCH_SPARSEMEM_ENABLE

config ARCH_SELECT_MEMORY_MODEL
	def_bool ARCH_SPARSEMEM_ENABLE

config HAVE_ARCH_PFN_VALID
	def_bool ARCH_HAS_HOLES_MEMORYMODEL || !SPARSEMEM

config HAVE_GENERIC_GUP
	def_bool y
	depends on ARM_LPAE

config HIGHMEM
	bool "High Memory Support"
	depends on MMU
	help
	  The address space of ARM processors is only 4 Gigabytes large
	  and it has to accommodate user address space, kernel address
	  space as well as some memory mapped IO. That means that, if you
	  have a large amount of physical memory and/or IO, not all of the
	  memory can be "permanently mapped" by the kernel. The physical
	  memory that is not permanently mapped is called "high memory".

	  Depending on the selected kernel/user memory split, minimum
	  vmalloc space and actual amount of RAM, you may not need this
	  option which should result in a slightly faster kernel.

	  If unsure, say n.

config HIGHPTE
	bool "Allocate 2nd-level pagetables from highmem" if EXPERT
	depends on HIGHMEM
	default y
	help
	  The VM uses one page of physical memory for each page table.
	  For systems with a lot of processes, this can use a lot of
	  precious low memory, eventually leading to low memory being
	  consumed by page tables.  Setting this option will allow
	  user-space 2nd level page tables to reside in high memory.

config CPU_SW_DOMAIN_PAN
	bool "Enable use of CPU domains to implement privileged no-access"
	depends on MMU && !ARM_LPAE
	default y
	help
	  Increase kernel security by ensuring that normal kernel accesses
	  are unable to access userspace addresses.  This can help prevent
	  use-after-free bugs becoming an exploitable privilege escalation
	  by ensuring that magic values (such as LIST_POISON) will always
	  fault when dereferenced.

	  CPUs with low-vector mappings use a best-efforts implementation.
	  Their lower 1MB needs to remain accessible for the vectors, but
	  the remainder of userspace will become appropriately inaccessible.

config HW_PERF_EVENTS
	def_bool y
	depends on ARM_PMU

config SYS_SUPPORTS_HUGETLBFS
       def_bool y
       depends on ARM_LPAE

config HAVE_ARCH_TRANSPARENT_HUGEPAGE
       def_bool y
       depends on ARM_LPAE

config ARCH_WANT_GENERAL_HUGETLB
	def_bool y

config ARM_MODULE_PLTS
	bool "Use PLTs to allow module memory to spill over into vmalloc area"
	depends on MODULES
	default y
	help
	  Allocate PLTs when loading modules so that jumps and calls whose
	  targets are too far away for their relative offsets to be encoded
	  in the instructions themselves can be bounced via veneers in the
	  module's PLT. This allows modules to be allocated in the generic
	  vmalloc area after the dedicated module memory area has been
	  exhausted. The modules will use slightly more memory, but after
	  rounding up to page size, the actual memory footprint is usually
	  the same.

	  Disabling this is usually safe for small single-platform
	  configurations. If unsure, say y.

config FORCE_MAX_ZONEORDER
	int "Maximum zone order"
	default "12" if SOC_AM33XX
	default "9" if SA1111 || ARCH_EFM32
	default "11"
	help
	  The kernel memory allocator divides physically contiguous memory
	  blocks into "zones", where each zone is a power of two number of
	  pages.  This option selects the largest power of two that the kernel
	  keeps in the memory allocator.  If you need to allocate very large
	  blocks of physically contiguous memory, then you may need to
	  increase this value.

	  This config option is actually maximum order plus one. For example,
	  a value of 11 means that the largest free memory block is 2^10 pages.

config ALIGNMENT_TRAP
	bool
	depends on CPU_CP15_MMU
	default y if !ARCH_EBSA110
	select HAVE_PROC_CPU if PROC_FS
	help
	  ARM processors cannot fetch/store information which is not
	  naturally aligned on the bus, i.e., a 4 byte fetch must start at an
	  address divisible by 4. On 32-bit ARM processors, these non-aligned
	  fetch/store instructions will be emulated in software if you say
	  here, which has a severe performance impact. This is necessary for
	  correct operation of some network protocols. With an IP-only
	  configuration it is safe to say N, otherwise say Y.

config UACCESS_WITH_MEMCPY
	bool "Use kernel mem{cpy,set}() for {copy_to,clear}_user()"
	depends on MMU
	default y if CPU_FEROCEON
	help
	  Implement faster copy_to_user and clear_user methods for CPU
	  cores where a 8-word STM instruction give significantly higher
	  memory write throughput than a sequence of individual 32bit stores.

	  A possible side effect is a slight increase in scheduling latency
	  between threads sharing the same address space if they invoke
	  such copy operations with large buffers.

	  However, if the CPU data cache is using a write-allocate mode,
	  this option is unlikely to provide any performance gain.

config SECCOMP
	bool
	prompt "Enable seccomp to safely compute untrusted bytecode"
	---help---
	  This kernel feature is useful for number crunching applications
	  that may need to compute untrusted bytecode during their
	  execution. By using pipes or other transports made available to
	  the process as file descriptors supporting the read/write
	  syscalls, it's possible to isolate those applications in
	  their own address space using seccomp. Once seccomp is
	  enabled via prctl(PR_SET_SECCOMP), it cannot be disabled
	  and the task is only allowed to execute a few safe syscalls
	  defined by each seccomp mode.

config PARAVIRT
	bool "Enable paravirtualization code"
	help
	  This changes the kernel so it can modify itself when it is run
	  under a hypervisor, potentially improving performance significantly
	  over full virtualization.

config PARAVIRT_TIME_ACCOUNTING
	bool "Paravirtual steal time accounting"
	select PARAVIRT
	help
	  Select this option to enable fine granularity task steal time
	  accounting. Time spent executing other tasks in parallel with
	  the current vCPU is discounted from the vCPU power. To account for
	  that, there can be a small performance impact.

	  If in doubt, say N here.

config XEN_DOM0
	def_bool y
	depends on XEN

config XEN
	bool "Xen guest support on ARM"
	depends on ARM && AEABI && OF
	depends on CPU_V7 && !CPU_V6
	depends on !GENERIC_ATOMIC64
	depends on MMU
	select ARCH_DMA_ADDR_T_64BIT
	select ARM_PSCI
	select SWIOTLB
	select SWIOTLB_XEN
	select PARAVIRT
	help
	  Say Y if you want to run Linux in a Virtual Machine on Xen on ARM.

config STACKPROTECTOR_PER_TASK
	bool "Use a unique stack canary value for each task"
	depends on GCC_PLUGINS && STACKPROTECTOR && SMP && !XIP_DEFLATED_DATA
	select GCC_PLUGIN_ARM_SSP_PER_TASK
	default y
	help
	  Due to the fact that GCC uses an ordinary symbol reference from
	  which to load the value of the stack canary, this value can only
	  change at reboot time on SMP systems, and all tasks running in the
	  kernel's address space are forced to use the same canary value for
	  the entire duration that the system is up.

	  Enable this option to switch to a different method that uses a
	  different canary value for each task.

endmenu

menu "Boot options"

config USE_OF
	bool "Flattened Device Tree support"
	select IRQ_DOMAIN
	select OF
	help
	  Include support for flattened device tree machine descriptions.

config ATAGS
	bool "Support for the traditional ATAGS boot data passing" if USE_OF
	default y
	help
	  This is the traditional way of passing data to the kernel at boot
	  time. If you are solely relying on the flattened device tree (or
	  the ARM_ATAG_DTB_COMPAT option) then you may unselect this option
	  to remove ATAGS support from your kernel binary.  If unsure,
	  leave this to y.

config DEPRECATED_PARAM_STRUCT
	bool "Provide old way to pass kernel parameters"
	depends on ATAGS
	help
	  This was deprecated in 2001 and announced to live on for 5 years.
	  Some old boot loaders still use this way.

# Compressed boot loader in ROM.  Yes, we really want to ask about
# TEXT and BSS so we preserve their values in the config files.
config ZBOOT_ROM_TEXT
	hex "Compressed ROM boot loader base address"
	default "0"
	help
	  The physical address at which the ROM-able zImage is to be
	  placed in the target.  Platforms which normally make use of
	  ROM-able zImage formats normally set this to a suitable
	  value in their defconfig file.

	  If ZBOOT_ROM is not enabled, this has no effect.

config ZBOOT_ROM_BSS
	hex "Compressed ROM boot loader BSS address"
	default "0"
	help
	  The base address of an area of read/write memory in the target
	  for the ROM-able zImage which must be available while the
	  decompressor is running. It must be large enough to hold the
	  entire decompressed kernel plus an additional 128 KiB.
	  Platforms which normally make use of ROM-able zImage formats
	  normally set this to a suitable value in their defconfig file.

	  If ZBOOT_ROM is not enabled, this has no effect.

config ZBOOT_ROM
	bool "Compressed boot loader in ROM/flash"
	depends on ZBOOT_ROM_TEXT != ZBOOT_ROM_BSS
	depends on !ARM_APPENDED_DTB && !XIP_KERNEL && !AUTO_ZRELADDR
	help
	  Say Y here if you intend to execute your compressed kernel image
	  (zImage) directly from ROM or flash.  If unsure, say N.

config ARM_APPENDED_DTB
	bool "Use appended device tree blob to zImage (EXPERIMENTAL)"
	depends on OF
	help
	  With this option, the boot code will look for a device tree binary
	  (DTB) appended to zImage
	  (e.g. cat zImage <filename>.dtb > zImage_w_dtb).

	  This is meant as a backward compatibility convenience for those
	  systems with a bootloader that can't be upgraded to accommodate
	  the documented boot protocol using a device tree.

	  Beware that there is very little in terms of protection against
	  this option being confused by leftover garbage in memory that might
	  look like a DTB header after a reboot if no actual DTB is appended
	  to zImage.  Do not leave this option active in a production kernel
	  if you don't intend to always append a DTB.  Proper passing of the
	  location into r2 of a bootloader provided DTB is always preferable
	  to this option.

config ARM_ATAG_DTB_COMPAT
	bool "Supplement the appended DTB with traditional ATAG information"
	depends on ARM_APPENDED_DTB
	help
	  Some old bootloaders can't be updated to a DTB capable one, yet
	  they provide ATAGs with memory configuration, the ramdisk address,
	  the kernel cmdline string, etc.  Such information is dynamically
	  provided by the bootloader and can't always be stored in a static
	  DTB.  To allow a device tree enabled kernel to be used with such
	  bootloaders, this option allows zImage to extract the information
	  from the ATAG list and store it at run time into the appended DTB.

choice
	prompt "Kernel command line type" if ARM_ATAG_DTB_COMPAT
	default ARM_ATAG_DTB_COMPAT_CMDLINE_FROM_BOOTLOADER

config ARM_ATAG_DTB_COMPAT_CMDLINE_FROM_BOOTLOADER
	bool "Use bootloader kernel arguments if available"
	help
	  Uses the command-line options passed by the boot loader instead of
	  the device tree bootargs property. If the boot loader doesn't provide
	  any, the device tree bootargs property will be used.

config ARM_ATAG_DTB_COMPAT_CMDLINE_EXTEND
	bool "Extend with bootloader kernel arguments"
	help
	  The command-line arguments provided by the boot loader will be
	  appended to the the device tree bootargs property.

endchoice

config CMDLINE
	string "Default kernel command string"
	default ""
	help
	  On some architectures (EBSA110 and CATS), there is currently no way
	  for the boot loader to pass arguments to the kernel. For these
	  architectures, you should supply some command-line options at build
	  time by entering them here. As a minimum, you should specify the
	  memory size and the root device (e.g., mem=64M root=/dev/nfs).

choice
	prompt "Kernel command line type" if CMDLINE != ""
	default CMDLINE_FROM_BOOTLOADER
	depends on ATAGS

config CMDLINE_FROM_BOOTLOADER
	bool "Use bootloader kernel arguments if available"
	help
	  Uses the command-line options passed by the boot loader. If
	  the boot loader doesn't provide any, the default kernel command
	  string provided in CMDLINE will be used.

config CMDLINE_EXTEND
	bool "Extend bootloader kernel arguments"
	help
	  The command-line arguments provided by the boot loader will be
	  appended to the default kernel command string.

config CMDLINE_FORCE
	bool "Always use the default kernel command string"
	help
	  Always use the default kernel command string, even if the boot
	  loader passes other arguments to the kernel.
	  This is useful if you cannot or don't want to change the
	  command-line options your boot loader passes to the kernel.
endchoice

config XIP_KERNEL
	bool "Kernel Execute-In-Place from ROM"
	depends on !ARM_LPAE && !ARCH_MULTIPLATFORM
	help
	  Execute-In-Place allows the kernel to run from non-volatile storage
	  directly addressable by the CPU, such as NOR flash. This saves RAM
	  space since the text section of the kernel is not loaded from flash
	  to RAM.  Read-write sections, such as the data section and stack,
	  are still copied to RAM.  The XIP kernel is not compressed since
	  it has to run directly from flash, so it will take more space to
	  store it.  The flash address used to link the kernel object files,
	  and for storing it, is configuration dependent. Therefore, if you
	  say Y here, you must know the proper physical address where to
	  store the kernel image depending on your own flash memory usage.

	  Also note that the make target becomes "make xipImage" rather than
	  "make zImage" or "make Image".  The final kernel binary to put in
	  ROM memory will be arch/arm/boot/xipImage.

	  If unsure, say N.

config XIP_PHYS_ADDR
	hex "XIP Kernel Physical Location"
	depends on XIP_KERNEL
	default "0x00080000"
	help
	  This is the physical address in your flash memory the kernel will
	  be linked for and stored to.  This address is dependent on your
	  own flash usage.

config XIP_DEFLATED_DATA
	bool "Store kernel .data section compressed in ROM"
	depends on XIP_KERNEL
	select ZLIB_INFLATE
	help
	  Before the kernel is actually executed, its .data section has to be
	  copied to RAM from ROM. This option allows for storing that data
	  in compressed form and decompressed to RAM rather than merely being
	  copied, saving some precious ROM space. A possible drawback is a
	  slightly longer boot delay.

config KEXEC
	bool "Kexec system call (EXPERIMENTAL)"
	depends on (!SMP || PM_SLEEP_SMP)
	depends on !CPU_V7M
	select KEXEC_CORE
	help
	  kexec is a system call that implements the ability to shutdown your
	  current kernel, and to start another kernel.  It is like a reboot
	  but it is independent of the system firmware.   And like a reboot
	  you can start any kernel with it, not just Linux.

	  It is an ongoing process to be certain the hardware in a machine
	  is properly shutdown, so do not be surprised if this code does not
	  initially work for you.

config ATAGS_PROC
	bool "Export atags in procfs"
	depends on ATAGS && KEXEC
	default y
	help
	  Should the atags used to boot the kernel be exported in an "atags"
	  file in procfs. Useful with kexec.

config CRASH_DUMP
	bool "Build kdump crash kernel (EXPERIMENTAL)"
	help
	  Generate crash dump after being started by kexec. This should
	  be normally only set in special crash dump kernels which are
	  loaded in the main kernel with kexec-tools into a specially
	  reserved region and then later executed after a crash by
	  kdump/kexec. The crash dump kernel must be compiled to a
	  memory address not used by the main kernel

	  For more details see Documentation/kdump/kdump.rst

config AUTO_ZRELADDR
	bool "Auto calculation of the decompressed kernel image address"
	help
	  ZRELADDR is the physical address where the decompressed kernel
	  image will be placed. If AUTO_ZRELADDR is selected, the address
	  will be determined at run-time by masking the current IP with
	  0xf8000000. This assumes the zImage being placed in the first 128MB
	  from start of memory.

config EFI_STUB
	bool

config EFI
	bool "UEFI runtime support"
	depends on OF && !CPU_BIG_ENDIAN && MMU && AUTO_ZRELADDR && !XIP_KERNEL
	select UCS2_STRING
	select EFI_PARAMS_FROM_FDT
	select EFI_STUB
	select EFI_ARMSTUB
	select EFI_RUNTIME_WRAPPERS
	---help---
	  This option provides support for runtime services provided
	  by UEFI firmware (such as non-volatile variables, realtime
	  clock, and platform reset). A UEFI stub is also provided to
	  allow the kernel to be booted as an EFI application. This
	  is only useful for kernels that may run on systems that have
	  UEFI firmware.

config DMI
	bool "Enable support for SMBIOS (DMI) tables"
	depends on EFI
	default y
	help
	  This enables SMBIOS/DMI feature for systems.

	  This option is only useful on systems that have UEFI firmware.
	  However, even with this option, the resultant kernel should
	  continue to boot on existing non-UEFI platforms.

	  NOTE: This does *NOT* enable or encourage the use of DMI quirks,
	  i.e., the the practice of identifying the platform via DMI to
	  decide whether certain workarounds for buggy hardware and/or
	  firmware need to be enabled. This would require the DMI subsystem
	  to be enabled much earlier than we do on ARM, which is non-trivial.

endmenu

menu "CPU Power Management"

source "drivers/cpufreq/Kconfig"

source "drivers/cpuidle/Kconfig"

endmenu

menu "Floating point emulation"

comment "At least one emulation must be selected"

config FPE_NWFPE
	bool "NWFPE math emulation"
	depends on (!AEABI || OABI_COMPAT) && !THUMB2_KERNEL
	---help---
	  Say Y to include the NWFPE floating point emulator in the kernel.
	  This is necessary to run most binaries. Linux does not currently
	  support floating point hardware so you need to say Y here even if
	  your machine has an FPA or floating point co-processor podule.

	  You may say N here if you are going to load the Acorn FPEmulator
	  early in the bootup.

config FPE_NWFPE_XP
	bool "Support extended precision"
	depends on FPE_NWFPE
	help
	  Say Y to include 80-bit support in the kernel floating-point
	  emulator.  Otherwise, only 32 and 64-bit support is compiled in.
	  Note that gcc does not generate 80-bit operations by default,
	  so in most cases this option only enlarges the size of the
	  floating point emulator without any good reason.

	  You almost surely want to say N here.

config FPE_FASTFPE
	bool "FastFPE math emulation (EXPERIMENTAL)"
	depends on (!AEABI || OABI_COMPAT) && !CPU_32v3
	---help---
	  Say Y here to include the FAST floating point emulator in the kernel.
	  This is an experimental much faster emulator which now also has full
	  precision for the mantissa.  It does not support any exceptions.
	  It is very simple, and approximately 3-6 times faster than NWFPE.

	  It should be sufficient for most programs.  It may be not suitable
	  for scientific calculations, but you have to check this for yourself.
	  If you do not feel you need a faster FP emulation you should better
	  choose NWFPE.

config VFP
	bool "VFP-format floating point maths"
	depends on CPU_V6 || CPU_V6K || CPU_ARM926T || CPU_V7 || CPU_FEROCEON
	help
	  Say Y to include VFP support code in the kernel. This is needed
	  if your hardware includes a VFP unit.

	  Please see <file:Documentation/arm/VFP/release-notes.txt> for
	  release notes and additional status information.

	  Say N if your target does not have VFP hardware.

config VFPv3
	bool
	depends on VFP
	default y if CPU_V7

config NEON
	bool "Advanced SIMD (NEON) Extension support"
	depends on VFPv3 && CPU_V7
	help
	  Say Y to include support code for NEON, the ARMv7 Advanced SIMD
	  Extension.

config KERNEL_MODE_NEON
	bool "Support for NEON in kernel mode"
	depends on NEON && AEABI
	help
	  Say Y to include support for NEON in kernel mode.

endmenu

menu "Power management options"

source "kernel/power/Kconfig"

config ARCH_SUSPEND_POSSIBLE
	depends on CPU_ARM920T || CPU_ARM926T || CPU_FEROCEON || CPU_SA1100 || \
		CPU_V6 || CPU_V6K || CPU_V7 || CPU_V7M || CPU_XSC3 || CPU_XSCALE || CPU_MOHAWK
	def_bool y

config ARM_CPU_SUSPEND
	def_bool PM_SLEEP || BL_SWITCHER || ARM_PSCI_FW
	depends on ARCH_SUSPEND_POSSIBLE

config ARCH_HIBERNATION_POSSIBLE
	bool
	depends on MMU
	default y if ARCH_SUSPEND_POSSIBLE

endmenu

source "drivers/firmware/Kconfig"

if CRYPTO
source "arch/arm/crypto/Kconfig"
endif

source "arch/arm/kvm/Kconfig"<|MERGE_RESOLUTION|>--- conflicted
+++ resolved
@@ -4,10 +4,7 @@
 	default y
 	select ARCH_32BIT_OFF_T
 	select ARCH_CLOCKSOURCE_DATA
-<<<<<<< HEAD
-=======
 	select ARCH_HAS_BINFMT_FLAT
->>>>>>> 6fb08f1a
 	select ARCH_HAS_DEBUG_VIRTUAL if MMU
 	select ARCH_HAS_DEVMEM_IS_ALLOWED
 	select ARCH_HAS_ELF_RANDOMIZE
