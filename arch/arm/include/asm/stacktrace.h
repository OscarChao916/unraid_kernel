/* SPDX-License-Identifier: GPL-2.0 */
#ifndef __ASM_STACKTRACE_H
#define __ASM_STACKTRACE_H

#include <asm/ptrace.h>
#include <linux/llist.h>

struct stackframe {
	/*
	 * FP member should hold R7 when CONFIG_THUMB2_KERNEL is enabled
	 * and R11 otherwise.
	 */
	unsigned long fp;
	unsigned long sp;
	unsigned long lr;
	unsigned long pc;
<<<<<<< HEAD

	/* address of the LR value on the stack */
	unsigned long *lr_addr;
#ifdef CONFIG_KRETPROBES
=======
#if defined(CONFIG_KRETPROBES) || defined(CONFIG_RETHOOK)
>>>>>>> 9492450f
	struct llist_node *kr_cur;
	struct task_struct *tsk;
#endif
};

static __always_inline
void arm_get_current_stackframe(struct pt_regs *regs, struct stackframe *frame)
{
		frame->fp = frame_pointer(regs);
		frame->sp = regs->ARM_sp;
		frame->lr = regs->ARM_lr;
		frame->pc = regs->ARM_pc;
#if defined(CONFIG_KRETPROBES) || defined(CONFIG_RETHOOK)
		frame->kr_cur = NULL;
		frame->tsk = current;
#endif
}

extern int unwind_frame(struct stackframe *frame);
extern void walk_stackframe(struct stackframe *frame,
			    int (*fn)(struct stackframe *, void *), void *data);
extern void dump_mem(const char *lvl, const char *str, unsigned long bottom,
		     unsigned long top);

#endif	/* __ASM_STACKTRACE_H */<|MERGE_RESOLUTION|>--- conflicted
+++ resolved
@@ -14,14 +14,10 @@
 	unsigned long sp;
 	unsigned long lr;
 	unsigned long pc;
-<<<<<<< HEAD
 
 	/* address of the LR value on the stack */
 	unsigned long *lr_addr;
-#ifdef CONFIG_KRETPROBES
-=======
 #if defined(CONFIG_KRETPROBES) || defined(CONFIG_RETHOOK)
->>>>>>> 9492450f
 	struct llist_node *kr_cur;
 	struct task_struct *tsk;
 #endif
