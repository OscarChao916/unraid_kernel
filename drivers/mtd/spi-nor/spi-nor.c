--- conflicted
+++ resolved
@@ -3000,12 +3000,8 @@
 	u64 offset;
 	u32 region_count;
 	int i, j;
-<<<<<<< HEAD
-	u8 erase_type, uniform_erase_type;
-=======
 	u8 uniform_erase_type, save_uniform_erase_type;
 	u8 erase_type, regions_erase_type;
->>>>>>> 8c32d47b
 
 	region_count = SMPT_MAP_REGION_COUNT(*smpt);
 	/*
@@ -3019,10 +3015,7 @@
 	map->regions = region;
 
 	uniform_erase_type = 0xff;
-<<<<<<< HEAD
-=======
 	regions_erase_type = 0;
->>>>>>> 8c32d47b
 	offset = 0;
 	/* Populate regions. */
 	for (i = 0; i < region_count; i++) {
@@ -3038,25 +3031,17 @@
 		 * can erase the entire flash memory.
 		 */
 		uniform_erase_type &= erase_type;
-<<<<<<< HEAD
-=======
 
 		/*
 		 * regions_erase_type mask will indicate all the erase types
 		 * supported in this configuration map.
 		 */
 		regions_erase_type |= erase_type;
->>>>>>> 8c32d47b
 
 		offset = (region[i].offset & ~SNOR_ERASE_FLAGS_MASK) +
 			 region[i].size;
 	}
 
-<<<<<<< HEAD
-	map->uniform_erase_type = spi_nor_sort_erase_mask(map,
-							  uniform_erase_type);
-
-=======
 	save_uniform_erase_type = map->uniform_erase_type;
 	map->uniform_erase_type = spi_nor_sort_erase_mask(map,
 							  uniform_erase_type);
@@ -3079,7 +3064,6 @@
 		if (!(regions_erase_type & BIT(erase[i].idx)))
 			spi_nor_set_erase_type(&erase[i], 0, 0xFF);
 
->>>>>>> 8c32d47b
 	spi_nor_region_mark_end(&region[i - 1]);
 
 	return 0;
