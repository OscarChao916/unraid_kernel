--- conflicted
+++ resolved
@@ -318,29 +318,6 @@
 	predicted_us = DIV_ROUND_CLOSEST_ULL((uint64_t)data->next_timer_us *
 					 data->correction_factor[data->bucket],
 					 RESOLUTION * DECAY);
-<<<<<<< HEAD
-
-	expected_interval = get_typical_interval(data);
-	expected_interval = min(expected_interval, data->next_timer_us);
-
-	first_idx = 0;
-	if (drv->states[0].flags & CPUIDLE_FLAG_POLLING) {
-		struct cpuidle_state *s = &drv->states[1];
-		unsigned int polling_threshold;
-
-		/*
-		 * Default to a physical idle state, not to busy polling, unless
-		 * a timer is going to trigger really really soon.
-		 */
-		polling_threshold = max_t(unsigned int, 20, s->target_residency);
-		if (data->next_timer_us > polling_threshold &&
-		    latency_req > s->exit_latency && !s->disabled &&
-		    !dev->states_usage[1].disable)
-			first_idx = 1;
-	}
-
-=======
->>>>>>> 0fd79184
 	/*
 	 * Use the lowest expected idle interval to pick the idle state.
 	 */
@@ -355,13 +332,8 @@
 		 * the known time till the closest timer event for the idle
 		 * state selection.
 		 */
-<<<<<<< HEAD
-		if (data->predicted_us < TICK_USEC)
-			data->predicted_us = ktime_to_us(delta_next);
-=======
 		if (predicted_us < TICK_USEC)
 			predicted_us = ktime_to_us(delta_next);
->>>>>>> 0fd79184
 	} else {
 		/*
 		 * Use the performance multiplier and the user-configurable
@@ -386,10 +358,6 @@
 
 		if (idx == -1)
 			idx = i; /* first enabled state */
-<<<<<<< HEAD
-		if (s->target_residency > data->predicted_us) {
-			if (data->predicted_us < TICK_USEC)
-=======
 
 		if (s->target_residency > predicted_us) {
 			/*
@@ -404,7 +372,6 @@
 				break;
 			}
 			if (predicted_us < TICK_USEC)
->>>>>>> 0fd79184
 				break;
 
 			if (!tick_nohz_tick_stopped()) {
@@ -414,11 +381,7 @@
 				 * tick in that case and let the governor run
 				 * again in the next iteration of the loop.
 				 */
-<<<<<<< HEAD
-				expected_interval = drv->states[idx].target_residency;
-=======
 				predicted_us = drv->states[idx].target_residency;
->>>>>>> 0fd79184
 				break;
 			}
 
@@ -432,11 +395,7 @@
 			    s->target_residency <= ktime_to_us(delta_next))
 				idx = i;
 
-<<<<<<< HEAD
-			goto out;
-=======
 			return idx;
->>>>>>> 0fd79184
 		}
 		if (s->exit_latency > latency_req) {
 			/*
@@ -459,11 +418,7 @@
 	 * expected idle duration is shorter than the tick period length.
 	 */
 	if (((drv->states[idx].flags & CPUIDLE_FLAG_POLLING) ||
-<<<<<<< HEAD
-	     expected_interval < TICK_USEC) && !tick_nohz_tick_stopped()) {
-=======
 	     predicted_us < TICK_USEC) && !tick_nohz_tick_stopped()) {
->>>>>>> 0fd79184
 		unsigned int delta_next_us = ktime_to_us(delta_next);
 
 		*stop_tick = false;
@@ -487,14 +442,7 @@
 		}
 	}
 
-<<<<<<< HEAD
-out:
-	data->last_state_idx = idx;
-
-	return data->last_state_idx;
-=======
 	return idx;
->>>>>>> 0fd79184
 }
 
 /**
