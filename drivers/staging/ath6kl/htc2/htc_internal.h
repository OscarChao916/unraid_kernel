--- conflicted
+++ resolved
@@ -80,13 +80,7 @@
     struct htc_target           *target;                /* back pointer to target */
     u8 SeqNo;                  /* TX seq no (helpful) for debugging */
     u32 LocalConnectionFlags;   /* local connection flags */
-<<<<<<< HEAD
-#ifdef HTC_EP_STAT_PROFILING
     struct htc_endpoint_stats          EndPointStats;          /* endpoint statistics */
-#endif
-=======
-    struct htc_endpoint_stats          EndPointStats;          /* endpoint statistics */
->>>>>>> d762f438
 };
 
 #define INC_HTC_EP_STAT(p,stat,count) (p)->EndPointStats.stat += (count);
