/*
 * wdt.c
 *
 * DSP-BIOS Bridge driver support functions for TI OMAP processors.
 *
 * IO dispatcher for a shared memory channel driver.
 *
 * Copyright (C) 2010 Texas Instruments, Inc.
 *
 * This package is free software; you can redistribute it and/or modify
 * it under the terms of the GNU General Public License version 2 as
 * published by the Free Software Foundation.
 *
 * THIS PACKAGE IS PROVIDED ``AS IS'' AND WITHOUT ANY EXPRESS OR
 * IMPLIED WARRANTIES, INCLUDING, WITHOUT LIMITATION, THE IMPLIED
 * WARRANTIES OF MERCHANTIBILITY AND FITNESS FOR A PARTICULAR PURPOSE.
 */
#include <linux/types.h>

#include <dspbridge/dbdefs.h>
#include <dspbridge/dspdeh.h>
#include <dspbridge/dev.h>
#include <dspbridge/_chnl_sm.h>
#include <dspbridge/wdt.h>
#include <dspbridge/host_os.h>


<<<<<<< HEAD
#define OMAP34XX_WDT3_BASE 		(0x49000000 + 0x30000)
#define INT_34XX_WDT3_IRQ 		36
=======
#define INT_34XX_WDT3_IRQ 		(36 + NR_IRQS)
>>>>>>> 9cf1c871

static struct dsp_wdt_setting dsp_wdt;

void dsp_wdt_dpc(unsigned long data)
{
	struct deh_mgr *deh_mgr;
	dev_get_deh_mgr(dev_get_first(), &deh_mgr);
	if (deh_mgr)
		bridge_deh_notify(deh_mgr, DSP_WDTOVERFLOW, 0);
}

irqreturn_t dsp_wdt_isr(int irq, void *data)
{
	u32 value;
	/* ack wdt3 interrupt */
	value = __raw_readl(dsp_wdt.reg_base + OMAP3_WDT3_ISR_OFFSET);
	__raw_writel(value, dsp_wdt.reg_base + OMAP3_WDT3_ISR_OFFSET);

	tasklet_schedule(&dsp_wdt.wdt3_tasklet);
	return IRQ_HANDLED;
}

int dsp_wdt_init(void)
{
	int ret = 0;

	dsp_wdt.sm_wdt = NULL;
	dsp_wdt.reg_base = ioremap(OMAP34XX_WDT3_BASE, SZ_4K);
	if (!dsp_wdt.reg_base)
		return -ENOMEM;

	tasklet_init(&dsp_wdt.wdt3_tasklet, dsp_wdt_dpc, 0);

	dsp_wdt.fclk = clk_get(NULL, "wdt3_fck");

	if (!IS_ERR(dsp_wdt.fclk)) {
		dsp_wdt.iclk = clk_get(NULL, "wdt3_ick");
		if (IS_ERR(dsp_wdt.iclk)) {
			clk_put(dsp_wdt.fclk);
			dsp_wdt.fclk = NULL;
			ret = -EFAULT;
		}
	} else
		ret = -EFAULT;

	if (!ret)
		ret = request_irq(INT_34XX_WDT3_IRQ, dsp_wdt_isr, 0,
							"dsp_wdt", &dsp_wdt);

	/* Disable at this moment, it will be enabled when DSP starts */
	if (!ret)
		disable_irq(INT_34XX_WDT3_IRQ);

	return ret;
}

void dsp_wdt_sm_set(void *data)
{
	dsp_wdt.sm_wdt = data;
	dsp_wdt.sm_wdt->wdt_overflow = 5;	/* in seconds */
}


void dsp_wdt_exit(void)
{
	free_irq(INT_34XX_WDT3_IRQ, &dsp_wdt);
	tasklet_kill(&dsp_wdt.wdt3_tasklet);

	if (dsp_wdt.fclk)
		clk_put(dsp_wdt.fclk);
	if (dsp_wdt.iclk)
		clk_put(dsp_wdt.iclk);

	dsp_wdt.fclk = NULL;
	dsp_wdt.iclk = NULL;
	dsp_wdt.sm_wdt = NULL;

	if (dsp_wdt.reg_base)
		iounmap(dsp_wdt.reg_base);
	dsp_wdt.reg_base = NULL;
}

void dsp_wdt_enable(bool enable)
{
	u32 tmp;
	static bool wdt_enable;

	if (wdt_enable == enable || !dsp_wdt.fclk || !dsp_wdt.iclk)
		return;

	wdt_enable = enable;

	if (enable) {
		clk_enable(dsp_wdt.fclk);
		clk_enable(dsp_wdt.iclk);
		dsp_wdt.sm_wdt->wdt_setclocks = 1;
		tmp = __raw_readl(dsp_wdt.reg_base + OMAP3_WDT3_ISR_OFFSET);
		__raw_writel(tmp, dsp_wdt.reg_base + OMAP3_WDT3_ISR_OFFSET);
		enable_irq(INT_34XX_WDT3_IRQ);
	} else {
		disable_irq(INT_34XX_WDT3_IRQ);
		dsp_wdt.sm_wdt->wdt_setclocks = 0;
		clk_disable(dsp_wdt.iclk);
		clk_disable(dsp_wdt.fclk);
	}
}<|MERGE_RESOLUTION|>--- conflicted
+++ resolved
@@ -25,12 +25,8 @@
 #include <dspbridge/host_os.h>
 
 
-<<<<<<< HEAD
 #define OMAP34XX_WDT3_BASE 		(0x49000000 + 0x30000)
-#define INT_34XX_WDT3_IRQ 		36
-=======
 #define INT_34XX_WDT3_IRQ 		(36 + NR_IRQS)
->>>>>>> 9cf1c871
 
 static struct dsp_wdt_setting dsp_wdt;
 
