--- conflicted
+++ resolved
@@ -23,23 +23,6 @@
 static int shm_get_kernel_pages(unsigned long start, size_t page_count,
 				struct page **pages)
 {
-<<<<<<< HEAD
-	struct kvec *kiov;
-	size_t n;
-	int rc;
-
-	kiov = kcalloc(page_count, sizeof(*kiov), GFP_KERNEL);
-	if (!kiov)
-		return -ENOMEM;
-
-	for (n = 0; n < page_count; n++) {
-		kiov[n].iov_base = (void *)(start + n * PAGE_SIZE);
-		kiov[n].iov_len = PAGE_SIZE;
-	}
-
-	rc = get_kernel_pages(kiov, page_count, 0, pages);
-	kfree(kiov);
-=======
 	size_t n;
 	int rc;
 
@@ -70,7 +53,6 @@
 		rc = get_kernel_pages(kiov, page_count, 0, pages);
 		kfree(kiov);
 	}
->>>>>>> 3e53bb2b
 
 	return rc;
 }
