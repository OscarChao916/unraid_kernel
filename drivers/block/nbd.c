--- conflicted
+++ resolved
@@ -252,17 +252,9 @@
 {
 	struct gendisk *disk = nbd->disk;
 
-<<<<<<< HEAD
-	if (disk) {
-		del_gendisk(disk);
-		blk_cleanup_disk(disk);
-		blk_mq_free_tag_set(&nbd->tag_set);
-	}
-=======
 	del_gendisk(disk);
 	blk_cleanup_disk(disk);
 	blk_mq_free_tag_set(&nbd->tag_set);
->>>>>>> 65c03ae9
 
 	/*
 	 * Remove from idr after del_gendisk() completes, so if the same ID is
