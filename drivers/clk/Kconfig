--- conflicted
+++ resolved
@@ -243,10 +243,7 @@
 	bool "Generic Clock Controller driver for LAN966X SoC"
 	depends on HAS_IOMEM
 	depends on OF
-<<<<<<< HEAD
-=======
 	depends on SOC_LAN966 || COMPILE_TEST
->>>>>>> 93cdab11
 	help
 	  This driver provides support for Generic Clock Controller(GCK) on
 	  LAN966X SoC. GCK generates and supplies clock to various peripherals
