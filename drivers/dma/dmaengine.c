// SPDX-License-Identifier: GPL-2.0-or-later
/*
 * Copyright(c) 2004 - 2006 Intel Corporation. All rights reserved.
 */

/*
 * This code implements the DMA subsystem. It provides a HW-neutral interface
 * for other kernel code to use asynchronous memory copy capabilities,
 * if present, and allows different HW DMA drivers to register as providing
 * this capability.
 *
 * Due to the fact we are accelerating what is already a relatively fast
 * operation, the code goes to great lengths to avoid additional overhead,
 * such as locking.
 *
 * LOCKING:
 *
 * The subsystem keeps a global list of dma_device structs it is protected by a
 * mutex, dma_list_mutex.
 *
 * A subsystem can get access to a channel by calling dmaengine_get() followed
 * by dma_find_channel(), or if it has need for an exclusive channel it can call
 * dma_request_channel().  Once a channel is allocated a reference is taken
 * against its corresponding driver to disable removal.
 *
 * Each device has a channels list, which runs unlocked but is never modified
 * once the device is registered, it's just setup by the driver.
 *
 * See Documentation/driver-api/dmaengine for more details
 */

#define pr_fmt(fmt) KBUILD_MODNAME ": " fmt

#include <linux/platform_device.h>
#include <linux/dma-mapping.h>
#include <linux/init.h>
#include <linux/module.h>
#include <linux/mm.h>
#include <linux/device.h>
#include <linux/dmaengine.h>
#include <linux/hardirq.h>
#include <linux/spinlock.h>
#include <linux/percpu.h>
#include <linux/rcupdate.h>
#include <linux/mutex.h>
#include <linux/jiffies.h>
#include <linux/rculist.h>
#include <linux/idr.h>
#include <linux/slab.h>
#include <linux/acpi.h>
#include <linux/acpi_dma.h>
#include <linux/of_dma.h>
#include <linux/mempool.h>
#include <linux/numa.h>

static DEFINE_MUTEX(dma_list_mutex);
static DEFINE_IDA(dma_ida);
static LIST_HEAD(dma_device_list);
static long dmaengine_ref_count;

/* --- sysfs implementation --- */

#define DMA_SLAVE_NAME	"slave"

/**
 * dev_to_dma_chan - convert a device pointer to its sysfs container object
 * @dev - device node
 *
 * Must be called under dma_list_mutex
 */
static struct dma_chan *dev_to_dma_chan(struct device *dev)
{
	struct dma_chan_dev *chan_dev;

	chan_dev = container_of(dev, typeof(*chan_dev), device);
	return chan_dev->chan;
}

static ssize_t memcpy_count_show(struct device *dev,
				 struct device_attribute *attr, char *buf)
{
	struct dma_chan *chan;
	unsigned long count = 0;
	int i;
	int err;

	mutex_lock(&dma_list_mutex);
	chan = dev_to_dma_chan(dev);
	if (chan) {
		for_each_possible_cpu(i)
			count += per_cpu_ptr(chan->local, i)->memcpy_count;
		err = sprintf(buf, "%lu\n", count);
	} else
		err = -ENODEV;
	mutex_unlock(&dma_list_mutex);

	return err;
}
static DEVICE_ATTR_RO(memcpy_count);

static ssize_t bytes_transferred_show(struct device *dev,
				      struct device_attribute *attr, char *buf)
{
	struct dma_chan *chan;
	unsigned long count = 0;
	int i;
	int err;

	mutex_lock(&dma_list_mutex);
	chan = dev_to_dma_chan(dev);
	if (chan) {
		for_each_possible_cpu(i)
			count += per_cpu_ptr(chan->local, i)->bytes_transferred;
		err = sprintf(buf, "%lu\n", count);
	} else
		err = -ENODEV;
	mutex_unlock(&dma_list_mutex);

	return err;
}
static DEVICE_ATTR_RO(bytes_transferred);

static ssize_t in_use_show(struct device *dev, struct device_attribute *attr,
			   char *buf)
{
	struct dma_chan *chan;
	int err;

	mutex_lock(&dma_list_mutex);
	chan = dev_to_dma_chan(dev);
	if (chan)
		err = sprintf(buf, "%d\n", chan->client_count);
	else
		err = -ENODEV;
	mutex_unlock(&dma_list_mutex);

	return err;
}
static DEVICE_ATTR_RO(in_use);

static struct attribute *dma_dev_attrs[] = {
	&dev_attr_memcpy_count.attr,
	&dev_attr_bytes_transferred.attr,
	&dev_attr_in_use.attr,
	NULL,
};
ATTRIBUTE_GROUPS(dma_dev);

static void chan_dev_release(struct device *dev)
{
	struct dma_chan_dev *chan_dev;

	chan_dev = container_of(dev, typeof(*chan_dev), device);
	if (atomic_dec_and_test(chan_dev->idr_ref)) {
		ida_free(&dma_ida, chan_dev->dev_id);
		kfree(chan_dev->idr_ref);
	}
	kfree(chan_dev);
}

static struct class dma_devclass = {
	.name		= "dma",
	.dev_groups	= dma_dev_groups,
	.dev_release	= chan_dev_release,
};

/* --- client and device registration --- */

/**
 * dma_cap_mask_all - enable iteration over all operation types
 */
static dma_cap_mask_t dma_cap_mask_all;

/**
 * dma_chan_tbl_ent - tracks channel allocations per core/operation
 * @chan - associated channel for this entry
 */
struct dma_chan_tbl_ent {
	struct dma_chan *chan;
};

/**
 * channel_table - percpu lookup table for memory-to-memory offload providers
 */
static struct dma_chan_tbl_ent __percpu *channel_table[DMA_TX_TYPE_END];

static int __init dma_channel_table_init(void)
{
	enum dma_transaction_type cap;
	int err = 0;

	bitmap_fill(dma_cap_mask_all.bits, DMA_TX_TYPE_END);

	/* 'interrupt', 'private', and 'slave' are channel capabilities,
	 * but are not associated with an operation so they do not need
	 * an entry in the channel_table
	 */
	clear_bit(DMA_INTERRUPT, dma_cap_mask_all.bits);
	clear_bit(DMA_PRIVATE, dma_cap_mask_all.bits);
	clear_bit(DMA_SLAVE, dma_cap_mask_all.bits);

	for_each_dma_cap_mask(cap, dma_cap_mask_all) {
		channel_table[cap] = alloc_percpu(struct dma_chan_tbl_ent);
		if (!channel_table[cap]) {
			err = -ENOMEM;
			break;
		}
	}

	if (err) {
		pr_err("dmaengine dma_channel_table_init failure: %d\n", err);
		for_each_dma_cap_mask(cap, dma_cap_mask_all)
			free_percpu(channel_table[cap]);
	}

	return err;
}
arch_initcall(dma_channel_table_init);

/**
 * dma_chan_is_local - returns true if the channel is in the same numa-node as
 *	the cpu
 */
static bool dma_chan_is_local(struct dma_chan *chan, int cpu)
{
	int node = dev_to_node(chan->device->dev);
	return node == NUMA_NO_NODE ||
		cpumask_test_cpu(cpu, cpumask_of_node(node));
}

/**
 * min_chan - returns the channel with min count and in the same numa-node as
 *	the cpu
 * @cap: capability to match
 * @cpu: cpu index which the channel should be close to
 *
 * If some channels are close to the given cpu, the one with the lowest
 * reference count is returned. Otherwise, cpu is ignored and only the
 * reference count is taken into account.
 * Must be called under dma_list_mutex.
 */
static struct dma_chan *min_chan(enum dma_transaction_type cap, int cpu)
{
	struct dma_device *device;
	struct dma_chan *chan;
	struct dma_chan *min = NULL;
	struct dma_chan *localmin = NULL;

	list_for_each_entry(device, &dma_device_list, global_node) {
		if (!dma_has_cap(cap, device->cap_mask) ||
		    dma_has_cap(DMA_PRIVATE, device->cap_mask))
			continue;
		list_for_each_entry(chan, &device->channels, device_node) {
			if (!chan->client_count)
				continue;
			if (!min || chan->table_count < min->table_count)
				min = chan;

			if (dma_chan_is_local(chan, cpu))
				if (!localmin ||
				    chan->table_count < localmin->table_count)
					localmin = chan;
		}
	}

	chan = localmin ? localmin : min;

	if (chan)
		chan->table_count++;

	return chan;
}

/**
 * dma_channel_rebalance - redistribute the available channels
 *
 * Optimize for cpu isolation (each cpu gets a dedicated channel for an
 * operation type) in the SMP case,  and operation isolation (avoid
 * multi-tasking channels) in the non-SMP case.  Must be called under
 * dma_list_mutex.
 */
static void dma_channel_rebalance(void)
{
	struct dma_chan *chan;
	struct dma_device *device;
	int cpu;
	int cap;

	/* undo the last distribution */
	for_each_dma_cap_mask(cap, dma_cap_mask_all)
		for_each_possible_cpu(cpu)
			per_cpu_ptr(channel_table[cap], cpu)->chan = NULL;

	list_for_each_entry(device, &dma_device_list, global_node) {
		if (dma_has_cap(DMA_PRIVATE, device->cap_mask))
			continue;
		list_for_each_entry(chan, &device->channels, device_node)
			chan->table_count = 0;
	}

	/* don't populate the channel_table if no clients are available */
	if (!dmaengine_ref_count)
		return;

	/* redistribute available channels */
	for_each_dma_cap_mask(cap, dma_cap_mask_all)
		for_each_online_cpu(cpu) {
			chan = min_chan(cap, cpu);
			per_cpu_ptr(channel_table[cap], cpu)->chan = chan;
		}
}

static int dma_device_satisfies_mask(struct dma_device *device,
				     const dma_cap_mask_t *want)
{
	dma_cap_mask_t has;

	bitmap_and(has.bits, want->bits, device->cap_mask.bits,
		DMA_TX_TYPE_END);
	return bitmap_equal(want->bits, has.bits, DMA_TX_TYPE_END);
}

static struct module *dma_chan_to_owner(struct dma_chan *chan)
{
	return chan->device->owner;
}

/**
 * balance_ref_count - catch up the channel reference count
 * @chan - channel to balance ->client_count versus dmaengine_ref_count
 *
 * balance_ref_count must be called under dma_list_mutex
 */
static void balance_ref_count(struct dma_chan *chan)
{
	struct module *owner = dma_chan_to_owner(chan);

	while (chan->client_count < dmaengine_ref_count) {
		__module_get(owner);
		chan->client_count++;
	}
}

static void dma_device_release(struct kref *ref)
{
	struct dma_device *device = container_of(ref, struct dma_device, ref);

	list_del_rcu(&device->global_node);
	dma_channel_rebalance();

	if (device->device_release)
		device->device_release(device);
}

static void dma_device_put(struct dma_device *device)
{
	lockdep_assert_held(&dma_list_mutex);
	kref_put(&device->ref, dma_device_release);
}

/**
 * dma_chan_get - try to grab a dma channel's parent driver module
 * @chan - channel to grab
 *
 * Must be called under dma_list_mutex
 */
static int dma_chan_get(struct dma_chan *chan)
{
	struct module *owner = dma_chan_to_owner(chan);
	int ret;

	/* The channel is already in use, update client count */
	if (chan->client_count) {
		__module_get(owner);
		goto out;
	}

	if (!try_module_get(owner))
		return -ENODEV;

	ret = kref_get_unless_zero(&chan->device->ref);
	if (!ret) {
		ret = -ENODEV;
		goto module_put_out;
	}

	/* allocate upon first client reference */
	if (chan->device->device_alloc_chan_resources) {
		ret = chan->device->device_alloc_chan_resources(chan);
		if (ret < 0)
			goto err_out;
	}

	if (!dma_has_cap(DMA_PRIVATE, chan->device->cap_mask))
		balance_ref_count(chan);

out:
	chan->client_count++;
	return 0;

err_out:
	dma_device_put(chan->device);
module_put_out:
	module_put(owner);
	return ret;
}

/**
 * dma_chan_put - drop a reference to a dma channel's parent driver module
 * @chan - channel to release
 *
 * Must be called under dma_list_mutex
 */
static void dma_chan_put(struct dma_chan *chan)
{
	/* This channel is not in use, bail out */
	if (!chan->client_count)
		return;

	chan->client_count--;

	/* This channel is not in use anymore, free it */
	if (!chan->client_count && chan->device->device_free_chan_resources) {
		/* Make sure all operations have completed */
		dmaengine_synchronize(chan);
		chan->device->device_free_chan_resources(chan);
	}

	/* If the channel is used via a DMA request router, free the mapping */
	if (chan->router && chan->router->route_free) {
		chan->router->route_free(chan->router->dev, chan->route_data);
		chan->router = NULL;
		chan->route_data = NULL;
	}

	dma_device_put(chan->device);
	module_put(dma_chan_to_owner(chan));
}

enum dma_status dma_sync_wait(struct dma_chan *chan, dma_cookie_t cookie)
{
	enum dma_status status;
	unsigned long dma_sync_wait_timeout = jiffies + msecs_to_jiffies(5000);

	dma_async_issue_pending(chan);
	do {
		status = dma_async_is_tx_complete(chan, cookie, NULL, NULL);
		if (time_after_eq(jiffies, dma_sync_wait_timeout)) {
			dev_err(chan->device->dev, "%s: timeout!\n", __func__);
			return DMA_ERROR;
		}
		if (status != DMA_IN_PROGRESS)
			break;
		cpu_relax();
	} while (1);

	return status;
}
EXPORT_SYMBOL(dma_sync_wait);

/**
 * dma_find_channel - find a channel to carry out the operation
 * @tx_type: transaction type
 */
struct dma_chan *dma_find_channel(enum dma_transaction_type tx_type)
{
	return this_cpu_read(channel_table[tx_type]->chan);
}
EXPORT_SYMBOL(dma_find_channel);

/**
 * dma_issue_pending_all - flush all pending operations across all channels
 */
void dma_issue_pending_all(void)
{
	struct dma_device *device;
	struct dma_chan *chan;

	rcu_read_lock();
	list_for_each_entry_rcu(device, &dma_device_list, global_node) {
		if (dma_has_cap(DMA_PRIVATE, device->cap_mask))
			continue;
		list_for_each_entry(chan, &device->channels, device_node)
			if (chan->client_count)
				device->device_issue_pending(chan);
	}
	rcu_read_unlock();
}
EXPORT_SYMBOL(dma_issue_pending_all);

int dma_get_slave_caps(struct dma_chan *chan, struct dma_slave_caps *caps)
{
	struct dma_device *device;

	if (!chan || !caps)
		return -EINVAL;

	device = chan->device;

	/* check if the channel supports slave transactions */
	if (!(test_bit(DMA_SLAVE, device->cap_mask.bits) ||
	      test_bit(DMA_CYCLIC, device->cap_mask.bits)))
		return -ENXIO;

	/*
	 * Check whether it reports it uses the generic slave
	 * capabilities, if not, that means it doesn't support any
	 * kind of slave capabilities reporting.
	 */
	if (!device->directions)
		return -ENXIO;

	caps->src_addr_widths = device->src_addr_widths;
	caps->dst_addr_widths = device->dst_addr_widths;
	caps->directions = device->directions;
	caps->max_burst = device->max_burst;
	caps->residue_granularity = device->residue_granularity;
	caps->descriptor_reuse = device->descriptor_reuse;
	caps->cmd_pause = !!device->device_pause;
	caps->cmd_resume = !!device->device_resume;
	caps->cmd_terminate = !!device->device_terminate_all;

	return 0;
}
EXPORT_SYMBOL_GPL(dma_get_slave_caps);

static struct dma_chan *private_candidate(const dma_cap_mask_t *mask,
					  struct dma_device *dev,
					  dma_filter_fn fn, void *fn_param)
{
	struct dma_chan *chan;

	if (mask && !dma_device_satisfies_mask(dev, mask)) {
		dev_dbg(dev->dev, "%s: wrong capabilities\n", __func__);
		return NULL;
	}
	/* devices with multiple channels need special handling as we need to
	 * ensure that all channels are either private or public.
	 */
	if (dev->chancnt > 1 && !dma_has_cap(DMA_PRIVATE, dev->cap_mask))
		list_for_each_entry(chan, &dev->channels, device_node) {
			/* some channels are already publicly allocated */
			if (chan->client_count)
				return NULL;
		}

	list_for_each_entry(chan, &dev->channels, device_node) {
		if (chan->client_count) {
			dev_dbg(dev->dev, "%s: %s busy\n",
				 __func__, dma_chan_name(chan));
			continue;
		}
		if (fn && !fn(chan, fn_param)) {
			dev_dbg(dev->dev, "%s: %s filter said false\n",
				 __func__, dma_chan_name(chan));
			continue;
		}
		return chan;
	}

	return NULL;
}

static struct dma_chan *find_candidate(struct dma_device *device,
				       const dma_cap_mask_t *mask,
				       dma_filter_fn fn, void *fn_param)
{
	struct dma_chan *chan = private_candidate(mask, device, fn, fn_param);
	int err;

	if (chan) {
		/* Found a suitable channel, try to grab, prep, and return it.
		 * We first set DMA_PRIVATE to disable balance_ref_count as this
		 * channel will not be published in the general-purpose
		 * allocator
		 */
		dma_cap_set(DMA_PRIVATE, device->cap_mask);
		device->privatecnt++;
		err = dma_chan_get(chan);

		if (err) {
			if (err == -ENODEV) {
				dev_dbg(device->dev, "%s: %s module removed\n",
					__func__, dma_chan_name(chan));
				list_del_rcu(&device->global_node);
			} else
				dev_dbg(device->dev,
					"%s: failed to get %s: (%d)\n",
					 __func__, dma_chan_name(chan), err);

			if (--device->privatecnt == 0)
				dma_cap_clear(DMA_PRIVATE, device->cap_mask);

			chan = ERR_PTR(err);
		}
	}

	return chan ? chan : ERR_PTR(-EPROBE_DEFER);
}

/**
 * dma_get_slave_channel - try to get specific channel exclusively
 * @chan: target channel
 */
struct dma_chan *dma_get_slave_channel(struct dma_chan *chan)
{
	int err = -EBUSY;

	/* lock against __dma_request_channel */
	mutex_lock(&dma_list_mutex);

	if (chan->client_count == 0) {
		struct dma_device *device = chan->device;

		dma_cap_set(DMA_PRIVATE, device->cap_mask);
		device->privatecnt++;
		err = dma_chan_get(chan);
		if (err) {
			dev_dbg(chan->device->dev,
				"%s: failed to get %s: (%d)\n",
				__func__, dma_chan_name(chan), err);
			chan = NULL;
			if (--device->privatecnt == 0)
				dma_cap_clear(DMA_PRIVATE, device->cap_mask);
		}
	} else
		chan = NULL;

	mutex_unlock(&dma_list_mutex);


	return chan;
}
EXPORT_SYMBOL_GPL(dma_get_slave_channel);

struct dma_chan *dma_get_any_slave_channel(struct dma_device *device)
{
	dma_cap_mask_t mask;
	struct dma_chan *chan;

	dma_cap_zero(mask);
	dma_cap_set(DMA_SLAVE, mask);

	/* lock against __dma_request_channel */
	mutex_lock(&dma_list_mutex);

	chan = find_candidate(device, &mask, NULL, NULL);

	mutex_unlock(&dma_list_mutex);

	return IS_ERR(chan) ? NULL : chan;
}
EXPORT_SYMBOL_GPL(dma_get_any_slave_channel);

/**
 * __dma_request_channel - try to allocate an exclusive channel
 * @mask: capabilities that the channel must satisfy
 * @fn: optional callback to disposition available channels
 * @fn_param: opaque parameter to pass to dma_filter_fn
 * @np: device node to look for DMA channels
 *
 * Returns pointer to appropriate DMA channel on success or NULL.
 */
struct dma_chan *__dma_request_channel(const dma_cap_mask_t *mask,
				       dma_filter_fn fn, void *fn_param,
				       struct device_node *np)
{
	struct dma_device *device, *_d;
	struct dma_chan *chan = NULL;

	/* Find a channel */
	mutex_lock(&dma_list_mutex);
	list_for_each_entry_safe(device, _d, &dma_device_list, global_node) {
		/* Finds a DMA controller with matching device node */
		if (np && device->dev->of_node && np != device->dev->of_node)
			continue;

		chan = find_candidate(device, mask, fn, fn_param);
		if (!IS_ERR(chan))
			break;

		chan = NULL;
	}
	mutex_unlock(&dma_list_mutex);

	pr_debug("%s: %s (%s)\n",
		 __func__,
		 chan ? "success" : "fail",
		 chan ? dma_chan_name(chan) : NULL);

	return chan;
}
EXPORT_SYMBOL_GPL(__dma_request_channel);

static const struct dma_slave_map *dma_filter_match(struct dma_device *device,
						    const char *name,
						    struct device *dev)
{
	int i;

	if (!device->filter.mapcnt)
		return NULL;

	for (i = 0; i < device->filter.mapcnt; i++) {
		const struct dma_slave_map *map = &device->filter.map[i];

		if (!strcmp(map->devname, dev_name(dev)) &&
		    !strcmp(map->slave, name))
			return map;
	}

	return NULL;
}

/**
 * dma_request_chan - try to allocate an exclusive slave channel
 * @dev:	pointer to client device structure
 * @name:	slave channel name
 *
 * Returns pointer to appropriate DMA channel on success or an error pointer.
 */
struct dma_chan *dma_request_chan(struct device *dev, const char *name)
{
	struct dma_device *d, *_d;
	struct dma_chan *chan = NULL;

	/* If device-tree is present get slave info from here */
	if (dev->of_node)
		chan = of_dma_request_slave_channel(dev->of_node, name);

	/* If device was enumerated by ACPI get slave info from here */
	if (has_acpi_companion(dev) && !chan)
		chan = acpi_dma_request_slave_chan_by_name(dev, name);

	if (PTR_ERR(chan) == -EPROBE_DEFER)
		return chan;

	if (!IS_ERR_OR_NULL(chan))
		goto found;

	/* Try to find the channel via the DMA filter map(s) */
	mutex_lock(&dma_list_mutex);
	list_for_each_entry_safe(d, _d, &dma_device_list, global_node) {
		dma_cap_mask_t mask;
		const struct dma_slave_map *map = dma_filter_match(d, name, dev);

		if (!map)
			continue;

		dma_cap_zero(mask);
		dma_cap_set(DMA_SLAVE, mask);

		chan = find_candidate(d, &mask, d->filter.fn, map->param);
		if (!IS_ERR(chan))
			break;
	}
	mutex_unlock(&dma_list_mutex);

	if (IS_ERR_OR_NULL(chan))
		return chan ? chan : ERR_PTR(-EPROBE_DEFER);

found:
	chan->name = kasprintf(GFP_KERNEL, "dma:%s", name);
	if (!chan->name)
		return chan;
	chan->slave = dev;

	if (sysfs_create_link(&chan->dev->device.kobj, &dev->kobj,
			      DMA_SLAVE_NAME))
		dev_warn(dev, "Cannot create DMA %s symlink\n", DMA_SLAVE_NAME);
	if (sysfs_create_link(&dev->kobj, &chan->dev->device.kobj, chan->name))
		dev_warn(dev, "Cannot create DMA %s symlink\n", chan->name);

	return chan;
}
EXPORT_SYMBOL_GPL(dma_request_chan);

/**
 * dma_request_slave_channel - try to allocate an exclusive slave channel
 * @dev:	pointer to client device structure
 * @name:	slave channel name
 *
 * Returns pointer to appropriate DMA channel on success or NULL.
 */
struct dma_chan *dma_request_slave_channel(struct device *dev,
					   const char *name)
{
	struct dma_chan *ch = dma_request_chan(dev, name);
	if (IS_ERR(ch))
		return NULL;

	return ch;
}
EXPORT_SYMBOL_GPL(dma_request_slave_channel);

/**
 * dma_request_chan_by_mask - allocate a channel satisfying certain capabilities
 * @mask: capabilities that the channel must satisfy
 *
 * Returns pointer to appropriate DMA channel on success or an error pointer.
 */
struct dma_chan *dma_request_chan_by_mask(const dma_cap_mask_t *mask)
{
	struct dma_chan *chan;

	if (!mask)
		return ERR_PTR(-ENODEV);

	chan = __dma_request_channel(mask, NULL, NULL, NULL);
	if (!chan) {
		mutex_lock(&dma_list_mutex);
		if (list_empty(&dma_device_list))
			chan = ERR_PTR(-EPROBE_DEFER);
		else
			chan = ERR_PTR(-ENODEV);
		mutex_unlock(&dma_list_mutex);
	}

	return chan;
}
EXPORT_SYMBOL_GPL(dma_request_chan_by_mask);

void dma_release_channel(struct dma_chan *chan)
{
	mutex_lock(&dma_list_mutex);
	WARN_ONCE(chan->client_count != 1,
		  "chan reference count %d != 1\n", chan->client_count);
	dma_chan_put(chan);
	/* drop PRIVATE cap enabled by __dma_request_channel() */
	if (--chan->device->privatecnt == 0)
		dma_cap_clear(DMA_PRIVATE, chan->device->cap_mask);

	if (chan->slave) {
		sysfs_remove_link(&chan->dev->device.kobj, DMA_SLAVE_NAME);
		sysfs_remove_link(&chan->slave->kobj, chan->name);
		kfree(chan->name);
		chan->name = NULL;
		chan->slave = NULL;
	}
	mutex_unlock(&dma_list_mutex);
}
EXPORT_SYMBOL_GPL(dma_release_channel);

/**
 * dmaengine_get - register interest in dma_channels
 */
void dmaengine_get(void)
{
	struct dma_device *device, *_d;
	struct dma_chan *chan;
	int err;

	mutex_lock(&dma_list_mutex);
	dmaengine_ref_count++;

	/* try to grab channels */
	list_for_each_entry_safe(device, _d, &dma_device_list, global_node) {
		if (dma_has_cap(DMA_PRIVATE, device->cap_mask))
			continue;
		list_for_each_entry(chan, &device->channels, device_node) {
			err = dma_chan_get(chan);
			if (err == -ENODEV) {
				/* module removed before we could use it */
				list_del_rcu(&device->global_node);
				break;
			} else if (err)
				dev_dbg(chan->device->dev,
					"%s: failed to get %s: (%d)\n",
					__func__, dma_chan_name(chan), err);
		}
	}

	/* if this is the first reference and there were channels
	 * waiting we need to rebalance to get those channels
	 * incorporated into the channel table
	 */
	if (dmaengine_ref_count == 1)
		dma_channel_rebalance();
	mutex_unlock(&dma_list_mutex);
}
EXPORT_SYMBOL(dmaengine_get);

/**
 * dmaengine_put - let dma drivers be removed when ref_count == 0
 */
void dmaengine_put(void)
{
	struct dma_device *device, *_d;
	struct dma_chan *chan;

	mutex_lock(&dma_list_mutex);
	dmaengine_ref_count--;
	BUG_ON(dmaengine_ref_count < 0);
	/* drop channel references */
	list_for_each_entry_safe(device, _d, &dma_device_list, global_node) {
		if (dma_has_cap(DMA_PRIVATE, device->cap_mask))
			continue;
		list_for_each_entry(chan, &device->channels, device_node)
			dma_chan_put(chan);
	}
	mutex_unlock(&dma_list_mutex);
}
EXPORT_SYMBOL(dmaengine_put);

static bool device_has_all_tx_types(struct dma_device *device)
{
	/* A device that satisfies this test has channels that will never cause
	 * an async_tx channel switch event as all possible operation types can
	 * be handled.
	 */
	#ifdef CONFIG_ASYNC_TX_DMA
	if (!dma_has_cap(DMA_INTERRUPT, device->cap_mask))
		return false;
	#endif

	#if IS_ENABLED(CONFIG_ASYNC_MEMCPY)
	if (!dma_has_cap(DMA_MEMCPY, device->cap_mask))
		return false;
	#endif

	#if IS_ENABLED(CONFIG_ASYNC_XOR)
	if (!dma_has_cap(DMA_XOR, device->cap_mask))
		return false;

	#ifndef CONFIG_ASYNC_TX_DISABLE_XOR_VAL_DMA
	if (!dma_has_cap(DMA_XOR_VAL, device->cap_mask))
		return false;
	#endif
	#endif

	#if IS_ENABLED(CONFIG_ASYNC_PQ)
	if (!dma_has_cap(DMA_PQ, device->cap_mask))
		return false;

	#ifndef CONFIG_ASYNC_TX_DISABLE_PQ_VAL_DMA
	if (!dma_has_cap(DMA_PQ_VAL, device->cap_mask))
		return false;
	#endif
	#endif

	return true;
}

static int get_dma_id(struct dma_device *device)
{
	int rc = ida_alloc(&dma_ida, GFP_KERNEL);

	if (rc < 0)
		return rc;
	device->dev_id = rc;
	return 0;
}

static int __dma_async_device_channel_register(struct dma_device *device,
					       struct dma_chan *chan,
					       int chan_id)
{
	int rc = 0;
	int chancnt = device->chancnt;
	atomic_t *idr_ref;
	struct dma_chan *tchan;

	tchan = list_first_entry_or_null(&device->channels,
					 struct dma_chan, device_node);
	if (!tchan)
		return -ENODEV;

	if (tchan->dev) {
		idr_ref = tchan->dev->idr_ref;
	} else {
		idr_ref = kmalloc(sizeof(*idr_ref), GFP_KERNEL);
		if (!idr_ref)
			return -ENOMEM;
		atomic_set(idr_ref, 0);
	}

	chan->local = alloc_percpu(typeof(*chan->local));
	if (!chan->local)
		goto err_out;
	chan->dev = kzalloc(sizeof(*chan->dev), GFP_KERNEL);
	if (!chan->dev) {
		free_percpu(chan->local);
		chan->local = NULL;
		goto err_out;
	}

	/*
	 * When the chan_id is a negative value, we are dynamically adding
	 * the channel. Otherwise we are static enumerating.
	 */
	chan->chan_id = chan_id < 0 ? chancnt : chan_id;
	chan->dev->device.class = &dma_devclass;
	chan->dev->device.parent = device->dev;
	chan->dev->chan = chan;
	chan->dev->idr_ref = idr_ref;
	chan->dev->dev_id = device->dev_id;
	atomic_inc(idr_ref);
	dev_set_name(&chan->dev->device, "dma%dchan%d",
		     device->dev_id, chan->chan_id);

	rc = device_register(&chan->dev->device);
	if (rc)
		goto err_out;
	chan->client_count = 0;
	device->chancnt = chan->chan_id + 1;

	return 0;

 err_out:
	free_percpu(chan->local);
	kfree(chan->dev);
	if (atomic_dec_return(idr_ref) == 0)
		kfree(idr_ref);
	return rc;
}

int dma_async_device_channel_register(struct dma_device *device,
				      struct dma_chan *chan)
{
	int rc;

	rc = __dma_async_device_channel_register(device, chan, -1);
	if (rc < 0)
		return rc;

	dma_channel_rebalance();
	return 0;
}
EXPORT_SYMBOL_GPL(dma_async_device_channel_register);

static void __dma_async_device_channel_unregister(struct dma_device *device,
						  struct dma_chan *chan)
{
	WARN_ONCE(!device->device_release && chan->client_count,
		  "%s called while %d clients hold a reference\n",
		  __func__, chan->client_count);
	mutex_lock(&dma_list_mutex);
	list_del(&chan->device_node);
	device->chancnt--;
	chan->dev->chan = NULL;
	mutex_unlock(&dma_list_mutex);
	device_unregister(&chan->dev->device);
	free_percpu(chan->local);
}

void dma_async_device_channel_unregister(struct dma_device *device,
					 struct dma_chan *chan)
{
	__dma_async_device_channel_unregister(device, chan);
	dma_channel_rebalance();
}
EXPORT_SYMBOL_GPL(dma_async_device_channel_unregister);

/**
 * dma_async_device_register - registers DMA devices found
 * @device: &dma_device
 *
 * After calling this routine the structure should not be freed except in the
 * device_release() callback which will be called after
 * dma_async_device_unregister() is called and no further references are taken.
 */
int dma_async_device_register(struct dma_device *device)
{
	int rc, i = 0;
	struct dma_chan* chan;

	if (!device)
		return -ENODEV;

	/* validate device routines */
	if (!device->dev) {
		pr_err("DMAdevice must have dev\n");
		return -EIO;
	}

	device->owner = device->dev->driver->owner;

	if (dma_has_cap(DMA_MEMCPY, device->cap_mask) && !device->device_prep_dma_memcpy) {
		dev_err(device->dev,
			"Device claims capability %s, but op is not defined\n",
			"DMA_MEMCPY");
		return -EIO;
	}

	if (dma_has_cap(DMA_XOR, device->cap_mask) && !device->device_prep_dma_xor) {
		dev_err(device->dev,
			"Device claims capability %s, but op is not defined\n",
			"DMA_XOR");
		return -EIO;
	}

	if (dma_has_cap(DMA_XOR_VAL, device->cap_mask) && !device->device_prep_dma_xor_val) {
		dev_err(device->dev,
			"Device claims capability %s, but op is not defined\n",
			"DMA_XOR_VAL");
		return -EIO;
	}

	if (dma_has_cap(DMA_PQ, device->cap_mask) && !device->device_prep_dma_pq) {
		dev_err(device->dev,
			"Device claims capability %s, but op is not defined\n",
			"DMA_PQ");
		return -EIO;
	}

	if (dma_has_cap(DMA_PQ_VAL, device->cap_mask) && !device->device_prep_dma_pq_val) {
		dev_err(device->dev,
			"Device claims capability %s, but op is not defined\n",
			"DMA_PQ_VAL");
		return -EIO;
	}

	if (dma_has_cap(DMA_MEMSET, device->cap_mask) && !device->device_prep_dma_memset) {
		dev_err(device->dev,
			"Device claims capability %s, but op is not defined\n",
			"DMA_MEMSET");
		return -EIO;
	}

	if (dma_has_cap(DMA_INTERRUPT, device->cap_mask) && !device->device_prep_dma_interrupt) {
		dev_err(device->dev,
			"Device claims capability %s, but op is not defined\n",
			"DMA_INTERRUPT");
		return -EIO;
	}

	if (dma_has_cap(DMA_CYCLIC, device->cap_mask) && !device->device_prep_dma_cyclic) {
		dev_err(device->dev,
			"Device claims capability %s, but op is not defined\n",
			"DMA_CYCLIC");
		return -EIO;
	}

	if (dma_has_cap(DMA_INTERLEAVE, device->cap_mask) && !device->device_prep_interleaved_dma) {
		dev_err(device->dev,
			"Device claims capability %s, but op is not defined\n",
			"DMA_INTERLEAVE");
		return -EIO;
	}


	if (!device->device_tx_status) {
		dev_err(device->dev, "Device tx_status is not defined\n");
		return -EIO;
	}


	if (!device->device_issue_pending) {
		dev_err(device->dev, "Device issue_pending is not defined\n");
		return -EIO;
	}

	if (!device->device_release)
<<<<<<< HEAD
		dev_warn(device->dev,
=======
		dev_dbg(device->dev,
>>>>>>> 778fbf41
			 "WARN: Device release is not defined so it is not safe to unbind this driver while in use\n");

	kref_init(&device->ref);

	/* note: this only matters in the
	 * CONFIG_ASYNC_TX_ENABLE_CHANNEL_SWITCH=n case
	 */
	if (device_has_all_tx_types(device))
		dma_cap_set(DMA_ASYNC_TX, device->cap_mask);

	rc = get_dma_id(device);
	if (rc != 0)
		return rc;

	/* represent channels in sysfs. Probably want devs too */
	list_for_each_entry(chan, &device->channels, device_node) {
		rc = __dma_async_device_channel_register(device, chan, i++);
		if (rc < 0)
			goto err_out;
	}

	mutex_lock(&dma_list_mutex);
	/* take references on public channels */
	if (dmaengine_ref_count && !dma_has_cap(DMA_PRIVATE, device->cap_mask))
		list_for_each_entry(chan, &device->channels, device_node) {
			/* if clients are already waiting for channels we need
			 * to take references on their behalf
			 */
			if (dma_chan_get(chan) == -ENODEV) {
				/* note we can only get here for the first
				 * channel as the remaining channels are
				 * guaranteed to get a reference
				 */
				rc = -ENODEV;
				mutex_unlock(&dma_list_mutex);
				goto err_out;
			}
		}
	list_add_tail_rcu(&device->global_node, &dma_device_list);
	if (dma_has_cap(DMA_PRIVATE, device->cap_mask))
		device->privatecnt++;	/* Always private */
	dma_channel_rebalance();
	mutex_unlock(&dma_list_mutex);

	return 0;

err_out:
	/* if we never registered a channel just release the idr */
	if (!device->chancnt) {
		ida_free(&dma_ida, device->dev_id);
		return rc;
	}

	list_for_each_entry(chan, &device->channels, device_node) {
		if (chan->local == NULL)
			continue;
		mutex_lock(&dma_list_mutex);
		chan->dev->chan = NULL;
		mutex_unlock(&dma_list_mutex);
		device_unregister(&chan->dev->device);
		free_percpu(chan->local);
	}
	return rc;
}
EXPORT_SYMBOL(dma_async_device_register);

/**
 * dma_async_device_unregister - unregister a DMA device
 * @device: &dma_device
 *
 * This routine is called by dma driver exit routines, dmaengine holds module
 * references to prevent it being called while channels are in use.
 */
void dma_async_device_unregister(struct dma_device *device)
{
	struct dma_chan *chan, *n;

	list_for_each_entry_safe(chan, n, &device->channels, device_node)
		__dma_async_device_channel_unregister(device, chan);

	mutex_lock(&dma_list_mutex);
	/*
	 * setting DMA_PRIVATE ensures the device being torn down will not
	 * be used in the channel_table
	 */
	dma_cap_set(DMA_PRIVATE, device->cap_mask);
	dma_channel_rebalance();
	dma_device_put(device);
	mutex_unlock(&dma_list_mutex);
}
EXPORT_SYMBOL(dma_async_device_unregister);

static void dmam_device_release(struct device *dev, void *res)
{
	struct dma_device *device;

	device = *(struct dma_device **)res;
	dma_async_device_unregister(device);
}

/**
 * dmaenginem_async_device_register - registers DMA devices found
 * @device: &dma_device
 *
 * The operation is managed and will be undone on driver detach.
 */
int dmaenginem_async_device_register(struct dma_device *device)
{
	void *p;
	int ret;

	p = devres_alloc(dmam_device_release, sizeof(void *), GFP_KERNEL);
	if (!p)
		return -ENOMEM;

	ret = dma_async_device_register(device);
	if (!ret) {
		*(struct dma_device **)p = device;
		devres_add(device->dev, p);
	} else {
		devres_free(p);
	}

	return ret;
}
EXPORT_SYMBOL(dmaenginem_async_device_register);

struct dmaengine_unmap_pool {
	struct kmem_cache *cache;
	const char *name;
	mempool_t *pool;
	size_t size;
};

#define __UNMAP_POOL(x) { .size = x, .name = "dmaengine-unmap-" __stringify(x) }
static struct dmaengine_unmap_pool unmap_pool[] = {
	__UNMAP_POOL(2),
	#if IS_ENABLED(CONFIG_DMA_ENGINE_RAID)
	__UNMAP_POOL(16),
	__UNMAP_POOL(128),
	__UNMAP_POOL(256),
	#endif
};

static struct dmaengine_unmap_pool *__get_unmap_pool(int nr)
{
	int order = get_count_order(nr);

	switch (order) {
	case 0 ... 1:
		return &unmap_pool[0];
#if IS_ENABLED(CONFIG_DMA_ENGINE_RAID)
	case 2 ... 4:
		return &unmap_pool[1];
	case 5 ... 7:
		return &unmap_pool[2];
	case 8:
		return &unmap_pool[3];
#endif
	default:
		BUG();
		return NULL;
	}
}

static void dmaengine_unmap(struct kref *kref)
{
	struct dmaengine_unmap_data *unmap = container_of(kref, typeof(*unmap), kref);
	struct device *dev = unmap->dev;
	int cnt, i;

	cnt = unmap->to_cnt;
	for (i = 0; i < cnt; i++)
		dma_unmap_page(dev, unmap->addr[i], unmap->len,
			       DMA_TO_DEVICE);
	cnt += unmap->from_cnt;
	for (; i < cnt; i++)
		dma_unmap_page(dev, unmap->addr[i], unmap->len,
			       DMA_FROM_DEVICE);
	cnt += unmap->bidi_cnt;
	for (; i < cnt; i++) {
		if (unmap->addr[i] == 0)
			continue;
		dma_unmap_page(dev, unmap->addr[i], unmap->len,
			       DMA_BIDIRECTIONAL);
	}
	cnt = unmap->map_cnt;
	mempool_free(unmap, __get_unmap_pool(cnt)->pool);
}

void dmaengine_unmap_put(struct dmaengine_unmap_data *unmap)
{
	if (unmap)
		kref_put(&unmap->kref, dmaengine_unmap);
}
EXPORT_SYMBOL_GPL(dmaengine_unmap_put);

static void dmaengine_destroy_unmap_pool(void)
{
	int i;

	for (i = 0; i < ARRAY_SIZE(unmap_pool); i++) {
		struct dmaengine_unmap_pool *p = &unmap_pool[i];

		mempool_destroy(p->pool);
		p->pool = NULL;
		kmem_cache_destroy(p->cache);
		p->cache = NULL;
	}
}

static int __init dmaengine_init_unmap_pool(void)
{
	int i;

	for (i = 0; i < ARRAY_SIZE(unmap_pool); i++) {
		struct dmaengine_unmap_pool *p = &unmap_pool[i];
		size_t size;

		size = sizeof(struct dmaengine_unmap_data) +
		       sizeof(dma_addr_t) * p->size;

		p->cache = kmem_cache_create(p->name, size, 0,
					     SLAB_HWCACHE_ALIGN, NULL);
		if (!p->cache)
			break;
		p->pool = mempool_create_slab_pool(1, p->cache);
		if (!p->pool)
			break;
	}

	if (i == ARRAY_SIZE(unmap_pool))
		return 0;

	dmaengine_destroy_unmap_pool();
	return -ENOMEM;
}

struct dmaengine_unmap_data *
dmaengine_get_unmap_data(struct device *dev, int nr, gfp_t flags)
{
	struct dmaengine_unmap_data *unmap;

	unmap = mempool_alloc(__get_unmap_pool(nr)->pool, flags);
	if (!unmap)
		return NULL;

	memset(unmap, 0, sizeof(*unmap));
	kref_init(&unmap->kref);
	unmap->dev = dev;
	unmap->map_cnt = nr;

	return unmap;
}
EXPORT_SYMBOL(dmaengine_get_unmap_data);

void dma_async_tx_descriptor_init(struct dma_async_tx_descriptor *tx,
	struct dma_chan *chan)
{
	tx->chan = chan;
	#ifdef CONFIG_ASYNC_TX_ENABLE_CHANNEL_SWITCH
	spin_lock_init(&tx->lock);
	#endif
}
EXPORT_SYMBOL(dma_async_tx_descriptor_init);

static inline int desc_check_and_set_metadata_mode(
	struct dma_async_tx_descriptor *desc, enum dma_desc_metadata_mode mode)
{
	/* Make sure that the metadata mode is not mixed */
	if (!desc->desc_metadata_mode) {
		if (dmaengine_is_metadata_mode_supported(desc->chan, mode))
			desc->desc_metadata_mode = mode;
		else
			return -ENOTSUPP;
	} else if (desc->desc_metadata_mode != mode) {
		return -EINVAL;
	}

	return 0;
}

int dmaengine_desc_attach_metadata(struct dma_async_tx_descriptor *desc,
				   void *data, size_t len)
{
	int ret;

	if (!desc)
		return -EINVAL;

	ret = desc_check_and_set_metadata_mode(desc, DESC_METADATA_CLIENT);
	if (ret)
		return ret;

	if (!desc->metadata_ops || !desc->metadata_ops->attach)
		return -ENOTSUPP;

	return desc->metadata_ops->attach(desc, data, len);
}
EXPORT_SYMBOL_GPL(dmaengine_desc_attach_metadata);

void *dmaengine_desc_get_metadata_ptr(struct dma_async_tx_descriptor *desc,
				      size_t *payload_len, size_t *max_len)
{
	int ret;

	if (!desc)
		return ERR_PTR(-EINVAL);

	ret = desc_check_and_set_metadata_mode(desc, DESC_METADATA_ENGINE);
	if (ret)
		return ERR_PTR(ret);

	if (!desc->metadata_ops || !desc->metadata_ops->get_ptr)
		return ERR_PTR(-ENOTSUPP);

	return desc->metadata_ops->get_ptr(desc, payload_len, max_len);
}
EXPORT_SYMBOL_GPL(dmaengine_desc_get_metadata_ptr);

int dmaengine_desc_set_metadata_len(struct dma_async_tx_descriptor *desc,
				    size_t payload_len)
{
	int ret;

	if (!desc)
		return -EINVAL;

	ret = desc_check_and_set_metadata_mode(desc, DESC_METADATA_ENGINE);
	if (ret)
		return ret;

	if (!desc->metadata_ops || !desc->metadata_ops->set_len)
		return -ENOTSUPP;

	return desc->metadata_ops->set_len(desc, payload_len);
}
EXPORT_SYMBOL_GPL(dmaengine_desc_set_metadata_len);

/* dma_wait_for_async_tx - spin wait for a transaction to complete
 * @tx: in-flight transaction to wait on
 */
enum dma_status
dma_wait_for_async_tx(struct dma_async_tx_descriptor *tx)
{
	unsigned long dma_sync_wait_timeout = jiffies + msecs_to_jiffies(5000);

	if (!tx)
		return DMA_COMPLETE;

	while (tx->cookie == -EBUSY) {
		if (time_after_eq(jiffies, dma_sync_wait_timeout)) {
			dev_err(tx->chan->device->dev,
				"%s timeout waiting for descriptor submission\n",
				__func__);
			return DMA_ERROR;
		}
		cpu_relax();
	}
	return dma_sync_wait(tx->chan, tx->cookie);
}
EXPORT_SYMBOL_GPL(dma_wait_for_async_tx);

/* dma_run_dependencies - helper routine for dma drivers to process
 *	(start) dependent operations on their target channel
 * @tx: transaction with dependencies
 */
void dma_run_dependencies(struct dma_async_tx_descriptor *tx)
{
	struct dma_async_tx_descriptor *dep = txd_next(tx);
	struct dma_async_tx_descriptor *dep_next;
	struct dma_chan *chan;

	if (!dep)
		return;

	/* we'll submit tx->next now, so clear the link */
	txd_clear_next(tx);
	chan = dep->chan;

	/* keep submitting up until a channel switch is detected
	 * in that case we will be called again as a result of
	 * processing the interrupt from async_tx_channel_switch
	 */
	for (; dep; dep = dep_next) {
		txd_lock(dep);
		txd_clear_parent(dep);
		dep_next = txd_next(dep);
		if (dep_next && dep_next->chan == chan)
			txd_clear_next(dep); /* ->next will be submitted */
		else
			dep_next = NULL; /* submit current dep and terminate */
		txd_unlock(dep);

		dep->tx_submit(dep);
	}

	chan->device->device_issue_pending(chan);
}
EXPORT_SYMBOL_GPL(dma_run_dependencies);

static int __init dma_bus_init(void)
{
	int err = dmaengine_init_unmap_pool();

	if (err)
		return err;
	return class_register(&dma_devclass);
}
arch_initcall(dma_bus_init);<|MERGE_RESOLUTION|>--- conflicted
+++ resolved
@@ -1151,11 +1151,7 @@
 	}
 
 	if (!device->device_release)
-<<<<<<< HEAD
-		dev_warn(device->dev,
-=======
 		dev_dbg(device->dev,
->>>>>>> 778fbf41
 			 "WARN: Device release is not defined so it is not safe to unbind this driver while in use\n");
 
 	kref_init(&device->ref);
