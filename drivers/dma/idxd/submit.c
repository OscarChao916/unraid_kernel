// SPDX-License-Identifier: GPL-2.0
/* Copyright(c) 2019 Intel Corporation. All rights rsvd. */
#include <linux/init.h>
#include <linux/kernel.h>
#include <linux/module.h>
#include <linux/pci.h>
#include <uapi/linux/idxd.h>
#include "idxd.h"
#include "registers.h"

static struct idxd_desc *__get_desc(struct idxd_wq *wq, int idx, int cpu)
{
	struct idxd_desc *desc;
	struct idxd_device *idxd = wq->idxd;

	desc = wq->descs[idx];
	memset(desc->hw, 0, sizeof(struct dsa_hw_desc));
	memset(desc->completion, 0, idxd->data->compl_size);
	desc->cpu = cpu;

	if (device_pasid_enabled(idxd))
		desc->hw->pasid = idxd->pasid;

	/*
	 * On host, MSIX vecotr 0 is used for misc interrupt. Therefore when we match
	 * vector 1:1 to the WQ id, we need to add 1
	 */
<<<<<<< HEAD
	wq->vec_ptr = desc->vector = (wq->vec_ptr % idxd->num_wq_irqs) + 1;
	if (!idxd->int_handles) {
		desc->hw->int_handle = wq->vec_ptr;
	} else {
		/*
		 * int_handles are only for descriptor completion. However for device
		 * MSIX enumeration, vec 0 is used for misc interrupts. Therefore even
		 * though we are rotating through 1...N for descriptor interrupts, we
		 * need to acqurie the int_handles from 0..N-1.
		 */
		desc->hw->int_handle = idxd->int_handles[desc->vector - 1];
	}
=======
	if (!idxd->int_handles)
		desc->hw->int_handle = wq->id + 1;
	else
		desc->hw->int_handle = idxd->int_handles[wq->id];
>>>>>>> b60bb6e2

	return desc;
}

struct idxd_desc *idxd_alloc_desc(struct idxd_wq *wq, enum idxd_op_type optype)
{
	int cpu, idx;
	struct idxd_device *idxd = wq->idxd;
	DEFINE_SBQ_WAIT(wait);
	struct sbq_wait_state *ws;
	struct sbitmap_queue *sbq;

	if (idxd->state != IDXD_DEV_ENABLED)
		return ERR_PTR(-EIO);

	sbq = &wq->sbq;
	idx = sbitmap_queue_get(sbq, &cpu);
	if (idx < 0) {
		if (optype == IDXD_OP_NONBLOCK)
			return ERR_PTR(-EAGAIN);
	} else {
		return __get_desc(wq, idx, cpu);
	}

	ws = &sbq->ws[0];
	for (;;) {
		sbitmap_prepare_to_wait(sbq, ws, &wait, TASK_INTERRUPTIBLE);
		if (signal_pending_state(TASK_INTERRUPTIBLE, current))
			break;
		idx = sbitmap_queue_get(sbq, &cpu);
		if (idx >= 0)
			break;
		schedule();
	}

	sbitmap_finish_wait(sbq, ws, &wait);
	if (idx < 0)
		return ERR_PTR(-EAGAIN);

	return __get_desc(wq, idx, cpu);
}

void idxd_free_desc(struct idxd_wq *wq, struct idxd_desc *desc)
{
	int cpu = desc->cpu;

	desc->cpu = -1;
	sbitmap_queue_clear(&wq->sbq, desc->id, cpu);
}

static struct idxd_desc *list_abort_desc(struct idxd_wq *wq, struct idxd_irq_entry *ie,
					 struct idxd_desc *desc)
{
	struct idxd_desc *d, *n;

	lockdep_assert_held(&ie->list_lock);
	list_for_each_entry_safe(d, n, &ie->work_list, list) {
		if (d == desc) {
			list_del(&d->list);
			return d;
		}
	}

	/*
	 * At this point, the desc needs to be aborted is held by the completion
	 * handler where it has taken it off the pending list but has not added to the
	 * work list. It will be cleaned up by the interrupt handler when it sees the
	 * IDXD_COMP_DESC_ABORT for completion status.
	 */
	return NULL;
}

static void llist_abort_desc(struct idxd_wq *wq, struct idxd_irq_entry *ie,
			     struct idxd_desc *desc)
{
	struct idxd_desc *d, *t, *found = NULL;
	struct llist_node *head;
	unsigned long flags;

	desc->completion->status = IDXD_COMP_DESC_ABORT;
	/*
	 * Grab the list lock so it will block the irq thread handler. This allows the
	 * abort code to locate the descriptor need to be aborted.
	 */
	spin_lock_irqsave(&ie->list_lock, flags);
	head = llist_del_all(&ie->pending_llist);
	if (head) {
		llist_for_each_entry_safe(d, t, head, llnode) {
			if (d == desc) {
				found = desc;
				continue;
			}
			list_add_tail(&desc->list, &ie->work_list);
		}
	}

	if (!found)
		found = list_abort_desc(wq, ie, desc);
	spin_unlock_irqrestore(&ie->list_lock, flags);

	if (found)
		complete_desc(found, IDXD_COMPLETE_ABORT);
}

int idxd_submit_desc(struct idxd_wq *wq, struct idxd_desc *desc)
{
	struct idxd_device *idxd = wq->idxd;
	struct idxd_irq_entry *ie = NULL;
	void __iomem *portal;
	int rc;

	if (idxd->state != IDXD_DEV_ENABLED)
		return -EIO;

	if (!percpu_ref_tryget_live(&wq->wq_active))
		return -ENXIO;

	portal = idxd_wq_portal_addr(wq);

	/*
	 * The wmb() flushes writes to coherent DMA data before
	 * possibly triggering a DMA read. The wmb() is necessary
	 * even on UP because the recipient is a device.
	 */
	wmb();

	/*
	 * Pending the descriptor to the lockless list for the irq_entry
	 * that we designated the descriptor to.
	 */
	if (desc->hw->flags & IDXD_OP_FLAG_RCI) {
<<<<<<< HEAD
		ie = &idxd->irq_entries[desc->vector];
=======
		ie = &idxd->irq_entries[wq->id + 1];
>>>>>>> b60bb6e2
		llist_add(&desc->llnode, &ie->pending_llist);
	}

	if (wq_dedicated(wq)) {
		iosubmit_cmds512(portal, desc->hw, 1);
	} else {
		/*
		 * It's not likely that we would receive queue full rejection
		 * since the descriptor allocation gates at wq size. If we
		 * receive a -EAGAIN, that means something went wrong such as the
		 * device is not accepting descriptor at all.
		 */
		rc = enqcmds(portal, desc->hw);
		if (rc < 0) {
<<<<<<< HEAD
=======
			percpu_ref_put(&wq->wq_active);
>>>>>>> b60bb6e2
			if (ie)
				llist_abort_desc(wq, ie, desc);
			return rc;
		}
	}

	percpu_ref_put(&wq->wq_active);
	return 0;
}<|MERGE_RESOLUTION|>--- conflicted
+++ resolved
@@ -25,25 +25,10 @@
 	 * On host, MSIX vecotr 0 is used for misc interrupt. Therefore when we match
 	 * vector 1:1 to the WQ id, we need to add 1
 	 */
-<<<<<<< HEAD
-	wq->vec_ptr = desc->vector = (wq->vec_ptr % idxd->num_wq_irqs) + 1;
-	if (!idxd->int_handles) {
-		desc->hw->int_handle = wq->vec_ptr;
-	} else {
-		/*
-		 * int_handles are only for descriptor completion. However for device
-		 * MSIX enumeration, vec 0 is used for misc interrupts. Therefore even
-		 * though we are rotating through 1...N for descriptor interrupts, we
-		 * need to acqurie the int_handles from 0..N-1.
-		 */
-		desc->hw->int_handle = idxd->int_handles[desc->vector - 1];
-	}
-=======
 	if (!idxd->int_handles)
 		desc->hw->int_handle = wq->id + 1;
 	else
 		desc->hw->int_handle = idxd->int_handles[wq->id];
->>>>>>> b60bb6e2
 
 	return desc;
 }
@@ -175,11 +160,7 @@
 	 * that we designated the descriptor to.
 	 */
 	if (desc->hw->flags & IDXD_OP_FLAG_RCI) {
-<<<<<<< HEAD
-		ie = &idxd->irq_entries[desc->vector];
-=======
 		ie = &idxd->irq_entries[wq->id + 1];
->>>>>>> b60bb6e2
 		llist_add(&desc->llnode, &ie->pending_llist);
 	}
 
@@ -194,10 +175,7 @@
 		 */
 		rc = enqcmds(portal, desc->hw);
 		if (rc < 0) {
-<<<<<<< HEAD
-=======
 			percpu_ref_put(&wq->wq_active);
->>>>>>> b60bb6e2
 			if (ie)
 				llist_abort_desc(wq, ie, desc);
 			return rc;
