// SPDX-License-Identifier: GPL-2.0-only
/*
 *  drivers/net/veth.c
 *
 *  Copyright (C) 2007 OpenVZ http://openvz.org, SWsoft Inc
 *
 * Author: Pavel Emelianov <xemul@openvz.org>
 * Ethtool interface from: Eric W. Biederman <ebiederm@xmission.com>
 *
 */

#include <linux/netdevice.h>
#include <linux/slab.h>
#include <linux/ethtool.h>
#include <linux/etherdevice.h>
#include <linux/u64_stats_sync.h>

#include <net/rtnetlink.h>
#include <net/dst.h>
#include <net/xfrm.h>
#include <net/xdp.h>
#include <linux/veth.h>
#include <linux/module.h>
#include <linux/bpf.h>
#include <linux/filter.h>
#include <linux/ptr_ring.h>
#include <linux/bpf_trace.h>
#include <linux/net_tstamp.h>

#define DRV_NAME	"veth"
#define DRV_VERSION	"1.0"

#define VETH_XDP_FLAG		BIT(0)
#define VETH_RING_SIZE		256
#define VETH_XDP_HEADROOM	(XDP_PACKET_HEADROOM + NET_IP_ALIGN)

#define VETH_XDP_TX_BULK_SIZE	16
#define VETH_XDP_BATCH		16

struct veth_stats {
	u64	rx_drops;
	/* xdp */
	u64	xdp_packets;
	u64	xdp_bytes;
	u64	xdp_redirect;
	u64	xdp_drops;
	u64	xdp_tx;
	u64	xdp_tx_err;
	u64	peer_tq_xdp_xmit;
	u64	peer_tq_xdp_xmit_err;
};

struct veth_rq_stats {
	struct veth_stats	vs;
	struct u64_stats_sync	syncp;
};

struct veth_rq {
	struct napi_struct	xdp_napi;
	struct napi_struct __rcu *napi; /* points to xdp_napi when the latter is initialized */
	struct net_device	*dev;
	struct bpf_prog __rcu	*xdp_prog;
	struct xdp_mem_info	xdp_mem;
	struct veth_rq_stats	stats;
	bool			rx_notify_masked;
	struct ptr_ring		xdp_ring;
	struct xdp_rxq_info	xdp_rxq;
};

struct veth_priv {
	struct net_device __rcu	*peer;
	atomic64_t		dropped;
	struct bpf_prog		*_xdp_prog;
	struct veth_rq		*rq;
	unsigned int		requested_headroom;
};

struct veth_xdp_tx_bq {
	struct xdp_frame *q[VETH_XDP_TX_BULK_SIZE];
	unsigned int count;
};

/*
 * ethtool interface
 */

struct veth_q_stat_desc {
	char	desc[ETH_GSTRING_LEN];
	size_t	offset;
};

#define VETH_RQ_STAT(m)	offsetof(struct veth_stats, m)

static const struct veth_q_stat_desc veth_rq_stats_desc[] = {
	{ "xdp_packets",	VETH_RQ_STAT(xdp_packets) },
	{ "xdp_bytes",		VETH_RQ_STAT(xdp_bytes) },
	{ "drops",		VETH_RQ_STAT(rx_drops) },
	{ "xdp_redirect",	VETH_RQ_STAT(xdp_redirect) },
	{ "xdp_drops",		VETH_RQ_STAT(xdp_drops) },
	{ "xdp_tx",		VETH_RQ_STAT(xdp_tx) },
	{ "xdp_tx_errors",	VETH_RQ_STAT(xdp_tx_err) },
};

#define VETH_RQ_STATS_LEN	ARRAY_SIZE(veth_rq_stats_desc)

static const struct veth_q_stat_desc veth_tq_stats_desc[] = {
	{ "xdp_xmit",		VETH_RQ_STAT(peer_tq_xdp_xmit) },
	{ "xdp_xmit_errors",	VETH_RQ_STAT(peer_tq_xdp_xmit_err) },
};

#define VETH_TQ_STATS_LEN	ARRAY_SIZE(veth_tq_stats_desc)

static struct {
	const char string[ETH_GSTRING_LEN];
} ethtool_stats_keys[] = {
	{ "peer_ifindex" },
};

static int veth_get_link_ksettings(struct net_device *dev,
				   struct ethtool_link_ksettings *cmd)
{
	cmd->base.speed		= SPEED_10000;
	cmd->base.duplex	= DUPLEX_FULL;
	cmd->base.port		= PORT_TP;
	cmd->base.autoneg	= AUTONEG_DISABLE;
	return 0;
}

static void veth_get_drvinfo(struct net_device *dev, struct ethtool_drvinfo *info)
{
	strlcpy(info->driver, DRV_NAME, sizeof(info->driver));
	strlcpy(info->version, DRV_VERSION, sizeof(info->version));
}

static void veth_get_strings(struct net_device *dev, u32 stringset, u8 *buf)
{
	char *p = (char *)buf;
	int i, j;

	switch(stringset) {
	case ETH_SS_STATS:
		memcpy(p, &ethtool_stats_keys, sizeof(ethtool_stats_keys));
		p += sizeof(ethtool_stats_keys);
		for (i = 0; i < dev->real_num_rx_queues; i++) {
			for (j = 0; j < VETH_RQ_STATS_LEN; j++) {
				snprintf(p, ETH_GSTRING_LEN,
					 "rx_queue_%u_%.18s",
					 i, veth_rq_stats_desc[j].desc);
				p += ETH_GSTRING_LEN;
			}
		}
		for (i = 0; i < dev->real_num_tx_queues; i++) {
			for (j = 0; j < VETH_TQ_STATS_LEN; j++) {
				snprintf(p, ETH_GSTRING_LEN,
					 "tx_queue_%u_%.18s",
					 i, veth_tq_stats_desc[j].desc);
				p += ETH_GSTRING_LEN;
			}
		}
		break;
	}
}

static int veth_get_sset_count(struct net_device *dev, int sset)
{
	switch (sset) {
	case ETH_SS_STATS:
		return ARRAY_SIZE(ethtool_stats_keys) +
		       VETH_RQ_STATS_LEN * dev->real_num_rx_queues +
		       VETH_TQ_STATS_LEN * dev->real_num_tx_queues;
	default:
		return -EOPNOTSUPP;
	}
}

static void veth_get_ethtool_stats(struct net_device *dev,
		struct ethtool_stats *stats, u64 *data)
{
	struct veth_priv *rcv_priv, *priv = netdev_priv(dev);
	struct net_device *peer = rtnl_dereference(priv->peer);
	int i, j, idx;

	data[0] = peer ? peer->ifindex : 0;
	idx = 1;
	for (i = 0; i < dev->real_num_rx_queues; i++) {
		const struct veth_rq_stats *rq_stats = &priv->rq[i].stats;
		const void *stats_base = (void *)&rq_stats->vs;
		unsigned int start;
		size_t offset;

		do {
			start = u64_stats_fetch_begin_irq(&rq_stats->syncp);
			for (j = 0; j < VETH_RQ_STATS_LEN; j++) {
				offset = veth_rq_stats_desc[j].offset;
				data[idx + j] = *(u64 *)(stats_base + offset);
			}
		} while (u64_stats_fetch_retry_irq(&rq_stats->syncp, start));
		idx += VETH_RQ_STATS_LEN;
	}

	if (!peer)
		return;

	rcv_priv = netdev_priv(peer);
	for (i = 0; i < peer->real_num_rx_queues; i++) {
		const struct veth_rq_stats *rq_stats = &rcv_priv->rq[i].stats;
		const void *base = (void *)&rq_stats->vs;
		unsigned int start, tx_idx = idx;
		size_t offset;

		tx_idx += (i % dev->real_num_tx_queues) * VETH_TQ_STATS_LEN;
		do {
			start = u64_stats_fetch_begin_irq(&rq_stats->syncp);
			for (j = 0; j < VETH_TQ_STATS_LEN; j++) {
				offset = veth_tq_stats_desc[j].offset;
				data[tx_idx + j] += *(u64 *)(base + offset);
			}
		} while (u64_stats_fetch_retry_irq(&rq_stats->syncp, start));
	}
}

static void veth_get_channels(struct net_device *dev,
			      struct ethtool_channels *channels)
{
	channels->tx_count = dev->real_num_tx_queues;
	channels->rx_count = dev->real_num_rx_queues;
	channels->max_tx = dev->real_num_tx_queues;
	channels->max_rx = dev->real_num_rx_queues;
	channels->combined_count = min(dev->real_num_rx_queues, dev->real_num_tx_queues);
	channels->max_combined = min(dev->real_num_rx_queues, dev->real_num_tx_queues);
}

static const struct ethtool_ops veth_ethtool_ops = {
	.get_drvinfo		= veth_get_drvinfo,
	.get_link		= ethtool_op_get_link,
	.get_strings		= veth_get_strings,
	.get_sset_count		= veth_get_sset_count,
	.get_ethtool_stats	= veth_get_ethtool_stats,
	.get_link_ksettings	= veth_get_link_ksettings,
	.get_ts_info		= ethtool_op_get_ts_info,
	.get_channels		= veth_get_channels,
};

/* general routines */

static bool veth_is_xdp_frame(void *ptr)
{
	return (unsigned long)ptr & VETH_XDP_FLAG;
}

static struct xdp_frame *veth_ptr_to_xdp(void *ptr)
{
	return (void *)((unsigned long)ptr & ~VETH_XDP_FLAG);
}

static void *veth_xdp_to_ptr(struct xdp_frame *xdp)
{
	return (void *)((unsigned long)xdp | VETH_XDP_FLAG);
}

static void veth_ptr_free(void *ptr)
{
	if (veth_is_xdp_frame(ptr))
		xdp_return_frame(veth_ptr_to_xdp(ptr));
	else
		kfree_skb(ptr);
}

static void __veth_xdp_flush(struct veth_rq *rq)
{
	/* Write ptr_ring before reading rx_notify_masked */
	smp_mb();
	if (!rq->rx_notify_masked) {
		rq->rx_notify_masked = true;
		napi_schedule(&rq->xdp_napi);
	}
}

static int veth_xdp_rx(struct veth_rq *rq, struct sk_buff *skb)
{
	if (unlikely(ptr_ring_produce(&rq->xdp_ring, skb))) {
		dev_kfree_skb_any(skb);
		return NET_RX_DROP;
	}

	return NET_RX_SUCCESS;
}

static int veth_forward_skb(struct net_device *dev, struct sk_buff *skb,
			    struct veth_rq *rq, bool xdp)
{
	return __dev_forward_skb(dev, skb) ?: xdp ?
		veth_xdp_rx(rq, skb) :
		netif_rx(skb);
}

/* return true if the specified skb has chances of GRO aggregation
 * Don't strive for accuracy, but try to avoid GRO overhead in the most
 * common scenarios.
 * When XDP is enabled, all traffic is considered eligible, as the xmit
 * device has TSO off.
 * When TSO is enabled on the xmit device, we are likely interested only
 * in UDP aggregation, explicitly check for that if the skb is suspected
 * - the sock_wfree destructor is used by UDP, ICMP and XDP sockets -
 * to belong to locally generated UDP traffic.
 */
static bool veth_skb_is_eligible_for_gro(const struct net_device *dev,
					 const struct net_device *rcv,
					 const struct sk_buff *skb)
{
	return !(dev->features & NETIF_F_ALL_TSO) ||
		(skb->destructor == sock_wfree &&
		 rcv->features & (NETIF_F_GRO_FRAGLIST | NETIF_F_GRO_UDP_FWD));
}

static netdev_tx_t veth_xmit(struct sk_buff *skb, struct net_device *dev)
{
	struct veth_priv *rcv_priv, *priv = netdev_priv(dev);
	struct veth_rq *rq = NULL;
	struct net_device *rcv;
	int length = skb->len;
	bool use_napi = false;
	int rxq;

	rcu_read_lock();
	rcv = rcu_dereference(priv->peer);
	if (unlikely(!rcv)) {
		kfree_skb(skb);
		goto drop;
	}

	rcv_priv = netdev_priv(rcv);
	rxq = skb_get_queue_mapping(skb);
	if (rxq < rcv->real_num_rx_queues) {
		rq = &rcv_priv->rq[rxq];
<<<<<<< HEAD
		rcv_xdp = rcu_access_pointer(rq->xdp_prog);
=======

		/* The napi pointer is available when an XDP program is
		 * attached or when GRO is enabled
		 * Don't bother with napi/GRO if the skb can't be aggregated
		 */
		use_napi = rcu_access_pointer(rq->napi) &&
			   veth_skb_is_eligible_for_gro(dev, rcv, skb);
>>>>>>> 11e4b63a
		skb_record_rx_queue(skb, rxq);
	}

	skb_tx_timestamp(skb);
	if (likely(veth_forward_skb(rcv, skb, rq, use_napi) == NET_RX_SUCCESS)) {
		if (!use_napi)
			dev_lstats_add(dev, length);
	} else {
drop:
		atomic64_inc(&priv->dropped);
	}

	if (use_napi)
		__veth_xdp_flush(rq);

	rcu_read_unlock();

	return NETDEV_TX_OK;
}

static u64 veth_stats_tx(struct net_device *dev, u64 *packets, u64 *bytes)
{
	struct veth_priv *priv = netdev_priv(dev);

	dev_lstats_read(dev, packets, bytes);
	return atomic64_read(&priv->dropped);
}

static void veth_stats_rx(struct veth_stats *result, struct net_device *dev)
{
	struct veth_priv *priv = netdev_priv(dev);
	int i;

	result->peer_tq_xdp_xmit_err = 0;
	result->xdp_packets = 0;
	result->xdp_tx_err = 0;
	result->xdp_bytes = 0;
	result->rx_drops = 0;
	for (i = 0; i < dev->num_rx_queues; i++) {
		u64 packets, bytes, drops, xdp_tx_err, peer_tq_xdp_xmit_err;
		struct veth_rq_stats *stats = &priv->rq[i].stats;
		unsigned int start;

		do {
			start = u64_stats_fetch_begin_irq(&stats->syncp);
			peer_tq_xdp_xmit_err = stats->vs.peer_tq_xdp_xmit_err;
			xdp_tx_err = stats->vs.xdp_tx_err;
			packets = stats->vs.xdp_packets;
			bytes = stats->vs.xdp_bytes;
			drops = stats->vs.rx_drops;
		} while (u64_stats_fetch_retry_irq(&stats->syncp, start));
		result->peer_tq_xdp_xmit_err += peer_tq_xdp_xmit_err;
		result->xdp_tx_err += xdp_tx_err;
		result->xdp_packets += packets;
		result->xdp_bytes += bytes;
		result->rx_drops += drops;
	}
}

static void veth_get_stats64(struct net_device *dev,
			     struct rtnl_link_stats64 *tot)
{
	struct veth_priv *priv = netdev_priv(dev);
	struct net_device *peer;
	struct veth_stats rx;
	u64 packets, bytes;

	tot->tx_dropped = veth_stats_tx(dev, &packets, &bytes);
	tot->tx_bytes = bytes;
	tot->tx_packets = packets;

	veth_stats_rx(&rx, dev);
	tot->tx_dropped += rx.xdp_tx_err;
	tot->rx_dropped = rx.rx_drops + rx.peer_tq_xdp_xmit_err;
	tot->rx_bytes = rx.xdp_bytes;
	tot->rx_packets = rx.xdp_packets;

	rcu_read_lock();
	peer = rcu_dereference(priv->peer);
	if (peer) {
		veth_stats_tx(peer, &packets, &bytes);
		tot->rx_bytes += bytes;
		tot->rx_packets += packets;

		veth_stats_rx(&rx, peer);
		tot->tx_dropped += rx.peer_tq_xdp_xmit_err;
		tot->rx_dropped += rx.xdp_tx_err;
		tot->tx_bytes += rx.xdp_bytes;
		tot->tx_packets += rx.xdp_packets;
	}
	rcu_read_unlock();
}

/* fake multicast ability */
static void veth_set_multicast_list(struct net_device *dev)
{
}

static struct sk_buff *veth_build_skb(void *head, int headroom, int len,
				      int buflen)
{
	struct sk_buff *skb;

	skb = build_skb(head, buflen);
	if (!skb)
		return NULL;

	skb_reserve(skb, headroom);
	skb_put(skb, len);

	return skb;
}

static int veth_select_rxq(struct net_device *dev)
{
	return smp_processor_id() % dev->real_num_rx_queues;
}

static struct net_device *veth_peer_dev(struct net_device *dev)
{
	struct veth_priv *priv = netdev_priv(dev);

	/* Callers must be under RCU read side. */
	return rcu_dereference(priv->peer);
}

static int veth_xdp_xmit(struct net_device *dev, int n,
			 struct xdp_frame **frames,
			 u32 flags, bool ndo_xmit)
{
	struct veth_priv *rcv_priv, *priv = netdev_priv(dev);
	int i, ret = -ENXIO, nxmit = 0;
	struct net_device *rcv;
	unsigned int max_len;
	struct veth_rq *rq;

	if (unlikely(flags & ~XDP_XMIT_FLAGS_MASK))
		return -EINVAL;

	rcu_read_lock();
	rcv = rcu_dereference(priv->peer);
	if (unlikely(!rcv))
		goto out;

	rcv_priv = netdev_priv(rcv);
	rq = &rcv_priv->rq[veth_select_rxq(rcv)];
	/* The napi pointer is set if NAPI is enabled, which ensures that
	 * xdp_ring is initialized on receive side and the peer device is up.
	 */
	if (!rcu_access_pointer(rq->napi))
		goto out;

	max_len = rcv->mtu + rcv->hard_header_len + VLAN_HLEN;

	spin_lock(&rq->xdp_ring.producer_lock);
	for (i = 0; i < n; i++) {
		struct xdp_frame *frame = frames[i];
		void *ptr = veth_xdp_to_ptr(frame);

		if (unlikely(frame->len > max_len ||
			     __ptr_ring_produce(&rq->xdp_ring, ptr)))
			break;
		nxmit++;
	}
	spin_unlock(&rq->xdp_ring.producer_lock);

	if (flags & XDP_XMIT_FLUSH)
		__veth_xdp_flush(rq);

	ret = nxmit;
	if (ndo_xmit) {
		u64_stats_update_begin(&rq->stats.syncp);
		rq->stats.vs.peer_tq_xdp_xmit += nxmit;
		rq->stats.vs.peer_tq_xdp_xmit_err += n - nxmit;
		u64_stats_update_end(&rq->stats.syncp);
	}

out:
	rcu_read_unlock();

	return ret;
}

static int veth_ndo_xdp_xmit(struct net_device *dev, int n,
			     struct xdp_frame **frames, u32 flags)
{
	int err;

	err = veth_xdp_xmit(dev, n, frames, flags, true);
	if (err < 0) {
		struct veth_priv *priv = netdev_priv(dev);

		atomic64_add(n, &priv->dropped);
	}

	return err;
}

static void veth_xdp_flush_bq(struct veth_rq *rq, struct veth_xdp_tx_bq *bq)
{
	int sent, i, err = 0, drops;

	sent = veth_xdp_xmit(rq->dev, bq->count, bq->q, 0, false);
	if (sent < 0) {
		err = sent;
		sent = 0;
	}

	for (i = sent; unlikely(i < bq->count); i++)
		xdp_return_frame(bq->q[i]);

	drops = bq->count - sent;
	trace_xdp_bulk_tx(rq->dev, sent, drops, err);

	u64_stats_update_begin(&rq->stats.syncp);
	rq->stats.vs.xdp_tx += sent;
	rq->stats.vs.xdp_tx_err += drops;
	u64_stats_update_end(&rq->stats.syncp);

	bq->count = 0;
}

static void veth_xdp_flush(struct veth_rq *rq, struct veth_xdp_tx_bq *bq)
{
	struct veth_priv *rcv_priv, *priv = netdev_priv(rq->dev);
	struct net_device *rcv;
	struct veth_rq *rcv_rq;

	rcu_read_lock();
	veth_xdp_flush_bq(rq, bq);
	rcv = rcu_dereference(priv->peer);
	if (unlikely(!rcv))
		goto out;

	rcv_priv = netdev_priv(rcv);
	rcv_rq = &rcv_priv->rq[veth_select_rxq(rcv)];
	/* xdp_ring is initialized on receive side? */
	if (unlikely(!rcu_access_pointer(rcv_rq->xdp_prog)))
		goto out;

	__veth_xdp_flush(rcv_rq);
out:
	rcu_read_unlock();
}

static int veth_xdp_tx(struct veth_rq *rq, struct xdp_buff *xdp,
		       struct veth_xdp_tx_bq *bq)
{
	struct xdp_frame *frame = xdp_convert_buff_to_frame(xdp);

	if (unlikely(!frame))
		return -EOVERFLOW;

	if (unlikely(bq->count == VETH_XDP_TX_BULK_SIZE))
		veth_xdp_flush_bq(rq, bq);

	bq->q[bq->count++] = frame;

	return 0;
}

static struct xdp_frame *veth_xdp_rcv_one(struct veth_rq *rq,
					  struct xdp_frame *frame,
					  struct veth_xdp_tx_bq *bq,
					  struct veth_stats *stats)
{
	struct xdp_frame orig_frame;
	struct bpf_prog *xdp_prog;

	rcu_read_lock();
	xdp_prog = rcu_dereference(rq->xdp_prog);
	if (likely(xdp_prog)) {
		struct xdp_buff xdp;
		u32 act;

		xdp_convert_frame_to_buff(frame, &xdp);
		xdp.rxq = &rq->xdp_rxq;

		act = bpf_prog_run_xdp(xdp_prog, &xdp);

		switch (act) {
		case XDP_PASS:
			if (xdp_update_frame_from_buff(&xdp, frame))
				goto err_xdp;
			break;
		case XDP_TX:
			orig_frame = *frame;
			xdp.rxq->mem = frame->mem;
			if (unlikely(veth_xdp_tx(rq, &xdp, bq) < 0)) {
				trace_xdp_exception(rq->dev, xdp_prog, act);
				frame = &orig_frame;
				stats->rx_drops++;
				goto err_xdp;
			}
			stats->xdp_tx++;
			rcu_read_unlock();
			goto xdp_xmit;
		case XDP_REDIRECT:
			orig_frame = *frame;
			xdp.rxq->mem = frame->mem;
			if (xdp_do_redirect(rq->dev, &xdp, xdp_prog)) {
				frame = &orig_frame;
				stats->rx_drops++;
				goto err_xdp;
			}
			stats->xdp_redirect++;
			rcu_read_unlock();
			goto xdp_xmit;
		default:
			bpf_warn_invalid_xdp_action(act);
			fallthrough;
		case XDP_ABORTED:
			trace_xdp_exception(rq->dev, xdp_prog, act);
			fallthrough;
		case XDP_DROP:
			stats->xdp_drops++;
			goto err_xdp;
		}
	}
	rcu_read_unlock();

	return frame;
err_xdp:
	rcu_read_unlock();
	xdp_return_frame(frame);
xdp_xmit:
	return NULL;
}

/* frames array contains VETH_XDP_BATCH at most */
static void veth_xdp_rcv_bulk_skb(struct veth_rq *rq, void **frames,
				  int n_xdpf, struct veth_xdp_tx_bq *bq,
				  struct veth_stats *stats)
{
	void *skbs[VETH_XDP_BATCH];
	int i;

	if (xdp_alloc_skb_bulk(skbs, n_xdpf,
			       GFP_ATOMIC | __GFP_ZERO) < 0) {
		for (i = 0; i < n_xdpf; i++)
			xdp_return_frame(frames[i]);
		stats->rx_drops += n_xdpf;

		return;
	}

	for (i = 0; i < n_xdpf; i++) {
		struct sk_buff *skb = skbs[i];

		skb = __xdp_build_skb_from_frame(frames[i], skb,
						 rq->dev);
		if (!skb) {
			xdp_return_frame(frames[i]);
			stats->rx_drops++;
			continue;
		}
		napi_gro_receive(&rq->xdp_napi, skb);
	}
}

static struct sk_buff *veth_xdp_rcv_skb(struct veth_rq *rq,
					struct sk_buff *skb,
					struct veth_xdp_tx_bq *bq,
					struct veth_stats *stats)
{
	u32 pktlen, headroom, act, metalen, frame_sz;
	void *orig_data, *orig_data_end;
	struct bpf_prog *xdp_prog;
	int mac_len, delta, off;
	struct xdp_buff xdp;

	skb_orphan_partial(skb);

	rcu_read_lock();
	xdp_prog = rcu_dereference(rq->xdp_prog);
	if (unlikely(!xdp_prog)) {
		rcu_read_unlock();
		goto out;
	}

	mac_len = skb->data - skb_mac_header(skb);
	pktlen = skb->len + mac_len;
	headroom = skb_headroom(skb) - mac_len;

	if (skb_shared(skb) || skb_head_is_locked(skb) ||
	    skb_is_nonlinear(skb) || headroom < XDP_PACKET_HEADROOM) {
		struct sk_buff *nskb;
		int size, head_off;
		void *head, *start;
		struct page *page;

		size = SKB_DATA_ALIGN(VETH_XDP_HEADROOM + pktlen) +
		       SKB_DATA_ALIGN(sizeof(struct skb_shared_info));
		if (size > PAGE_SIZE)
			goto drop;

		page = alloc_page(GFP_ATOMIC | __GFP_NOWARN);
		if (!page)
			goto drop;

		head = page_address(page);
		start = head + VETH_XDP_HEADROOM;
		if (skb_copy_bits(skb, -mac_len, start, pktlen)) {
			page_frag_free(head);
			goto drop;
		}

		nskb = veth_build_skb(head, VETH_XDP_HEADROOM + mac_len,
				      skb->len, PAGE_SIZE);
		if (!nskb) {
			page_frag_free(head);
			goto drop;
		}

		skb_copy_header(nskb, skb);
		head_off = skb_headroom(nskb) - skb_headroom(skb);
		skb_headers_offset_update(nskb, head_off);
		consume_skb(skb);
		skb = nskb;
	}

	/* SKB "head" area always have tailroom for skb_shared_info */
	frame_sz = skb_end_pointer(skb) - skb->head;
	frame_sz += SKB_DATA_ALIGN(sizeof(struct skb_shared_info));
	xdp_init_buff(&xdp, frame_sz, &rq->xdp_rxq);
	xdp_prepare_buff(&xdp, skb->head, skb->mac_header, pktlen, true);

	orig_data = xdp.data;
	orig_data_end = xdp.data_end;

	act = bpf_prog_run_xdp(xdp_prog, &xdp);

	switch (act) {
	case XDP_PASS:
		break;
	case XDP_TX:
		get_page(virt_to_page(xdp.data));
		consume_skb(skb);
		xdp.rxq->mem = rq->xdp_mem;
		if (unlikely(veth_xdp_tx(rq, &xdp, bq) < 0)) {
			trace_xdp_exception(rq->dev, xdp_prog, act);
			stats->rx_drops++;
			goto err_xdp;
		}
		stats->xdp_tx++;
		rcu_read_unlock();
		goto xdp_xmit;
	case XDP_REDIRECT:
		get_page(virt_to_page(xdp.data));
		consume_skb(skb);
		xdp.rxq->mem = rq->xdp_mem;
		if (xdp_do_redirect(rq->dev, &xdp, xdp_prog)) {
			stats->rx_drops++;
			goto err_xdp;
		}
		stats->xdp_redirect++;
		rcu_read_unlock();
		goto xdp_xmit;
	default:
		bpf_warn_invalid_xdp_action(act);
		fallthrough;
	case XDP_ABORTED:
		trace_xdp_exception(rq->dev, xdp_prog, act);
		fallthrough;
	case XDP_DROP:
		stats->xdp_drops++;
		goto xdp_drop;
	}
	rcu_read_unlock();

	/* check if bpf_xdp_adjust_head was used */
	delta = orig_data - xdp.data;
	off = mac_len + delta;
	if (off > 0)
		__skb_push(skb, off);
	else if (off < 0)
		__skb_pull(skb, -off);
	skb->mac_header -= delta;

	/* check if bpf_xdp_adjust_tail was used */
	off = xdp.data_end - orig_data_end;
	if (off != 0)
		__skb_put(skb, off); /* positive on grow, negative on shrink */
	skb->protocol = eth_type_trans(skb, rq->dev);

	metalen = xdp.data - xdp.data_meta;
	if (metalen)
		skb_metadata_set(skb, metalen);
out:
	return skb;
drop:
	stats->rx_drops++;
xdp_drop:
	rcu_read_unlock();
	kfree_skb(skb);
	return NULL;
err_xdp:
	rcu_read_unlock();
	page_frag_free(xdp.data);
xdp_xmit:
	return NULL;
}

static int veth_xdp_rcv(struct veth_rq *rq, int budget,
			struct veth_xdp_tx_bq *bq,
			struct veth_stats *stats)
{
	int i, done = 0, n_xdpf = 0;
	void *xdpf[VETH_XDP_BATCH];

	for (i = 0; i < budget; i++) {
		void *ptr = __ptr_ring_consume(&rq->xdp_ring);

		if (!ptr)
			break;

		if (veth_is_xdp_frame(ptr)) {
			/* ndo_xdp_xmit */
			struct xdp_frame *frame = veth_ptr_to_xdp(ptr);

			stats->xdp_bytes += frame->len;
			frame = veth_xdp_rcv_one(rq, frame, bq, stats);
			if (frame) {
				/* XDP_PASS */
				xdpf[n_xdpf++] = frame;
				if (n_xdpf == VETH_XDP_BATCH) {
					veth_xdp_rcv_bulk_skb(rq, xdpf, n_xdpf,
							      bq, stats);
					n_xdpf = 0;
				}
			}
		} else {
			/* ndo_start_xmit */
			struct sk_buff *skb = ptr;

			stats->xdp_bytes += skb->len;
			skb = veth_xdp_rcv_skb(rq, skb, bq, stats);
			if (skb)
				napi_gro_receive(&rq->xdp_napi, skb);
		}
		done++;
	}

	if (n_xdpf)
		veth_xdp_rcv_bulk_skb(rq, xdpf, n_xdpf, bq, stats);

	u64_stats_update_begin(&rq->stats.syncp);
	rq->stats.vs.xdp_redirect += stats->xdp_redirect;
	rq->stats.vs.xdp_bytes += stats->xdp_bytes;
	rq->stats.vs.xdp_drops += stats->xdp_drops;
	rq->stats.vs.rx_drops += stats->rx_drops;
	rq->stats.vs.xdp_packets += done;
	u64_stats_update_end(&rq->stats.syncp);

	return done;
}

static int veth_poll(struct napi_struct *napi, int budget)
{
	struct veth_rq *rq =
		container_of(napi, struct veth_rq, xdp_napi);
	struct veth_stats stats = {};
	struct veth_xdp_tx_bq bq;
	int done;

	bq.count = 0;

	xdp_set_return_frame_no_direct();
	done = veth_xdp_rcv(rq, budget, &bq, &stats);

	if (done < budget && napi_complete_done(napi, done)) {
		/* Write rx_notify_masked before reading ptr_ring */
		smp_store_mb(rq->rx_notify_masked, false);
		if (unlikely(!__ptr_ring_empty(&rq->xdp_ring))) {
			rq->rx_notify_masked = true;
			napi_schedule(&rq->xdp_napi);
		}
	}

	if (stats.xdp_tx > 0)
		veth_xdp_flush(rq, &bq);
	if (stats.xdp_redirect > 0)
		xdp_do_flush();
	xdp_clear_return_frame_no_direct();

	return done;
}

static int __veth_napi_enable(struct net_device *dev)
{
	struct veth_priv *priv = netdev_priv(dev);
	int err, i;

	for (i = 0; i < dev->real_num_rx_queues; i++) {
		struct veth_rq *rq = &priv->rq[i];

		err = ptr_ring_init(&rq->xdp_ring, VETH_RING_SIZE, GFP_KERNEL);
		if (err)
			goto err_xdp_ring;
	}

	for (i = 0; i < dev->real_num_rx_queues; i++) {
		struct veth_rq *rq = &priv->rq[i];

		napi_enable(&rq->xdp_napi);
		rcu_assign_pointer(priv->rq[i].napi, &priv->rq[i].xdp_napi);
	}

	return 0;
err_xdp_ring:
	for (i--; i >= 0; i--)
		ptr_ring_cleanup(&priv->rq[i].xdp_ring, veth_ptr_free);

	return err;
}

static void veth_napi_del(struct net_device *dev)
{
	struct veth_priv *priv = netdev_priv(dev);
	int i;

	for (i = 0; i < dev->real_num_rx_queues; i++) {
		struct veth_rq *rq = &priv->rq[i];

		rcu_assign_pointer(priv->rq[i].napi, NULL);
		napi_disable(&rq->xdp_napi);
		__netif_napi_del(&rq->xdp_napi);
	}
	synchronize_net();

	for (i = 0; i < dev->real_num_rx_queues; i++) {
		struct veth_rq *rq = &priv->rq[i];

		rq->rx_notify_masked = false;
		ptr_ring_cleanup(&rq->xdp_ring, veth_ptr_free);
	}
}

static bool veth_gro_requested(const struct net_device *dev)
{
	return !!(dev->wanted_features & NETIF_F_GRO);
}

static int veth_enable_xdp(struct net_device *dev)
{
	bool napi_already_on = veth_gro_requested(dev) && (dev->flags & IFF_UP);
	struct veth_priv *priv = netdev_priv(dev);
	int err, i;

	if (!xdp_rxq_info_is_reg(&priv->rq[0].xdp_rxq)) {
		for (i = 0; i < dev->real_num_rx_queues; i++) {
			struct veth_rq *rq = &priv->rq[i];

			if (!napi_already_on)
				netif_napi_add(dev, &rq->xdp_napi, veth_poll, NAPI_POLL_WEIGHT);
			err = xdp_rxq_info_reg(&rq->xdp_rxq, dev, i, rq->xdp_napi.napi_id);
			if (err < 0)
				goto err_rxq_reg;

			err = xdp_rxq_info_reg_mem_model(&rq->xdp_rxq,
							 MEM_TYPE_PAGE_SHARED,
							 NULL);
			if (err < 0)
				goto err_reg_mem;

			/* Save original mem info as it can be overwritten */
			rq->xdp_mem = rq->xdp_rxq.mem;
		}

		if (!napi_already_on) {
			err = __veth_napi_enable(dev);
			if (err)
				goto err_rxq_reg;

			if (!veth_gro_requested(dev)) {
				/* user-space did not require GRO, but adding XDP
				 * is supposed to get GRO working
				 */
				dev->features |= NETIF_F_GRO;
				netdev_features_change(dev);
			}
		}
	}

	for (i = 0; i < dev->real_num_rx_queues; i++) {
		rcu_assign_pointer(priv->rq[i].xdp_prog, priv->_xdp_prog);
		rcu_assign_pointer(priv->rq[i].napi, &priv->rq[i].xdp_napi);
	}

	return 0;
err_reg_mem:
	xdp_rxq_info_unreg(&priv->rq[i].xdp_rxq);
err_rxq_reg:
	for (i--; i >= 0; i--) {
		struct veth_rq *rq = &priv->rq[i];

		xdp_rxq_info_unreg(&rq->xdp_rxq);
		if (!napi_already_on)
			netif_napi_del(&rq->xdp_napi);
	}

	return err;
}

static void veth_disable_xdp(struct net_device *dev)
{
	struct veth_priv *priv = netdev_priv(dev);
	int i;

	for (i = 0; i < dev->real_num_rx_queues; i++)
		rcu_assign_pointer(priv->rq[i].xdp_prog, NULL);

	if (!netif_running(dev) || !veth_gro_requested(dev)) {
		veth_napi_del(dev);

		/* if user-space did not require GRO, since adding XDP
		 * enabled it, clear it now
		 */
		if (!veth_gro_requested(dev) && netif_running(dev)) {
			dev->features &= ~NETIF_F_GRO;
			netdev_features_change(dev);
		}
	}

	for (i = 0; i < dev->real_num_rx_queues; i++) {
		struct veth_rq *rq = &priv->rq[i];

		rq->xdp_rxq.mem = rq->xdp_mem;
		xdp_rxq_info_unreg(&rq->xdp_rxq);
	}
}

static int veth_napi_enable(struct net_device *dev)
{
	struct veth_priv *priv = netdev_priv(dev);
	int err, i;

	for (i = 0; i < dev->real_num_rx_queues; i++) {
		struct veth_rq *rq = &priv->rq[i];

		netif_napi_add(dev, &rq->xdp_napi, veth_poll, NAPI_POLL_WEIGHT);
	}

	err = __veth_napi_enable(dev);
	if (err) {
		for (i = 0; i < dev->real_num_rx_queues; i++) {
			struct veth_rq *rq = &priv->rq[i];

			netif_napi_del(&rq->xdp_napi);
		}
		return err;
	}
	return err;
}

static int veth_open(struct net_device *dev)
{
	struct veth_priv *priv = netdev_priv(dev);
	struct net_device *peer = rtnl_dereference(priv->peer);
	int err;

	if (!peer)
		return -ENOTCONN;

	if (priv->_xdp_prog) {
		err = veth_enable_xdp(dev);
		if (err)
			return err;
	} else if (veth_gro_requested(dev)) {
		err = veth_napi_enable(dev);
		if (err)
			return err;
	}

	if (peer->flags & IFF_UP) {
		netif_carrier_on(dev);
		netif_carrier_on(peer);
	}

	return 0;
}

static int veth_close(struct net_device *dev)
{
	struct veth_priv *priv = netdev_priv(dev);
	struct net_device *peer = rtnl_dereference(priv->peer);

	netif_carrier_off(dev);
	if (peer)
		netif_carrier_off(peer);

	if (priv->_xdp_prog)
		veth_disable_xdp(dev);
	else if (veth_gro_requested(dev))
		veth_napi_del(dev);

	return 0;
}

static int is_valid_veth_mtu(int mtu)
{
	return mtu >= ETH_MIN_MTU && mtu <= ETH_MAX_MTU;
}

static int veth_alloc_queues(struct net_device *dev)
{
	struct veth_priv *priv = netdev_priv(dev);
	int i;

	priv->rq = kcalloc(dev->num_rx_queues, sizeof(*priv->rq), GFP_KERNEL);
	if (!priv->rq)
		return -ENOMEM;

	for (i = 0; i < dev->num_rx_queues; i++) {
		priv->rq[i].dev = dev;
		u64_stats_init(&priv->rq[i].stats.syncp);
	}

	return 0;
}

static void veth_free_queues(struct net_device *dev)
{
	struct veth_priv *priv = netdev_priv(dev);

	kfree(priv->rq);
}

static int veth_dev_init(struct net_device *dev)
{
	int err;

	dev->lstats = netdev_alloc_pcpu_stats(struct pcpu_lstats);
	if (!dev->lstats)
		return -ENOMEM;

	err = veth_alloc_queues(dev);
	if (err) {
		free_percpu(dev->lstats);
		return err;
	}

	return 0;
}

static void veth_dev_free(struct net_device *dev)
{
	veth_free_queues(dev);
	free_percpu(dev->lstats);
}

#ifdef CONFIG_NET_POLL_CONTROLLER
static void veth_poll_controller(struct net_device *dev)
{
	/* veth only receives frames when its peer sends one
	 * Since it has nothing to do with disabling irqs, we are guaranteed
	 * never to have pending data when we poll for it so
	 * there is nothing to do here.
	 *
	 * We need this though so netpoll recognizes us as an interface that
	 * supports polling, which enables bridge devices in virt setups to
	 * still use netconsole
	 */
}
#endif	/* CONFIG_NET_POLL_CONTROLLER */

static int veth_get_iflink(const struct net_device *dev)
{
	struct veth_priv *priv = netdev_priv(dev);
	struct net_device *peer;
	int iflink;

	rcu_read_lock();
	peer = rcu_dereference(priv->peer);
	iflink = peer ? peer->ifindex : 0;
	rcu_read_unlock();

	return iflink;
}

static netdev_features_t veth_fix_features(struct net_device *dev,
					   netdev_features_t features)
{
	struct veth_priv *priv = netdev_priv(dev);
	struct net_device *peer;

	peer = rtnl_dereference(priv->peer);
	if (peer) {
		struct veth_priv *peer_priv = netdev_priv(peer);

		if (peer_priv->_xdp_prog)
			features &= ~NETIF_F_GSO_SOFTWARE;
	}
	if (priv->_xdp_prog)
		features |= NETIF_F_GRO;

	return features;
}

static int veth_set_features(struct net_device *dev,
			     netdev_features_t features)
{
	netdev_features_t changed = features ^ dev->features;
	struct veth_priv *priv = netdev_priv(dev);
	int err;

	if (!(changed & NETIF_F_GRO) || !(dev->flags & IFF_UP) || priv->_xdp_prog)
		return 0;

	if (features & NETIF_F_GRO) {
		err = veth_napi_enable(dev);
		if (err)
			return err;
	} else {
		veth_napi_del(dev);
	}
	return 0;
}

static void veth_set_rx_headroom(struct net_device *dev, int new_hr)
{
	struct veth_priv *peer_priv, *priv = netdev_priv(dev);
	struct net_device *peer;

	if (new_hr < 0)
		new_hr = 0;

	rcu_read_lock();
	peer = rcu_dereference(priv->peer);
	if (unlikely(!peer))
		goto out;

	peer_priv = netdev_priv(peer);
	priv->requested_headroom = new_hr;
	new_hr = max(priv->requested_headroom, peer_priv->requested_headroom);
	dev->needed_headroom = new_hr;
	peer->needed_headroom = new_hr;

out:
	rcu_read_unlock();
}

static int veth_xdp_set(struct net_device *dev, struct bpf_prog *prog,
			struct netlink_ext_ack *extack)
{
	struct veth_priv *priv = netdev_priv(dev);
	struct bpf_prog *old_prog;
	struct net_device *peer;
	unsigned int max_mtu;
	int err;

	old_prog = priv->_xdp_prog;
	priv->_xdp_prog = prog;
	peer = rtnl_dereference(priv->peer);

	if (prog) {
		if (!peer) {
			NL_SET_ERR_MSG_MOD(extack, "Cannot set XDP when peer is detached");
			err = -ENOTCONN;
			goto err;
		}

		max_mtu = PAGE_SIZE - VETH_XDP_HEADROOM -
			  peer->hard_header_len -
			  SKB_DATA_ALIGN(sizeof(struct skb_shared_info));
		if (peer->mtu > max_mtu) {
			NL_SET_ERR_MSG_MOD(extack, "Peer MTU is too large to set XDP");
			err = -ERANGE;
			goto err;
		}

		if (dev->real_num_rx_queues < peer->real_num_tx_queues) {
			NL_SET_ERR_MSG_MOD(extack, "XDP expects number of rx queues not less than peer tx queues");
			err = -ENOSPC;
			goto err;
		}

		if (dev->flags & IFF_UP) {
			err = veth_enable_xdp(dev);
			if (err) {
				NL_SET_ERR_MSG_MOD(extack, "Setup for XDP failed");
				goto err;
			}
		}

		if (!old_prog) {
			peer->hw_features &= ~NETIF_F_GSO_SOFTWARE;
			peer->max_mtu = max_mtu;
		}
	}

	if (old_prog) {
		if (!prog) {
			if (dev->flags & IFF_UP)
				veth_disable_xdp(dev);

			if (peer) {
				peer->hw_features |= NETIF_F_GSO_SOFTWARE;
				peer->max_mtu = ETH_MAX_MTU;
			}
		}
		bpf_prog_put(old_prog);
	}

	if ((!!old_prog ^ !!prog) && peer)
		netdev_update_features(peer);

	return 0;
err:
	priv->_xdp_prog = old_prog;

	return err;
}

static int veth_xdp(struct net_device *dev, struct netdev_bpf *xdp)
{
	switch (xdp->command) {
	case XDP_SETUP_PROG:
		return veth_xdp_set(dev, xdp->prog, xdp->extack);
	default:
		return -EINVAL;
	}
}

static const struct net_device_ops veth_netdev_ops = {
	.ndo_init            = veth_dev_init,
	.ndo_open            = veth_open,
	.ndo_stop            = veth_close,
	.ndo_start_xmit      = veth_xmit,
	.ndo_get_stats64     = veth_get_stats64,
	.ndo_set_rx_mode     = veth_set_multicast_list,
	.ndo_set_mac_address = eth_mac_addr,
#ifdef CONFIG_NET_POLL_CONTROLLER
	.ndo_poll_controller	= veth_poll_controller,
#endif
	.ndo_get_iflink		= veth_get_iflink,
	.ndo_fix_features	= veth_fix_features,
	.ndo_set_features	= veth_set_features,
	.ndo_features_check	= passthru_features_check,
	.ndo_set_rx_headroom	= veth_set_rx_headroom,
	.ndo_bpf		= veth_xdp,
	.ndo_xdp_xmit		= veth_ndo_xdp_xmit,
	.ndo_get_peer_dev	= veth_peer_dev,
};

#define VETH_FEATURES (NETIF_F_SG | NETIF_F_FRAGLIST | NETIF_F_HW_CSUM | \
		       NETIF_F_RXCSUM | NETIF_F_SCTP_CRC | NETIF_F_HIGHDMA | \
		       NETIF_F_GSO_SOFTWARE | NETIF_F_GSO_ENCAP_ALL | \
		       NETIF_F_HW_VLAN_CTAG_TX | NETIF_F_HW_VLAN_CTAG_RX | \
		       NETIF_F_HW_VLAN_STAG_TX | NETIF_F_HW_VLAN_STAG_RX )

static void veth_setup(struct net_device *dev)
{
	ether_setup(dev);

	dev->priv_flags &= ~IFF_TX_SKB_SHARING;
	dev->priv_flags |= IFF_LIVE_ADDR_CHANGE;
	dev->priv_flags |= IFF_NO_QUEUE;
	dev->priv_flags |= IFF_PHONY_HEADROOM;

	dev->netdev_ops = &veth_netdev_ops;
	dev->ethtool_ops = &veth_ethtool_ops;
	dev->features |= NETIF_F_LLTX;
	dev->features |= VETH_FEATURES;
	dev->vlan_features = dev->features &
			     ~(NETIF_F_HW_VLAN_CTAG_TX |
			       NETIF_F_HW_VLAN_STAG_TX |
			       NETIF_F_HW_VLAN_CTAG_RX |
			       NETIF_F_HW_VLAN_STAG_RX);
	dev->needs_free_netdev = true;
	dev->priv_destructor = veth_dev_free;
	dev->max_mtu = ETH_MAX_MTU;

	dev->hw_features = VETH_FEATURES;
	dev->hw_enc_features = VETH_FEATURES;
	dev->mpls_features = NETIF_F_HW_CSUM | NETIF_F_GSO_SOFTWARE;
}

/*
 * netlink interface
 */

static int veth_validate(struct nlattr *tb[], struct nlattr *data[],
			 struct netlink_ext_ack *extack)
{
	if (tb[IFLA_ADDRESS]) {
		if (nla_len(tb[IFLA_ADDRESS]) != ETH_ALEN)
			return -EINVAL;
		if (!is_valid_ether_addr(nla_data(tb[IFLA_ADDRESS])))
			return -EADDRNOTAVAIL;
	}
	if (tb[IFLA_MTU]) {
		if (!is_valid_veth_mtu(nla_get_u32(tb[IFLA_MTU])))
			return -EINVAL;
	}
	return 0;
}

static struct rtnl_link_ops veth_link_ops;

static void veth_disable_gro(struct net_device *dev)
{
	dev->features &= ~NETIF_F_GRO;
	dev->wanted_features &= ~NETIF_F_GRO;
	netdev_update_features(dev);
}

static int veth_newlink(struct net *src_net, struct net_device *dev,
			struct nlattr *tb[], struct nlattr *data[],
			struct netlink_ext_ack *extack)
{
	int err;
	struct net_device *peer;
	struct veth_priv *priv;
	char ifname[IFNAMSIZ];
	struct nlattr *peer_tb[IFLA_MAX + 1], **tbp;
	unsigned char name_assign_type;
	struct ifinfomsg *ifmp;
	struct net *net;

	/*
	 * create and register peer first
	 */
	if (data != NULL && data[VETH_INFO_PEER] != NULL) {
		struct nlattr *nla_peer;

		nla_peer = data[VETH_INFO_PEER];
		ifmp = nla_data(nla_peer);
		err = rtnl_nla_parse_ifla(peer_tb,
					  nla_data(nla_peer) + sizeof(struct ifinfomsg),
					  nla_len(nla_peer) - sizeof(struct ifinfomsg),
					  NULL);
		if (err < 0)
			return err;

		err = veth_validate(peer_tb, NULL, extack);
		if (err < 0)
			return err;

		tbp = peer_tb;
	} else {
		ifmp = NULL;
		tbp = tb;
	}

	if (ifmp && tbp[IFLA_IFNAME]) {
		nla_strscpy(ifname, tbp[IFLA_IFNAME], IFNAMSIZ);
		name_assign_type = NET_NAME_USER;
	} else {
		snprintf(ifname, IFNAMSIZ, DRV_NAME "%%d");
		name_assign_type = NET_NAME_ENUM;
	}

	net = rtnl_link_get_net(src_net, tbp);
	if (IS_ERR(net))
		return PTR_ERR(net);

	peer = rtnl_create_link(net, ifname, name_assign_type,
				&veth_link_ops, tbp, extack);
	if (IS_ERR(peer)) {
		put_net(net);
		return PTR_ERR(peer);
	}

	if (!ifmp || !tbp[IFLA_ADDRESS])
		eth_hw_addr_random(peer);

	if (ifmp && (dev->ifindex != 0))
		peer->ifindex = ifmp->ifi_index;

	peer->gso_max_size = dev->gso_max_size;
	peer->gso_max_segs = dev->gso_max_segs;

	err = register_netdevice(peer);
	put_net(net);
	net = NULL;
	if (err < 0)
		goto err_register_peer;

	/* keep GRO disabled by default to be consistent with the established
	 * veth behavior
	 */
	veth_disable_gro(peer);
	netif_carrier_off(peer);

	err = rtnl_configure_link(peer, ifmp);
	if (err < 0)
		goto err_configure_peer;

	/*
	 * register dev last
	 *
	 * note, that since we've registered new device the dev's name
	 * should be re-allocated
	 */

	if (tb[IFLA_ADDRESS] == NULL)
		eth_hw_addr_random(dev);

	if (tb[IFLA_IFNAME])
		nla_strscpy(dev->name, tb[IFLA_IFNAME], IFNAMSIZ);
	else
		snprintf(dev->name, IFNAMSIZ, DRV_NAME "%%d");

	err = register_netdevice(dev);
	if (err < 0)
		goto err_register_dev;

	netif_carrier_off(dev);

	/*
	 * tie the deviced together
	 */

	priv = netdev_priv(dev);
	rcu_assign_pointer(priv->peer, peer);

	priv = netdev_priv(peer);
	rcu_assign_pointer(priv->peer, dev);

	veth_disable_gro(dev);
	return 0;

err_register_dev:
	/* nothing to do */
err_configure_peer:
	unregister_netdevice(peer);
	return err;

err_register_peer:
	free_netdev(peer);
	return err;
}

static void veth_dellink(struct net_device *dev, struct list_head *head)
{
	struct veth_priv *priv;
	struct net_device *peer;

	priv = netdev_priv(dev);
	peer = rtnl_dereference(priv->peer);

	/* Note : dellink() is called from default_device_exit_batch(),
	 * before a rcu_synchronize() point. The devices are guaranteed
	 * not being freed before one RCU grace period.
	 */
	RCU_INIT_POINTER(priv->peer, NULL);
	unregister_netdevice_queue(dev, head);

	if (peer) {
		priv = netdev_priv(peer);
		RCU_INIT_POINTER(priv->peer, NULL);
		unregister_netdevice_queue(peer, head);
	}
}

static const struct nla_policy veth_policy[VETH_INFO_MAX + 1] = {
	[VETH_INFO_PEER]	= { .len = sizeof(struct ifinfomsg) },
};

static struct net *veth_get_link_net(const struct net_device *dev)
{
	struct veth_priv *priv = netdev_priv(dev);
	struct net_device *peer = rtnl_dereference(priv->peer);

	return peer ? dev_net(peer) : dev_net(dev);
}

static struct rtnl_link_ops veth_link_ops = {
	.kind		= DRV_NAME,
	.priv_size	= sizeof(struct veth_priv),
	.setup		= veth_setup,
	.validate	= veth_validate,
	.newlink	= veth_newlink,
	.dellink	= veth_dellink,
	.policy		= veth_policy,
	.maxtype	= VETH_INFO_MAX,
	.get_link_net	= veth_get_link_net,
};

/*
 * init/fini
 */

static __init int veth_init(void)
{
	return rtnl_link_register(&veth_link_ops);
}

static __exit void veth_exit(void)
{
	rtnl_link_unregister(&veth_link_ops);
}

module_init(veth_init);
module_exit(veth_exit);

MODULE_DESCRIPTION("Virtual Ethernet Tunnel");
MODULE_LICENSE("GPL v2");
MODULE_ALIAS_RTNL_LINK(DRV_NAME);<|MERGE_RESOLUTION|>--- conflicted
+++ resolved
@@ -333,9 +333,6 @@
 	rxq = skb_get_queue_mapping(skb);
 	if (rxq < rcv->real_num_rx_queues) {
 		rq = &rcv_priv->rq[rxq];
-<<<<<<< HEAD
-		rcv_xdp = rcu_access_pointer(rq->xdp_prog);
-=======
 
 		/* The napi pointer is available when an XDP program is
 		 * attached or when GRO is enabled
@@ -343,7 +340,6 @@
 		 */
 		use_napi = rcu_access_pointer(rq->napi) &&
 			   veth_skb_is_eligible_for_gro(dev, rcv, skb);
->>>>>>> 11e4b63a
 		skb_record_rx_queue(skb, rxq);
 	}
 
