// SPDX-License-Identifier: GPL-2.0 OR Linux-OpenIB
/* Copyright (c) 2021, Mellanox Technologies inc. All rights reserved. */

#include "rx_res.h"
#include "channels.h"
#include "params.h"

#define MLX5E_MAX_NUM_RSS 16

struct mlx5e_rx_res {
	struct mlx5_core_dev *mdev;
	enum mlx5e_rx_res_features features;
	unsigned int max_nch;
	u32 drop_rqn;

	struct mlx5e_packet_merge_param pkt_merge_param;
	struct rw_semaphore pkt_merge_param_sem;

	struct mlx5e_rss *rss[MLX5E_MAX_NUM_RSS];
	bool rss_active;
	u32 rss_rqns[MLX5E_INDIR_RQT_SIZE];
	unsigned int rss_nch;

	struct {
		struct mlx5e_rqt direct_rqt;
		struct mlx5e_tir direct_tir;
		struct mlx5e_rqt xsk_rqt;
		struct mlx5e_tir xsk_tir;
	} *channels;

	struct {
		struct mlx5e_rqt rqt;
		struct mlx5e_tir tir;
	} ptp;
};

/* API for rx_res_rss_* */

static int mlx5e_rx_res_rss_init_def(struct mlx5e_rx_res *res,
				     unsigned int init_nch)
{
	bool inner_ft_support = res->features & MLX5E_RX_RES_FEATURE_INNER_FT;
	struct mlx5e_rss *rss;
	int err;

	if (WARN_ON(res->rss[0]))
		return -EINVAL;

	rss = mlx5e_rss_alloc();
	if (!rss)
		return -ENOMEM;

	err = mlx5e_rss_init(rss, res->mdev, inner_ft_support, res->drop_rqn,
			     &res->pkt_merge_param);
	if (err)
		goto err_rss_free;

	mlx5e_rss_set_indir_uniform(rss, init_nch);

	res->rss[0] = rss;

	return 0;

err_rss_free:
	mlx5e_rss_free(rss);
	return err;
}

int mlx5e_rx_res_rss_init(struct mlx5e_rx_res *res, u32 *rss_idx, unsigned int init_nch)
{
	bool inner_ft_support = res->features & MLX5E_RX_RES_FEATURE_INNER_FT;
	struct mlx5e_rss *rss;
	int err, i;

	for (i = 1; i < MLX5E_MAX_NUM_RSS; i++)
		if (!res->rss[i])
			break;

	if (i == MLX5E_MAX_NUM_RSS)
		return -ENOSPC;

	rss = mlx5e_rss_alloc();
	if (!rss)
		return -ENOMEM;

	err = mlx5e_rss_init_no_tirs(rss, res->mdev, inner_ft_support, res->drop_rqn);
	if (err)
		goto err_rss_free;

	mlx5e_rss_set_indir_uniform(rss, init_nch);
	if (res->rss_active)
		mlx5e_rss_enable(rss, res->rss_rqns, res->rss_nch);

	res->rss[i] = rss;
	*rss_idx = i;

	return 0;

err_rss_free:
	mlx5e_rss_free(rss);
	return err;
}

static int __mlx5e_rx_res_rss_destroy(struct mlx5e_rx_res *res, u32 rss_idx)
{
	struct mlx5e_rss *rss = res->rss[rss_idx];
	int err;

	err = mlx5e_rss_cleanup(rss);
	if (err)
		return err;

	mlx5e_rss_free(rss);
	res->rss[rss_idx] = NULL;

	return 0;
}

int mlx5e_rx_res_rss_destroy(struct mlx5e_rx_res *res, u32 rss_idx)
{
	struct mlx5e_rss *rss;

	if (rss_idx >= MLX5E_MAX_NUM_RSS)
		return -EINVAL;

	rss = res->rss[rss_idx];
	if (!rss)
		return -EINVAL;

	return __mlx5e_rx_res_rss_destroy(res, rss_idx);
}

static void mlx5e_rx_res_rss_destroy_all(struct mlx5e_rx_res *res)
{
	int i;

	for (i = 0; i < MLX5E_MAX_NUM_RSS; i++) {
		struct mlx5e_rss *rss = res->rss[i];
		int err;

		if (!rss)
			continue;

		err = __mlx5e_rx_res_rss_destroy(res, i);
		if (err) {
			unsigned int refcount;

			refcount = mlx5e_rss_refcnt_read(rss);
			mlx5_core_warn(res->mdev,
				       "Failed to destroy RSS context %d, refcount = %u, err = %d\n",
				       i, refcount, err);
		}
	}
}

static void mlx5e_rx_res_rss_enable(struct mlx5e_rx_res *res)
{
	int i;

	res->rss_active = true;

	for (i = 0; i < MLX5E_MAX_NUM_RSS; i++) {
		struct mlx5e_rss *rss = res->rss[i];

		if (!rss)
			continue;
		mlx5e_rss_enable(rss, res->rss_rqns, res->rss_nch);
	}
}

static void mlx5e_rx_res_rss_disable(struct mlx5e_rx_res *res)
{
	int i;

	res->rss_active = false;

	for (i = 0; i < MLX5E_MAX_NUM_RSS; i++) {
		struct mlx5e_rss *rss = res->rss[i];

		if (!rss)
			continue;
		mlx5e_rss_disable(rss);
	}
}

/* Updates the indirection table SW shadow, does not update the HW resources yet */
void mlx5e_rx_res_rss_set_indir_uniform(struct mlx5e_rx_res *res, unsigned int nch)
{
	WARN_ON_ONCE(res->rss_active);
	mlx5e_rss_set_indir_uniform(res->rss[0], nch);
}

int mlx5e_rx_res_rss_get_rxfh(struct mlx5e_rx_res *res, u32 rss_idx,
			      u32 *indir, u8 *key, u8 *hfunc)
{
	struct mlx5e_rss *rss;

	if (rss_idx >= MLX5E_MAX_NUM_RSS)
		return -EINVAL;

	rss = res->rss[rss_idx];
	if (!rss)
		return -ENOENT;

	return mlx5e_rss_get_rxfh(rss, indir, key, hfunc);
}

int mlx5e_rx_res_rss_set_rxfh(struct mlx5e_rx_res *res, u32 rss_idx,
			      const u32 *indir, const u8 *key, const u8 *hfunc)
{
	struct mlx5e_rss *rss;

	if (rss_idx >= MLX5E_MAX_NUM_RSS)
		return -EINVAL;

	rss = res->rss[rss_idx];
	if (!rss)
		return -ENOENT;

	return mlx5e_rss_set_rxfh(rss, indir, key, hfunc, res->rss_rqns, res->rss_nch);
}

u8 mlx5e_rx_res_rss_get_hash_fields(struct mlx5e_rx_res *res, enum mlx5_traffic_types tt)
{
	struct mlx5e_rss *rss = res->rss[0];

	return mlx5e_rss_get_hash_fields(rss, tt);
}

int mlx5e_rx_res_rss_set_hash_fields(struct mlx5e_rx_res *res, enum mlx5_traffic_types tt,
				     u8 rx_hash_fields)
{
	struct mlx5e_rss *rss = res->rss[0];

	return mlx5e_rss_set_hash_fields(rss, tt, rx_hash_fields);
}

int mlx5e_rx_res_rss_cnt(struct mlx5e_rx_res *res)
{
	int i, cnt;

	cnt = 0;
	for (i = 0; i < MLX5E_MAX_NUM_RSS; i++)
		if (res->rss[i])
			cnt++;

	return cnt;
}

int mlx5e_rx_res_rss_index(struct mlx5e_rx_res *res, struct mlx5e_rss *rss)
{
	int i;

	if (!rss)
		return -EINVAL;

	for (i = 0; i < MLX5E_MAX_NUM_RSS; i++)
		if (rss == res->rss[i])
			return i;

	return -ENOENT;
}

struct mlx5e_rss *mlx5e_rx_res_rss_get(struct mlx5e_rx_res *res, u32 rss_idx)
{
	if (rss_idx >= MLX5E_MAX_NUM_RSS)
		return NULL;

	return res->rss[rss_idx];
}

/* End of API rx_res_rss_* */

struct mlx5e_rx_res *mlx5e_rx_res_alloc(void)
{
	return kvzalloc(sizeof(struct mlx5e_rx_res), GFP_KERNEL);
}

static int mlx5e_rx_res_channels_init(struct mlx5e_rx_res *res)
{
	bool inner_ft_support = res->features & MLX5E_RX_RES_FEATURE_INNER_FT;
	struct mlx5e_tir_builder *builder;
	int err = 0;
	int ix;

	builder = mlx5e_tir_builder_alloc(false);
	if (!builder)
		return -ENOMEM;

	res->channels = kvcalloc(res->max_nch, sizeof(*res->channels), GFP_KERNEL);
	if (!res->channels) {
		err = -ENOMEM;
		goto out;
	}

	for (ix = 0; ix < res->max_nch; ix++) {
		err = mlx5e_rqt_init_direct(&res->channels[ix].direct_rqt,
					    res->mdev, false, res->drop_rqn);
		if (err) {
			mlx5_core_warn(res->mdev, "Failed to create a direct RQT: err = %d, ix = %u\n",
				       err, ix);
			goto err_destroy_direct_rqts;
		}
	}

	for (ix = 0; ix < res->max_nch; ix++) {
		mlx5e_tir_builder_build_rqt(builder, res->mdev->mlx5e_res.hw_objs.td.tdn,
					    mlx5e_rqt_get_rqtn(&res->channels[ix].direct_rqt),
					    inner_ft_support);
		mlx5e_tir_builder_build_packet_merge(builder, &res->pkt_merge_param);
		mlx5e_tir_builder_build_direct(builder);

		err = mlx5e_tir_init(&res->channels[ix].direct_tir, builder, res->mdev, true);
		if (err) {
			mlx5_core_warn(res->mdev, "Failed to create a direct TIR: err = %d, ix = %u\n",
				       err, ix);
			goto err_destroy_direct_tirs;
		}

		mlx5e_tir_builder_clear(builder);
	}

	if (!(res->features & MLX5E_RX_RES_FEATURE_XSK))
		goto out;

	for (ix = 0; ix < res->max_nch; ix++) {
		err = mlx5e_rqt_init_direct(&res->channels[ix].xsk_rqt,
					    res->mdev, false, res->drop_rqn);
		if (err) {
			mlx5_core_warn(res->mdev, "Failed to create an XSK RQT: err = %d, ix = %u\n",
				       err, ix);
			goto err_destroy_xsk_rqts;
		}
	}

	for (ix = 0; ix < res->max_nch; ix++) {
		mlx5e_tir_builder_build_rqt(builder, res->mdev->mlx5e_res.hw_objs.td.tdn,
					    mlx5e_rqt_get_rqtn(&res->channels[ix].xsk_rqt),
					    inner_ft_support);
		mlx5e_tir_builder_build_packet_merge(builder, &res->pkt_merge_param);
		mlx5e_tir_builder_build_direct(builder);

		err = mlx5e_tir_init(&res->channels[ix].xsk_tir, builder, res->mdev, true);
		if (err) {
			mlx5_core_warn(res->mdev, "Failed to create an XSK TIR: err = %d, ix = %u\n",
				       err, ix);
			goto err_destroy_xsk_tirs;
		}

		mlx5e_tir_builder_clear(builder);
	}

	goto out;

err_destroy_xsk_tirs:
	while (--ix >= 0)
		mlx5e_tir_destroy(&res->channels[ix].xsk_tir);

	ix = res->max_nch;
err_destroy_xsk_rqts:
	while (--ix >= 0)
		mlx5e_rqt_destroy(&res->channels[ix].xsk_rqt);

	ix = res->max_nch;
err_destroy_direct_tirs:
	while (--ix >= 0)
		mlx5e_tir_destroy(&res->channels[ix].direct_tir);

	ix = res->max_nch;
err_destroy_direct_rqts:
	while (--ix >= 0)
		mlx5e_rqt_destroy(&res->channels[ix].direct_rqt);

	kvfree(res->channels);

out:
	mlx5e_tir_builder_free(builder);

	return err;
}

static int mlx5e_rx_res_ptp_init(struct mlx5e_rx_res *res)
{
	bool inner_ft_support = res->features & MLX5E_RX_RES_FEATURE_INNER_FT;
	struct mlx5e_tir_builder *builder;
	int err;

	builder = mlx5e_tir_builder_alloc(false);
	if (!builder)
		return -ENOMEM;

	err = mlx5e_rqt_init_direct(&res->ptp.rqt, res->mdev, false, res->drop_rqn);
	if (err)
		goto out;

	/* Separated from the channels RQs, does not share pkt_merge state with them */
	mlx5e_tir_builder_build_rqt(builder, res->mdev->mlx5e_res.hw_objs.td.tdn,
				    mlx5e_rqt_get_rqtn(&res->ptp.rqt),
				    inner_ft_support);
	mlx5e_tir_builder_build_direct(builder);

	err = mlx5e_tir_init(&res->ptp.tir, builder, res->mdev, true);
	if (err)
		goto err_destroy_ptp_rqt;

	goto out;

err_destroy_ptp_rqt:
	mlx5e_rqt_destroy(&res->ptp.rqt);

out:
	mlx5e_tir_builder_free(builder);
	return err;
}

static void mlx5e_rx_res_channels_destroy(struct mlx5e_rx_res *res)
{
	unsigned int ix;

	for (ix = 0; ix < res->max_nch; ix++) {
		mlx5e_tir_destroy(&res->channels[ix].direct_tir);
		mlx5e_rqt_destroy(&res->channels[ix].direct_rqt);

		if (!(res->features & MLX5E_RX_RES_FEATURE_XSK))
			continue;

		mlx5e_tir_destroy(&res->channels[ix].xsk_tir);
		mlx5e_rqt_destroy(&res->channels[ix].xsk_rqt);
	}

	kvfree(res->channels);
}

static void mlx5e_rx_res_ptp_destroy(struct mlx5e_rx_res *res)
{
	mlx5e_tir_destroy(&res->ptp.tir);
	mlx5e_rqt_destroy(&res->ptp.rqt);
}

int mlx5e_rx_res_init(struct mlx5e_rx_res *res, struct mlx5_core_dev *mdev,
		      enum mlx5e_rx_res_features features, unsigned int max_nch,
		      u32 drop_rqn, const struct mlx5e_packet_merge_param *init_pkt_merge_param,
		      unsigned int init_nch)
{
	int err;

	res->mdev = mdev;
	res->features = features;
	res->max_nch = max_nch;
	res->drop_rqn = drop_rqn;

	res->pkt_merge_param = *init_pkt_merge_param;
	init_rwsem(&res->pkt_merge_param_sem);

<<<<<<< HEAD
	err = mlx5e_rx_res_rss_init_def(res, init_pkt_merge_param, init_nch);
=======
	err = mlx5e_rx_res_rss_init_def(res, init_nch);
>>>>>>> d068eebb
	if (err)
		goto err_out;

	err = mlx5e_rx_res_channels_init(res);
	if (err)
		goto err_rss_destroy;

	err = mlx5e_rx_res_ptp_init(res);
	if (err)
		goto err_channels_destroy;

	return 0;

err_channels_destroy:
	mlx5e_rx_res_channels_destroy(res);
err_rss_destroy:
	__mlx5e_rx_res_rss_destroy(res, 0);
err_out:
	return err;
}

void mlx5e_rx_res_destroy(struct mlx5e_rx_res *res)
{
	mlx5e_rx_res_ptp_destroy(res);
	mlx5e_rx_res_channels_destroy(res);
	mlx5e_rx_res_rss_destroy_all(res);
}

void mlx5e_rx_res_free(struct mlx5e_rx_res *res)
{
	kvfree(res);
}

u32 mlx5e_rx_res_get_tirn_direct(struct mlx5e_rx_res *res, unsigned int ix)
{
	return mlx5e_tir_get_tirn(&res->channels[ix].direct_tir);
}

u32 mlx5e_rx_res_get_tirn_xsk(struct mlx5e_rx_res *res, unsigned int ix)
{
	WARN_ON(!(res->features & MLX5E_RX_RES_FEATURE_XSK));

	return mlx5e_tir_get_tirn(&res->channels[ix].xsk_tir);
}

u32 mlx5e_rx_res_get_tirn_rss(struct mlx5e_rx_res *res, enum mlx5_traffic_types tt)
{
	struct mlx5e_rss *rss = res->rss[0];

	return mlx5e_rss_get_tirn(rss, tt, false);
}

u32 mlx5e_rx_res_get_tirn_rss_inner(struct mlx5e_rx_res *res, enum mlx5_traffic_types tt)
{
	struct mlx5e_rss *rss = res->rss[0];

	return mlx5e_rss_get_tirn(rss, tt, true);
}

u32 mlx5e_rx_res_get_tirn_ptp(struct mlx5e_rx_res *res)
{
	WARN_ON(!(res->features & MLX5E_RX_RES_FEATURE_PTP));
	return mlx5e_tir_get_tirn(&res->ptp.tir);
}

static u32 mlx5e_rx_res_get_rqtn_direct(struct mlx5e_rx_res *res, unsigned int ix)
{
	return mlx5e_rqt_get_rqtn(&res->channels[ix].direct_rqt);
}

void mlx5e_rx_res_channels_activate(struct mlx5e_rx_res *res, struct mlx5e_channels *chs)
{
	unsigned int nch, ix;
	int err;

	nch = mlx5e_channels_get_num(chs);

	for (ix = 0; ix < chs->num; ix++)
		mlx5e_channels_get_regular_rqn(chs, ix, &res->rss_rqns[ix]);
	res->rss_nch = chs->num;

	mlx5e_rx_res_rss_enable(res);

	for (ix = 0; ix < nch; ix++) {
		u32 rqn;

		mlx5e_channels_get_regular_rqn(chs, ix, &rqn);
		err = mlx5e_rqt_redirect_direct(&res->channels[ix].direct_rqt, rqn);
		if (err)
			mlx5_core_warn(res->mdev, "Failed to redirect direct RQT %#x to RQ %#x (channel %u): err = %d\n",
				       mlx5e_rqt_get_rqtn(&res->channels[ix].direct_rqt),
				       rqn, ix, err);

		if (!(res->features & MLX5E_RX_RES_FEATURE_XSK))
			continue;

		if (!mlx5e_channels_get_xsk_rqn(chs, ix, &rqn))
			rqn = res->drop_rqn;
		err = mlx5e_rqt_redirect_direct(&res->channels[ix].xsk_rqt, rqn);
		if (err)
			mlx5_core_warn(res->mdev, "Failed to redirect XSK RQT %#x to RQ %#x (channel %u): err = %d\n",
				       mlx5e_rqt_get_rqtn(&res->channels[ix].xsk_rqt),
				       rqn, ix, err);
	}
	for (ix = nch; ix < res->max_nch; ix++) {
		err = mlx5e_rqt_redirect_direct(&res->channels[ix].direct_rqt, res->drop_rqn);
		if (err)
			mlx5_core_warn(res->mdev, "Failed to redirect direct RQT %#x to drop RQ %#x (channel %u): err = %d\n",
				       mlx5e_rqt_get_rqtn(&res->channels[ix].direct_rqt),
				       res->drop_rqn, ix, err);

		if (!(res->features & MLX5E_RX_RES_FEATURE_XSK))
			continue;

		err = mlx5e_rqt_redirect_direct(&res->channels[ix].xsk_rqt, res->drop_rqn);
		if (err)
			mlx5_core_warn(res->mdev, "Failed to redirect XSK RQT %#x to drop RQ %#x (channel %u): err = %d\n",
				       mlx5e_rqt_get_rqtn(&res->channels[ix].xsk_rqt),
				       res->drop_rqn, ix, err);
	}

	if (res->features & MLX5E_RX_RES_FEATURE_PTP) {
		u32 rqn;

		if (!mlx5e_channels_get_ptp_rqn(chs, &rqn))
			rqn = res->drop_rqn;

		err = mlx5e_rqt_redirect_direct(&res->ptp.rqt, rqn);
		if (err)
			mlx5_core_warn(res->mdev, "Failed to redirect direct RQT %#x to RQ %#x (PTP): err = %d\n",
				       mlx5e_rqt_get_rqtn(&res->ptp.rqt),
				       rqn, err);
	}
}

void mlx5e_rx_res_channels_deactivate(struct mlx5e_rx_res *res)
{
	unsigned int ix;
	int err;

	mlx5e_rx_res_rss_disable(res);

	for (ix = 0; ix < res->max_nch; ix++) {
		err = mlx5e_rqt_redirect_direct(&res->channels[ix].direct_rqt, res->drop_rqn);
		if (err)
			mlx5_core_warn(res->mdev, "Failed to redirect direct RQT %#x to drop RQ %#x (channel %u): err = %d\n",
				       mlx5e_rqt_get_rqtn(&res->channels[ix].direct_rqt),
				       res->drop_rqn, ix, err);

		if (!(res->features & MLX5E_RX_RES_FEATURE_XSK))
			continue;

		err = mlx5e_rqt_redirect_direct(&res->channels[ix].xsk_rqt, res->drop_rqn);
		if (err)
			mlx5_core_warn(res->mdev, "Failed to redirect XSK RQT %#x to drop RQ %#x (channel %u): err = %d\n",
				       mlx5e_rqt_get_rqtn(&res->channels[ix].xsk_rqt),
				       res->drop_rqn, ix, err);
	}

	if (res->features & MLX5E_RX_RES_FEATURE_PTP) {
		err = mlx5e_rqt_redirect_direct(&res->ptp.rqt, res->drop_rqn);
		if (err)
			mlx5_core_warn(res->mdev, "Failed to redirect direct RQT %#x to drop RQ %#x (PTP): err = %d\n",
				       mlx5e_rqt_get_rqtn(&res->ptp.rqt),
				       res->drop_rqn, err);
	}
}

int mlx5e_rx_res_xsk_activate(struct mlx5e_rx_res *res, struct mlx5e_channels *chs,
			      unsigned int ix)
{
	u32 rqn;
	int err;

	if (!mlx5e_channels_get_xsk_rqn(chs, ix, &rqn))
		return -EINVAL;

	err = mlx5e_rqt_redirect_direct(&res->channels[ix].xsk_rqt, rqn);
	if (err)
		mlx5_core_warn(res->mdev, "Failed to redirect XSK RQT %#x to XSK RQ %#x (channel %u): err = %d\n",
			       mlx5e_rqt_get_rqtn(&res->channels[ix].xsk_rqt),
			       rqn, ix, err);
	return err;
}

int mlx5e_rx_res_xsk_deactivate(struct mlx5e_rx_res *res, unsigned int ix)
{
	int err;

	err = mlx5e_rqt_redirect_direct(&res->channels[ix].xsk_rqt, res->drop_rqn);
	if (err)
		mlx5_core_warn(res->mdev, "Failed to redirect XSK RQT %#x to drop RQ %#x (channel %u): err = %d\n",
			       mlx5e_rqt_get_rqtn(&res->channels[ix].xsk_rqt),
			       res->drop_rqn, ix, err);
	return err;
}

int mlx5e_rx_res_packet_merge_set_param(struct mlx5e_rx_res *res,
					struct mlx5e_packet_merge_param *pkt_merge_param)
{
	struct mlx5e_tir_builder *builder;
	int err, final_err;
	unsigned int ix;

	builder = mlx5e_tir_builder_alloc(true);
	if (!builder)
		return -ENOMEM;

	down_write(&res->pkt_merge_param_sem);
	res->pkt_merge_param = *pkt_merge_param;

	mlx5e_tir_builder_build_packet_merge(builder, pkt_merge_param);

	final_err = 0;

	for (ix = 0; ix < MLX5E_MAX_NUM_RSS; ix++) {
		struct mlx5e_rss *rss = res->rss[ix];

		if (!rss)
			continue;

		err = mlx5e_rss_packet_merge_set_param(rss, pkt_merge_param);
		if (err)
			final_err = final_err ? : err;
	}

	for (ix = 0; ix < res->max_nch; ix++) {
		err = mlx5e_tir_modify(&res->channels[ix].direct_tir, builder);
		if (err) {
			mlx5_core_warn(res->mdev, "Failed to update packet merge state of direct TIR %#x for channel %u: err = %d\n",
				       mlx5e_tir_get_tirn(&res->channels[ix].direct_tir), ix, err);
			if (!final_err)
				final_err = err;
		}
	}

	up_write(&res->pkt_merge_param_sem);
	mlx5e_tir_builder_free(builder);
	return final_err;
}

struct mlx5e_rss_params_hash mlx5e_rx_res_get_current_hash(struct mlx5e_rx_res *res)
{
	return mlx5e_rss_get_hash(res->rss[0]);
}

int mlx5e_rx_res_tls_tir_create(struct mlx5e_rx_res *res, unsigned int rxq,
				struct mlx5e_tir *tir)
{
	bool inner_ft_support = res->features & MLX5E_RX_RES_FEATURE_INNER_FT;
	struct mlx5e_tir_builder *builder;
	u32 rqtn;
	int err;

	builder = mlx5e_tir_builder_alloc(false);
	if (!builder)
		return -ENOMEM;

	rqtn = mlx5e_rx_res_get_rqtn_direct(res, rxq);

	mlx5e_tir_builder_build_rqt(builder, res->mdev->mlx5e_res.hw_objs.td.tdn, rqtn,
				    inner_ft_support);
	mlx5e_tir_builder_build_direct(builder);
	mlx5e_tir_builder_build_tls(builder);
	down_read(&res->pkt_merge_param_sem);
	mlx5e_tir_builder_build_packet_merge(builder, &res->pkt_merge_param);
	err = mlx5e_tir_init(tir, builder, res->mdev, false);
	up_read(&res->pkt_merge_param_sem);

	mlx5e_tir_builder_free(builder);

	return err;
}<|MERGE_RESOLUTION|>--- conflicted
+++ resolved
@@ -452,11 +452,7 @@
 	res->pkt_merge_param = *init_pkt_merge_param;
 	init_rwsem(&res->pkt_merge_param_sem);
 
-<<<<<<< HEAD
-	err = mlx5e_rx_res_rss_init_def(res, init_pkt_merge_param, init_nch);
-=======
 	err = mlx5e_rx_res_rss_init_def(res, init_nch);
->>>>>>> d068eebb
 	if (err)
 		goto err_out;
 
