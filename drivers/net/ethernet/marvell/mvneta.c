--- conflicted
+++ resolved
@@ -414,8 +414,6 @@
 struct mvneta_stats {
 	u64	rx_packets;
 	u64	rx_bytes;
-	u64	rx_dropped;
-	u64	rx_errors;
 	u64	tx_packets;
 	u64	tx_bytes;
 	/* xdp */
@@ -779,21 +777,12 @@
 		cpu_stats = per_cpu_ptr(pp->stats, cpu);
 		do {
 			start = u64_stats_fetch_begin_irq(&cpu_stats->syncp);
-<<<<<<< HEAD
-			rx_packets = cpu_stats->rx_packets;
-			rx_bytes   = cpu_stats->rx_bytes;
-			rx_dropped = cpu_stats->rx_dropped;
-			rx_errors  = cpu_stats->rx_errors;
-			tx_packets = cpu_stats->tx_packets;
-			tx_bytes   = cpu_stats->tx_bytes;
-=======
 			rx_packets = cpu_stats->es.ps.rx_packets;
 			rx_bytes   = cpu_stats->es.ps.rx_bytes;
 			rx_dropped = cpu_stats->rx_dropped;
 			rx_errors  = cpu_stats->rx_errors;
 			tx_packets = cpu_stats->es.ps.tx_packets;
 			tx_bytes   = cpu_stats->es.ps.tx_bytes;
->>>>>>> 778fbf41
 		} while (u64_stats_fetch_retry_irq(&cpu_stats->syncp, start));
 
 		stats->rx_packets += rx_packets;
@@ -2258,15 +2247,9 @@
 		struct mvneta_pcpu_stats *stats = this_cpu_ptr(pp->stats);
 
 		netdev_err(dev, "Can't allocate skb on queue %d\n", rxq->id);
-<<<<<<< HEAD
-		rxq->skb_alloc_err++;
-
-		u64_stats_update_begin(&stats->syncp);
-=======
 
 		u64_stats_update_begin(&stats->syncp);
 		stats->es.skb_alloc_error++;
->>>>>>> 778fbf41
 		stats->rx_dropped++;
 		u64_stats_update_end(&stats->syncp);
 
