--- conflicted
+++ resolved
@@ -3034,35 +3034,7 @@
 		.phy_id = MARVELL_PHY_ID_88E6341_FAMILY,
 		.phy_id_mask = MARVELL_PHY_ID_MASK,
 		.name = "Marvell 88E6341 Family",
-<<<<<<< HEAD
-		/* PHY_GBIT_FEATURES */
-		.flags = PHY_POLL_CABLE_TEST,
-		.probe = m88e1510_probe,
-		.config_init = marvell_config_init,
-		.config_aneg = m88e6390_config_aneg,
-		.read_status = marvell_read_status,
-		.config_intr = marvell_config_intr,
-		.handle_interrupt = marvell_handle_interrupt,
-		.resume = genphy_resume,
-		.suspend = genphy_suspend,
-		.read_page = marvell_read_page,
-		.write_page = marvell_write_page,
-		.get_sset_count = marvell_get_sset_count,
-		.get_strings = marvell_get_strings,
-		.get_stats = marvell_get_stats,
-		.get_tunable = m88e1540_get_tunable,
-		.set_tunable = m88e1540_set_tunable,
-		.cable_test_start = marvell_vct7_cable_test_start,
-		.cable_test_tdr_start = marvell_vct5_cable_test_tdr_start,
-		.cable_test_get_status = marvell_vct7_cable_test_get_status,
-	},
-	{
-		.phy_id = MARVELL_PHY_ID_88E6390_FAMILY,
-		.phy_id_mask = MARVELL_PHY_ID_MASK,
-		.name = "Marvell 88E6390 Family",
-=======
 		.driver_data = DEF_MARVELL_HWMON_OPS(m88e1510_hwmon_ops),
->>>>>>> 11e4b63a
 		/* PHY_GBIT_FEATURES */
 		.flags = PHY_POLL_CABLE_TEST,
 		.probe = marvell_probe,
@@ -3202,10 +3174,7 @@
 	{ MARVELL_PHY_ID_88E3016, MARVELL_PHY_ID_MASK },
 	{ MARVELL_PHY_ID_88E6341_FAMILY, MARVELL_PHY_ID_MASK },
 	{ MARVELL_PHY_ID_88E6390_FAMILY, MARVELL_PHY_ID_MASK },
-<<<<<<< HEAD
-=======
 	{ MARVELL_PHY_ID_88E6393_FAMILY, MARVELL_PHY_ID_MASK },
->>>>>>> 11e4b63a
 	{ MARVELL_PHY_ID_88E1340S, MARVELL_PHY_ID_MASK },
 	{ MARVELL_PHY_ID_88E1548P, MARVELL_PHY_ID_MASK },
 	{ }
