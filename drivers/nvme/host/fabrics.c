--- conflicted
+++ resolved
@@ -330,18 +330,12 @@
 			"Connect incompatible format: %d",
 			cmd->connect.recfmt);
 		break;
-<<<<<<< HEAD
-
-=======
->>>>>>> 2b9ac22b
+
 	case NVME_SC_HOST_PATH_ERROR:
 		dev_err(ctrl->device,
 			"Connect command failed: host path error\n");
 		break;
-<<<<<<< HEAD
-
-=======
->>>>>>> 2b9ac22b
+
 	default:
 		dev_err(ctrl->device,
 			"Connect command failed, error wo/DNR bit: %d\n",
