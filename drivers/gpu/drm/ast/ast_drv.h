--- conflicted
+++ resolved
@@ -121,12 +121,9 @@
 		unsigned int next_index;
 	} cursor;
 
-<<<<<<< HEAD
-=======
 	struct drm_plane primary_plane;
 	struct drm_plane cursor_plane;
 
->>>>>>> d4e6a62d
 	bool support_wide_screen;
 	enum {
 		ast_use_p2a,
