--- conflicted
+++ resolved
@@ -901,11 +901,7 @@
 	/* The scheduler owns a ref now: */
 	msm_gem_submit_get(submit);
 
-<<<<<<< HEAD
-	drm_sched_entity_push_job(&submit->base, queue->entity);
-=======
 	drm_sched_entity_push_job(&submit->base);
->>>>>>> 6f2f7c83
 
 	args->fence = submit->fence_id;
 
