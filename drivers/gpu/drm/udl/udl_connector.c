// SPDX-License-Identifier: GPL-2.0-only
/*
 * Copyright (C) 2012 Red Hat
 * based in parts on udlfb.c:
 * Copyright (C) 2009 Roberto De Ioris <roberto@unbit.it>
 * Copyright (C) 2009 Jaya Kumar <jayakumar.lkml@gmail.com>
 * Copyright (C) 2009 Bernie Thompson <bernie@plugable.com>
 */

#include <drm/drm_atomic_state_helper.h>
#include <drm/drm_crtc_helper.h>
#include <drm/drm_probe_helper.h>

#include "udl_connector.h"
#include "udl_drv.h"

static int udl_get_edid_block(void *data, u8 *buf, unsigned int block,
			       size_t len)
{
	int ret, i;
	u8 *read_buff;
	struct udl_device *udl = data;

	read_buff = kmalloc(2, GFP_KERNEL);
	if (!read_buff)
		return -1;

	for (i = 0; i < len; i++) {
		int bval = (i + block * EDID_LENGTH) << 8;
		ret = usb_control_msg(udl->udev,
				      usb_rcvctrlpipe(udl->udev, 0),
					  (0x02), (0x80 | (0x02 << 5)), bval,
					  0xA1, read_buff, 2, HZ);
		if (ret < 1) {
			DRM_ERROR("Read EDID byte %d failed err %x\n", i, ret);
			kfree(read_buff);
			return -1;
		}
		buf[i] = read_buff[1];
	}

	kfree(read_buff);
	return 0;
}

static int udl_get_modes(struct drm_connector *connector)
{
	struct udl_drm_connector *udl_connector =
					container_of(connector,
					struct udl_drm_connector,
					connector);

	drm_connector_update_edid_property(connector, udl_connector->edid);
	if (udl_connector->edid)
		return drm_add_edid_modes(connector, udl_connector->edid);
	return 0;
}

static enum drm_mode_status udl_mode_valid(struct drm_connector *connector,
			  struct drm_display_mode *mode)
{
	struct udl_device *udl = connector->dev->dev_private;
	if (!udl->sku_pixel_limit)
		return 0;

	if (mode->vdisplay * mode->hdisplay > udl->sku_pixel_limit)
		return MODE_VIRTUAL_Y;

	return 0;
}

static enum drm_connector_status
udl_detect(struct drm_connector *connector, bool force)
{
	struct udl_device *udl = connector->dev->dev_private;
	struct udl_drm_connector *udl_connector =
					container_of(connector,
					struct udl_drm_connector,
					connector);

	/* cleanup previous edid */
	if (udl_connector->edid != NULL) {
		kfree(udl_connector->edid);
		udl_connector->edid = NULL;
	}

	udl_connector->edid = drm_do_get_edid(connector, udl_get_edid_block, udl);
	if (!udl_connector->edid)
		return connector_status_disconnected;

	return connector_status_connected;
}

<<<<<<< HEAD
static int udl_connector_set_property(struct drm_connector *connector,
				      struct drm_property *property,
				      uint64_t val)
{
	return 0;
}

=======
>>>>>>> d4e6a62d
static void udl_connector_destroy(struct drm_connector *connector)
{
	struct udl_drm_connector *udl_connector =
					container_of(connector,
					struct udl_drm_connector,
					connector);

	drm_connector_cleanup(connector);
	kfree(udl_connector->edid);
	kfree(connector);
}

static const struct drm_connector_helper_funcs udl_connector_helper_funcs = {
	.get_modes = udl_get_modes,
	.mode_valid = udl_mode_valid,
};

static const struct drm_connector_funcs udl_connector_funcs = {
	.dpms = drm_helper_connector_dpms,
	.reset = drm_atomic_helper_connector_reset,
	.detect = udl_detect,
	.fill_modes = drm_helper_probe_single_connector_modes,
	.destroy = udl_connector_destroy,
	.atomic_duplicate_state = drm_atomic_helper_connector_duplicate_state,
	.atomic_destroy_state   = drm_atomic_helper_connector_destroy_state,
};

struct drm_connector *udl_connector_init(struct drm_device *dev)
{
	struct udl_drm_connector *udl_connector;
	struct drm_connector *connector;

	udl_connector = kzalloc(sizeof(struct udl_drm_connector), GFP_KERNEL);
	if (!udl_connector)
		return ERR_PTR(-ENOMEM);

	connector = &udl_connector->connector;
	drm_connector_init(dev, connector, &udl_connector_funcs,
			   DRM_MODE_CONNECTOR_DVII);
	drm_connector_helper_add(connector, &udl_connector_helper_funcs);

	connector->polled = DRM_CONNECTOR_POLL_HPD |
		DRM_CONNECTOR_POLL_CONNECT | DRM_CONNECTOR_POLL_DISCONNECT;

	return connector;
}<|MERGE_RESOLUTION|>--- conflicted
+++ resolved
@@ -91,16 +91,6 @@
 	return connector_status_connected;
 }
 
-<<<<<<< HEAD
-static int udl_connector_set_property(struct drm_connector *connector,
-				      struct drm_property *property,
-				      uint64_t val)
-{
-	return 0;
-}
-
-=======
->>>>>>> d4e6a62d
 static void udl_connector_destroy(struct drm_connector *connector)
 {
 	struct udl_drm_connector *udl_connector =
