/*
 * Copyright (C) 2015 Red Hat, Inc.
 * All Rights Reserved.
 *
 * Permission is hereby granted, free of charge, to any person obtaining
 * a copy of this software and associated documentation files (the
 * "Software"), to deal in the Software without restriction, including
 * without limitation the rights to use, copy, modify, merge, publish,
 * distribute, sublicense, and/or sell copies of the Software, and to
 * permit persons to whom the Software is furnished to do so, subject to
 * the following conditions:
 *
 * The above copyright notice and this permission notice (including the
 * next paragraph) shall be included in all copies or substantial
 * portions of the Software.
 *
 * THE SOFTWARE IS PROVIDED "AS IS", WITHOUT WARRANTY OF ANY KIND,
 * EXPRESS OR IMPLIED, INCLUDING BUT NOT LIMITED TO THE WARRANTIES OF
 * MERCHANTABILITY, FITNESS FOR A PARTICULAR PURPOSE AND NONINFRINGEMENT.
 * IN NO EVENT SHALL THE COPYRIGHT OWNER(S) AND/OR ITS SUPPLIERS BE
 * LIABLE FOR ANY CLAIM, DAMAGES OR OTHER LIABILITY, WHETHER IN AN ACTION
 * OF CONTRACT, TORT OR OTHERWISE, ARISING FROM, OUT OF OR IN CONNECTION
 * WITH THE SOFTWARE OR THE USE OR OTHER DEALINGS IN THE SOFTWARE.
 */

#ifndef VIRTIO_DRV_H
#define VIRTIO_DRV_H

#include <linux/virtio.h>
#include <linux/virtio_ids.h>
#include <linux/virtio_config.h>
#include <linux/virtio_gpu.h>

#include <drm/drm_atomic.h>
#include <drm/drm_encoder.h>
#include <drm/drm_fb_helper.h>
#include <drm/drm_gem.h>
#include <drm/drm_gem_shmem_helper.h>
#include <drm/drm_ioctl.h>
#include <drm/drm_probe_helper.h>
<<<<<<< HEAD
=======
#include <drm/virtgpu_drm.h>
>>>>>>> d4e6a62d

#define DRIVER_NAME "virtio_gpu"
#define DRIVER_DESC "virtio GPU"
#define DRIVER_DATE "0"

#define DRIVER_MAJOR 0
#define DRIVER_MINOR 1
#define DRIVER_PATCHLEVEL 0

struct virtio_gpu_object_params {
	uint32_t format;
	uint32_t width;
	uint32_t height;
	unsigned long size;
	bool dumb;
	/* 3d */
	bool virgl;
	uint32_t target;
	uint32_t bind;
	uint32_t depth;
	uint32_t array_size;
	uint32_t last_level;
	uint32_t nr_samples;
	uint32_t flags;
};

struct virtio_gpu_object {
	struct drm_gem_shmem_object base;
	uint32_t hw_res_handle;

	struct sg_table *pages;
	uint32_t mapped;
	bool dumb;
	bool created;
};
#define gem_to_virtio_gpu_obj(gobj) \
	container_of((gobj), struct virtio_gpu_object, base.base)

struct virtio_gpu_object_array {
	struct ww_acquire_ctx ticket;
	struct list_head next;
	u32 nents, total;
	struct drm_gem_object *objs[];
};

struct virtio_gpu_vbuffer;
struct virtio_gpu_device;

typedef void (*virtio_gpu_resp_cb)(struct virtio_gpu_device *vgdev,
				   struct virtio_gpu_vbuffer *vbuf);

struct virtio_gpu_fence_driver {
	atomic64_t       last_seq;
	uint64_t         sync_seq;
	uint64_t         context;
	struct list_head fences;
	spinlock_t       lock;
};

struct virtio_gpu_fence {
	struct dma_fence f;
	struct virtio_gpu_fence_driver *drv;
	struct list_head node;
};
#define to_virtio_fence(x) \
	container_of(x, struct virtio_gpu_fence, f)

struct virtio_gpu_vbuffer {
	char *buf;
	int size;

	void *data_buf;
	uint32_t data_size;

	char *resp_buf;
	int resp_size;
	virtio_gpu_resp_cb resp_cb;

	struct virtio_gpu_object_array *objs;
	struct list_head list;
};

struct virtio_gpu_output {
	int index;
	struct drm_crtc crtc;
	struct drm_connector conn;
	struct drm_encoder enc;
	struct virtio_gpu_display_one info;
	struct virtio_gpu_update_cursor cursor;
	struct edid *edid;
	int cur_x;
	int cur_y;
	bool enabled;
};
#define drm_crtc_to_virtio_gpu_output(x) \
	container_of(x, struct virtio_gpu_output, crtc)
#define drm_connector_to_virtio_gpu_output(x) \
	container_of(x, struct virtio_gpu_output, conn)
#define drm_encoder_to_virtio_gpu_output(x) \
	container_of(x, struct virtio_gpu_output, enc)

struct virtio_gpu_framebuffer {
	struct drm_framebuffer base;
	struct virtio_gpu_fence *fence;
};
#define to_virtio_gpu_framebuffer(x) \
	container_of(x, struct virtio_gpu_framebuffer, base)

struct virtio_gpu_queue {
	struct virtqueue *vq;
	spinlock_t qlock;
	wait_queue_head_t ack_queue;
	struct work_struct dequeue_work;
};

struct virtio_gpu_drv_capset {
	uint32_t id;
	uint32_t max_version;
	uint32_t max_size;
};

struct virtio_gpu_drv_cap_cache {
	struct list_head head;
	void *caps_cache;
	uint32_t id;
	uint32_t version;
	uint32_t size;
	atomic_t is_valid;
};

struct virtio_gpu_device {
	struct device *dev;
	struct drm_device *ddev;

	struct virtio_device *vdev;

	struct virtio_gpu_output outputs[VIRTIO_GPU_MAX_SCANOUTS];
	uint32_t num_scanouts;

	struct virtio_gpu_queue ctrlq;
	struct virtio_gpu_queue cursorq;
	struct kmem_cache *vbufs;
	bool vqs_ready;

	struct ida	resource_ida;

	wait_queue_head_t resp_wq;
	/* current display info */
	spinlock_t display_info_lock;
	bool display_info_pending;

	struct virtio_gpu_fence_driver fence_drv;

	struct ida	ctx_id_ida;

	bool has_virgl_3d;
	bool has_edid;

	struct work_struct config_changed_work;

	struct work_struct obj_free_work;
	spinlock_t obj_free_lock;
	struct list_head obj_free_list;

	struct virtio_gpu_drv_capset *capsets;
	uint32_t num_capsets;
	struct list_head cap_cache;
};

struct virtio_gpu_fpriv {
	uint32_t ctx_id;
};

/* virtio_ioctl.c */
#define DRM_VIRTIO_NUM_IOCTLS 10
extern struct drm_ioctl_desc virtio_gpu_ioctls[DRM_VIRTIO_NUM_IOCTLS];

/* virtio_kms.c */
int virtio_gpu_init(struct drm_device *dev);
void virtio_gpu_deinit(struct drm_device *dev);
int virtio_gpu_driver_open(struct drm_device *dev, struct drm_file *file);
void virtio_gpu_driver_postclose(struct drm_device *dev, struct drm_file *file);

/* virtio_gem.c */
void virtio_gpu_gem_free_object(struct drm_gem_object *gem_obj);
int virtio_gpu_gem_init(struct virtio_gpu_device *vgdev);
void virtio_gpu_gem_fini(struct virtio_gpu_device *vgdev);
int virtio_gpu_gem_create(struct drm_file *file,
			  struct drm_device *dev,
			  struct virtio_gpu_object_params *params,
			  struct drm_gem_object **obj_p,
			  uint32_t *handle_p);
int virtio_gpu_gem_object_open(struct drm_gem_object *obj,
			       struct drm_file *file);
void virtio_gpu_gem_object_close(struct drm_gem_object *obj,
				 struct drm_file *file);
int virtio_gpu_mode_dumb_create(struct drm_file *file_priv,
				struct drm_device *dev,
				struct drm_mode_create_dumb *args);
int virtio_gpu_mode_dumb_mmap(struct drm_file *file_priv,
			      struct drm_device *dev,
			      uint32_t handle, uint64_t *offset_p);

struct virtio_gpu_object_array *virtio_gpu_array_alloc(u32 nents);
struct virtio_gpu_object_array*
virtio_gpu_array_from_handles(struct drm_file *drm_file, u32 *handles, u32 nents);
void virtio_gpu_array_add_obj(struct virtio_gpu_object_array *objs,
			      struct drm_gem_object *obj);
int virtio_gpu_array_lock_resv(struct virtio_gpu_object_array *objs);
void virtio_gpu_array_unlock_resv(struct virtio_gpu_object_array *objs);
void virtio_gpu_array_add_fence(struct virtio_gpu_object_array *objs,
				struct dma_fence *fence);
void virtio_gpu_array_put_free(struct virtio_gpu_object_array *objs);
void virtio_gpu_array_put_free_delayed(struct virtio_gpu_device *vgdev,
				       struct virtio_gpu_object_array *objs);
void virtio_gpu_array_put_free_work(struct work_struct *work);

/* virtio vg */
int virtio_gpu_alloc_vbufs(struct virtio_gpu_device *vgdev);
void virtio_gpu_free_vbufs(struct virtio_gpu_device *vgdev);
void virtio_gpu_cmd_create_resource(struct virtio_gpu_device *vgdev,
				    struct virtio_gpu_object *bo,
				    struct virtio_gpu_object_params *params,
				    struct virtio_gpu_object_array *objs,
				    struct virtio_gpu_fence *fence);
void virtio_gpu_cmd_unref_resource(struct virtio_gpu_device *vgdev,
				   uint32_t resource_id);
void virtio_gpu_cmd_transfer_to_host_2d(struct virtio_gpu_device *vgdev,
					uint64_t offset,
					uint32_t width, uint32_t height,
					uint32_t x, uint32_t y,
					struct virtio_gpu_object_array *objs,
					struct virtio_gpu_fence *fence);
void virtio_gpu_cmd_resource_flush(struct virtio_gpu_device *vgdev,
				   uint32_t resource_id,
				   uint32_t x, uint32_t y,
				   uint32_t width, uint32_t height);
void virtio_gpu_cmd_set_scanout(struct virtio_gpu_device *vgdev,
				uint32_t scanout_id, uint32_t resource_id,
				uint32_t width, uint32_t height,
				uint32_t x, uint32_t y);
int virtio_gpu_object_attach(struct virtio_gpu_device *vgdev,
			     struct virtio_gpu_object *obj,
			     struct virtio_gpu_fence *fence);
void virtio_gpu_object_detach(struct virtio_gpu_device *vgdev,
			      struct virtio_gpu_object *obj);
int virtio_gpu_attach_status_page(struct virtio_gpu_device *vgdev);
int virtio_gpu_detach_status_page(struct virtio_gpu_device *vgdev);
void virtio_gpu_cursor_ping(struct virtio_gpu_device *vgdev,
			    struct virtio_gpu_output *output);
int virtio_gpu_cmd_get_display_info(struct virtio_gpu_device *vgdev);
int virtio_gpu_cmd_get_capset_info(struct virtio_gpu_device *vgdev, int idx);
int virtio_gpu_cmd_get_capset(struct virtio_gpu_device *vgdev,
			      int idx, int version,
			      struct virtio_gpu_drv_cap_cache **cache_p);
int virtio_gpu_cmd_get_edids(struct virtio_gpu_device *vgdev);
void virtio_gpu_cmd_context_create(struct virtio_gpu_device *vgdev, uint32_t id,
				   uint32_t nlen, const char *name);
void virtio_gpu_cmd_context_destroy(struct virtio_gpu_device *vgdev,
				    uint32_t id);
void virtio_gpu_cmd_context_attach_resource(struct virtio_gpu_device *vgdev,
					    uint32_t ctx_id,
					    struct virtio_gpu_object_array *objs);
void virtio_gpu_cmd_context_detach_resource(struct virtio_gpu_device *vgdev,
					    uint32_t ctx_id,
					    struct virtio_gpu_object_array *objs);
void virtio_gpu_cmd_submit(struct virtio_gpu_device *vgdev,
			   void *data, uint32_t data_size,
			   uint32_t ctx_id,
			   struct virtio_gpu_object_array *objs,
			   struct virtio_gpu_fence *fence);
void virtio_gpu_cmd_transfer_from_host_3d(struct virtio_gpu_device *vgdev,
					  uint32_t ctx_id,
					  uint64_t offset, uint32_t level,
<<<<<<< HEAD
					  struct virtio_gpu_box *box,
=======
					  struct drm_virtgpu_3d_box *box,
>>>>>>> d4e6a62d
					  struct virtio_gpu_object_array *objs,
					  struct virtio_gpu_fence *fence);
void virtio_gpu_cmd_transfer_to_host_3d(struct virtio_gpu_device *vgdev,
					uint32_t ctx_id,
					uint64_t offset, uint32_t level,
<<<<<<< HEAD
					struct virtio_gpu_box *box,
=======
					struct drm_virtgpu_3d_box *box,
>>>>>>> d4e6a62d
					struct virtio_gpu_object_array *objs,
					struct virtio_gpu_fence *fence);
void
virtio_gpu_cmd_resource_create_3d(struct virtio_gpu_device *vgdev,
				  struct virtio_gpu_object *bo,
				  struct virtio_gpu_object_params *params,
				  struct virtio_gpu_object_array *objs,
				  struct virtio_gpu_fence *fence);
void virtio_gpu_ctrl_ack(struct virtqueue *vq);
void virtio_gpu_cursor_ack(struct virtqueue *vq);
void virtio_gpu_fence_ack(struct virtqueue *vq);
void virtio_gpu_dequeue_ctrl_func(struct work_struct *work);
void virtio_gpu_dequeue_cursor_func(struct work_struct *work);
void virtio_gpu_dequeue_fence_func(struct work_struct *work);

/* virtio_gpu_display.c */
int virtio_gpu_framebuffer_init(struct drm_device *dev,
				struct virtio_gpu_framebuffer *vgfb,
				const struct drm_mode_fb_cmd2 *mode_cmd,
				struct drm_gem_object *obj);
void virtio_gpu_modeset_init(struct virtio_gpu_device *vgdev);
void virtio_gpu_modeset_fini(struct virtio_gpu_device *vgdev);

/* virtio_gpu_plane.c */
uint32_t virtio_gpu_translate_format(uint32_t drm_fourcc);
struct drm_plane *virtio_gpu_plane_init(struct virtio_gpu_device *vgdev,
					enum drm_plane_type type,
					int index);

/* virtio_gpu_fence.c */
bool virtio_fence_signaled(struct dma_fence *f);
struct virtio_gpu_fence *virtio_gpu_fence_alloc(
	struct virtio_gpu_device *vgdev);
void virtio_gpu_fence_emit(struct virtio_gpu_device *vgdev,
			  struct virtio_gpu_ctrl_hdr *cmd_hdr,
			  struct virtio_gpu_fence *fence);
void virtio_gpu_fence_event_process(struct virtio_gpu_device *vdev,
				    u64 last_seq);

/* virtio_gpu_object */
struct drm_gem_object *virtio_gpu_create_object(struct drm_device *dev,
						size_t size);
int virtio_gpu_object_create(struct virtio_gpu_device *vgdev,
			     struct virtio_gpu_object_params *params,
			     struct virtio_gpu_object **bo_ptr,
			     struct virtio_gpu_fence *fence);

/* virtgpu_prime.c */
struct drm_gem_object *virtgpu_gem_prime_import_sg_table(
	struct drm_device *dev, struct dma_buf_attachment *attach,
	struct sg_table *sgt);

static inline u64 virtio_gpu_object_mmap_offset(struct virtio_gpu_object *bo)
{
	return drm_vma_node_offset_addr(&bo->base.base.vma_node);
}

/* virgl debufs */
int virtio_gpu_debugfs_init(struct drm_minor *minor);

#endif<|MERGE_RESOLUTION|>--- conflicted
+++ resolved
@@ -38,10 +38,7 @@
 #include <drm/drm_gem_shmem_helper.h>
 #include <drm/drm_ioctl.h>
 #include <drm/drm_probe_helper.h>
-<<<<<<< HEAD
-=======
 #include <drm/virtgpu_drm.h>
->>>>>>> d4e6a62d
 
 #define DRIVER_NAME "virtio_gpu"
 #define DRIVER_DESC "virtio GPU"
@@ -316,21 +313,13 @@
 void virtio_gpu_cmd_transfer_from_host_3d(struct virtio_gpu_device *vgdev,
 					  uint32_t ctx_id,
 					  uint64_t offset, uint32_t level,
-<<<<<<< HEAD
-					  struct virtio_gpu_box *box,
-=======
 					  struct drm_virtgpu_3d_box *box,
->>>>>>> d4e6a62d
 					  struct virtio_gpu_object_array *objs,
 					  struct virtio_gpu_fence *fence);
 void virtio_gpu_cmd_transfer_to_host_3d(struct virtio_gpu_device *vgdev,
 					uint32_t ctx_id,
 					uint64_t offset, uint32_t level,
-<<<<<<< HEAD
-					struct virtio_gpu_box *box,
-=======
 					struct drm_virtgpu_3d_box *box,
->>>>>>> d4e6a62d
 					struct virtio_gpu_object_array *objs,
 					struct virtio_gpu_fence *fence);
 void
