--- conflicted
+++ resolved
@@ -74,18 +74,13 @@
 				  struct drm_dp_mst_port *port,
 				  int offset, int size, u8 *bytes);
 
-<<<<<<< HEAD
 static int drm_dp_send_link_address(struct drm_dp_mst_topology_mgr *mgr,
 				    struct drm_dp_mst_branch *mstb);
-=======
-static void drm_dp_send_link_address(struct drm_dp_mst_topology_mgr *mgr,
-				     struct drm_dp_mst_branch *mstb);
 
 static void
 drm_dp_send_clear_payload_id_table(struct drm_dp_mst_topology_mgr *mgr,
 				   struct drm_dp_mst_branch *mstb);
 
->>>>>>> d4e6a62d
 static int drm_dp_send_enum_path_resources(struct drm_dp_mst_topology_mgr *mgr,
 					   struct drm_dp_mst_branch *mstb,
 					   struct drm_dp_mst_port *port);
@@ -527,15 +522,10 @@
 			}
 
 			if (failed) {
-<<<<<<< HEAD
-				for (i = 0; i < r->num_transactions; i++)
-					kfree(tx->bytes);
-=======
 				for (i = 0; i < r->num_transactions; i++) {
 					tx = &r->transactions[i];
 					kfree(tx->bytes);
 				}
->>>>>>> d4e6a62d
 				return -ENOMEM;
 			}
 
@@ -2146,7 +2136,6 @@
 EXPORT_SYMBOL(drm_dp_mst_connector_early_unregister);
 
 static void
-<<<<<<< HEAD
 drm_dp_mst_port_add_connector(struct drm_dp_mst_branch *mstb,
 			      struct drm_dp_mst_port *port)
 {
@@ -2183,11 +2172,6 @@
 static void
 drm_dp_mst_topology_unlink_port(struct drm_dp_mst_topology_mgr *mgr,
 				struct drm_dp_mst_port *port)
-=======
-drm_dp_mst_handle_link_address_port(struct drm_dp_mst_branch *mstb,
-				    struct drm_device *dev,
-				    struct drm_dp_link_addr_reply_port *port_msg)
->>>>>>> d4e6a62d
 {
 	mutex_lock(&mgr->lock);
 	list_del(&port->next);
@@ -2569,21 +2553,10 @@
 			mstb = NULL;
 	}
 	mutex_unlock(&mgr->lock);
-<<<<<<< HEAD
 	if (!mstb) {
 		mutex_unlock(&mgr->probe_lock);
 		return;
 	}
-
-	ret = drm_dp_check_and_send_link_address(mgr, mstb);
-	drm_dp_mst_topology_put_mstb(mstb);
-
-	mutex_unlock(&mgr->probe_lock);
-	if (ret)
-		drm_kms_helper_hotplug_event(dev);
-=======
-	if (!mstb)
-		return;
 
 	/*
 	 * Certain branch devices seem to incorrectly report an available_pbn
@@ -2598,9 +2571,12 @@
 		drm_dp_send_clear_payload_id_table(mgr, mstb);
 	}
 
-	drm_dp_check_and_send_link_address(mgr, mstb);
+	ret = drm_dp_check_and_send_link_address(mgr, mstb);
 	drm_dp_mst_topology_put_mstb(mstb);
->>>>>>> d4e6a62d
+
+	mutex_unlock(&mgr->probe_lock);
+	if (ret)
+		drm_kms_helper_hotplug_event(dev);
 }
 
 static bool drm_dp_validate_guid(struct drm_dp_mst_topology_mgr *mgr,
@@ -2846,22 +2822,14 @@
 	}
 }
 
-<<<<<<< HEAD
 static int drm_dp_send_link_address(struct drm_dp_mst_topology_mgr *mgr,
-=======
-static void drm_dp_send_link_address(struct drm_dp_mst_topology_mgr *mgr,
->>>>>>> d4e6a62d
 				     struct drm_dp_mst_branch *mstb)
 {
 	struct drm_dp_sideband_msg_tx *txmsg;
 	struct drm_dp_link_address_ack_reply *reply;
-<<<<<<< HEAD
 	struct drm_dp_mst_port *port, *tmp;
 	int i, len, ret, port_mask = 0;
 	bool changed = false;
-=======
-	int i, len, ret;
->>>>>>> d4e6a62d
 
 	txmsg = kzalloc(sizeof(*txmsg), GFP_KERNEL);
 	if (!txmsg)
@@ -2891,7 +2859,6 @@
 
 	drm_dp_check_mstb_guid(mstb, reply->guid);
 
-<<<<<<< HEAD
 	for (i = 0; i < reply->nports; i++) {
 		port_mask |= BIT(reply->ports[i].port_number);
 		ret = drm_dp_mst_handle_link_address_port(mstb, mgr->dev,
@@ -2919,44 +2886,34 @@
 		changed = true;
 	}
 	mutex_unlock(&mgr->lock);
-=======
-	for (i = 0; i < reply->nports; i++)
-		drm_dp_mst_handle_link_address_port(mstb, mgr->dev,
-						    &reply->ports[i]);
-
-	drm_kms_helper_hotplug_event(mgr->dev);
-
-out:
-	if (ret <= 0)
-		mstb->link_address_sent = false;
-	kfree(txmsg);
-}
-
-void drm_dp_send_clear_payload_id_table(struct drm_dp_mst_topology_mgr *mgr,
-					struct drm_dp_mst_branch *mstb)
-{
-	struct drm_dp_sideband_msg_tx *txmsg;
-	int len, ret;
-
-	txmsg = kzalloc(sizeof(*txmsg), GFP_KERNEL);
-	if (!txmsg)
-		return;
-
-	txmsg->dst = mstb;
-	len = build_clear_payload_id_table(txmsg);
-
-	drm_dp_queue_down_tx(mgr, txmsg);
-
-	ret = drm_dp_mst_wait_tx_reply(mstb, txmsg);
-	if (ret > 0 && txmsg->reply.reply_type == DP_SIDEBAND_REPLY_NAK)
-		DRM_DEBUG_KMS("clear payload table id nak received\n");
->>>>>>> d4e6a62d
 
 out:
 	if (ret <= 0)
 		mstb->link_address_sent = false;
 	kfree(txmsg);
 	return ret < 0 ? ret : changed;
+}
+
+void drm_dp_send_clear_payload_id_table(struct drm_dp_mst_topology_mgr *mgr,
+					struct drm_dp_mst_branch *mstb)
+{
+	struct drm_dp_sideband_msg_tx *txmsg;
+	int len, ret;
+
+	txmsg = kzalloc(sizeof(*txmsg), GFP_KERNEL);
+	if (!txmsg)
+		return;
+
+	txmsg->dst = mstb;
+	len = build_clear_payload_id_table(txmsg);
+
+	drm_dp_queue_down_tx(mgr, txmsg);
+
+	ret = drm_dp_mst_wait_tx_reply(mstb, txmsg);
+	if (ret > 0 && txmsg->reply.reply_type == DP_SIDEBAND_REPLY_NAK)
+		DRM_DEBUG_KMS("clear payload table id nak received\n");
+
+	kfree(txmsg);
 }
 
 static int
@@ -3748,17 +3705,10 @@
 	struct drm_dp_mst_branch *mstb;
 	struct drm_dp_sideband_msg_hdr *hdr = &mgr->down_rep_recv.initial_hdr;
 	int slot = -1;
-<<<<<<< HEAD
 
 	if (!drm_dp_get_one_sb_msg(mgr, false))
 		goto clear_down_rep_recv;
 
-=======
-
-	if (!drm_dp_get_one_sb_msg(mgr, false))
-		goto clear_down_rep_recv;
-
->>>>>>> d4e6a62d
 	if (!mgr->down_rep_recv.have_eomt)
 		return 0;
 
@@ -3817,7 +3767,6 @@
 drm_dp_mst_process_up_req(struct drm_dp_mst_topology_mgr *mgr,
 			  struct drm_dp_pending_up_req *up_req)
 {
-<<<<<<< HEAD
 	struct drm_dp_mst_branch *mstb = NULL;
 	struct drm_dp_sideband_msg_req_body *msg = &up_req->msg;
 	struct drm_dp_sideband_msg_hdr *hdr = &up_req->hdr;
@@ -3941,70 +3890,6 @@
 	mutex_unlock(&mgr->up_req_lock);
 	queue_work(system_long_wq, &mgr->up_req_work);
 
-=======
-	struct drm_dp_sideband_msg_req_body msg;
-	struct drm_dp_sideband_msg_hdr *hdr = &mgr->up_req_recv.initial_hdr;
-	struct drm_dp_mst_branch *mstb = NULL;
-	const u8 *guid;
-	bool seqno;
-
-	if (!drm_dp_get_one_sb_msg(mgr, true))
-		goto out;
-
-	if (!mgr->up_req_recv.have_eomt)
-		return 0;
-
-	if (!hdr->broadcast) {
-		mstb = drm_dp_get_mst_branch_device(mgr, hdr->lct, hdr->rad);
-		if (!mstb) {
-			DRM_DEBUG_KMS("Got MST reply from unknown device %d\n",
-				      hdr->lct);
-			goto out;
-		}
-	}
-
-	seqno = hdr->seqno;
-	drm_dp_sideband_parse_req(&mgr->up_req_recv, &msg);
-
-	if (msg.req_type == DP_CONNECTION_STATUS_NOTIFY)
-		guid = msg.u.conn_stat.guid;
-	else if (msg.req_type == DP_RESOURCE_STATUS_NOTIFY)
-		guid = msg.u.resource_stat.guid;
-	else
-		goto out;
-
-	drm_dp_send_up_ack_reply(mgr, mgr->mst_primary, msg.req_type, seqno,
-				 false);
-
-	if (!mstb) {
-		mstb = drm_dp_get_mst_branch_device_by_guid(mgr, guid);
-		if (!mstb) {
-			DRM_DEBUG_KMS("Got MST reply from unknown device %d\n",
-				      hdr->lct);
-			goto out;
-		}
-	}
-
-	if (msg.req_type == DP_CONNECTION_STATUS_NOTIFY) {
-		drm_dp_mst_handle_conn_stat(mstb, &msg.u.conn_stat);
-
-		DRM_DEBUG_KMS("Got CSN: pn: %d ldps:%d ddps: %d mcs: %d ip: %d pdt: %d\n",
-			      msg.u.conn_stat.port_number,
-			      msg.u.conn_stat.legacy_device_plug_status,
-			      msg.u.conn_stat.displayport_device_plug_status,
-			      msg.u.conn_stat.message_capability_status,
-			      msg.u.conn_stat.input_port,
-			      msg.u.conn_stat.peer_device_type);
-
-		drm_kms_helper_hotplug_event(mgr->dev);
-	} else if (msg.req_type == DP_RESOURCE_STATUS_NOTIFY) {
-		DRM_DEBUG_KMS("Got RSN: pn: %d avail_pbn %d\n",
-			      msg.u.resource_stat.port_number,
-			      msg.u.resource_stat.available_pbn);
-	}
-
-	drm_dp_mst_topology_put_mstb(mstb);
->>>>>>> d4e6a62d
 out:
 	memset(&mgr->up_req_recv, 0, sizeof(struct drm_dp_sideband_msg_rx));
 	return 0;
@@ -4765,7 +4650,6 @@
 			go_again = true;
 		}
 
-<<<<<<< HEAD
 		for (;;) {
 			struct drm_dp_mst_port *port;
 
@@ -4776,9 +4660,6 @@
 			if (port)
 				list_del(&port->next);
 			mutex_unlock(&mgr->delayed_destroy_lock);
-=======
-		mgr->cbs->destroy_connector(mgr, port->connector);
->>>>>>> d4e6a62d
 
 			if (!port)
 				break;
@@ -5041,7 +4922,6 @@
 	drm_atomic_private_obj_fini(&mgr->base);
 	mgr->funcs = NULL;
 
-<<<<<<< HEAD
 	mutex_destroy(&mgr->delayed_destroy_lock);
 	mutex_destroy(&mgr->payload_lock);
 	mutex_destroy(&mgr->qlock);
@@ -5051,12 +4931,6 @@
 #if IS_ENABLED(CONFIG_DRM_DEBUG_DP_MST_TOPOLOGY_REFS)
 	mutex_destroy(&mgr->topology_ref_history_lock);
 #endif
-=======
-	mutex_destroy(&mgr->destroy_connector_lock);
-	mutex_destroy(&mgr->payload_lock);
-	mutex_destroy(&mgr->qlock);
-	mutex_destroy(&mgr->lock);
->>>>>>> d4e6a62d
 }
 EXPORT_SYMBOL(drm_dp_mst_topology_mgr_destroy);
 
