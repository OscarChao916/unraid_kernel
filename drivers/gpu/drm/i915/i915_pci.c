/*
 * Copyright © 2016 Intel Corporation
 *
 * Permission is hereby granted, free of charge, to any person obtaining a
 * copy of this software and associated documentation files (the "Software"),
 * to deal in the Software without restriction, including without limitation
 * the rights to use, copy, modify, merge, publish, distribute, sublicense,
 * and/or sell copies of the Software, and to permit persons to whom the
 * Software is furnished to do so, subject to the following conditions:
 *
 * The above copyright notice and this permission notice (including the next
 * paragraph) shall be included in all copies or substantial portions of the
 * Software.
 *
 * THE SOFTWARE IS PROVIDED "AS IS", WITHOUT WARRANTY OF ANY KIND, EXPRESS OR
 * IMPLIED, INCLUDING BUT NOT LIMITED TO THE WARRANTIES OF MERCHANTABILITY,
 * FITNESS FOR A PARTICULAR PURPOSE AND NONINFRINGEMENT.  IN NO EVENT SHALL
 * THE AUTHORS OR COPYRIGHT HOLDERS BE LIABLE FOR ANY CLAIM, DAMAGES OR OTHER
 * LIABILITY, WHETHER IN AN ACTION OF CONTRACT, TORT OR OTHERWISE, ARISING
 * FROM, OUT OF OR IN CONNECTION WITH THE SOFTWARE OR THE USE OR OTHER DEALINGS
 * IN THE SOFTWARE.
 *
 */

#include <linux/console.h>
#include <linux/vga_switcheroo.h>

#include <drm/drm_drv.h>
#include <drm/i915_pciids.h>

#include "display/intel_fbdev.h"

#include "i915_drv.h"
#include "i915_perf.h"
#include "i915_globals.h"
#include "i915_selftest.h"

#define PLATFORM(x) .platform = (x)
#define GEN(x) \
	.graphics_ver = (x), \
	.media_ver = (x), \
	.display.ver = (x)

#define I845_PIPE_OFFSETS \
	.pipe_offsets = { \
		[TRANSCODER_A] = PIPE_A_OFFSET,	\
	}, \
	.trans_offsets = { \
		[TRANSCODER_A] = TRANSCODER_A_OFFSET, \
	}

#define I9XX_PIPE_OFFSETS \
	.pipe_offsets = { \
		[TRANSCODER_A] = PIPE_A_OFFSET,	\
		[TRANSCODER_B] = PIPE_B_OFFSET, \
	}, \
	.trans_offsets = { \
		[TRANSCODER_A] = TRANSCODER_A_OFFSET, \
		[TRANSCODER_B] = TRANSCODER_B_OFFSET, \
	}

#define IVB_PIPE_OFFSETS \
	.pipe_offsets = { \
		[TRANSCODER_A] = PIPE_A_OFFSET,	\
		[TRANSCODER_B] = PIPE_B_OFFSET, \
		[TRANSCODER_C] = PIPE_C_OFFSET, \
	}, \
	.trans_offsets = { \
		[TRANSCODER_A] = TRANSCODER_A_OFFSET, \
		[TRANSCODER_B] = TRANSCODER_B_OFFSET, \
		[TRANSCODER_C] = TRANSCODER_C_OFFSET, \
	}

#define HSW_PIPE_OFFSETS \
	.pipe_offsets = { \
		[TRANSCODER_A] = PIPE_A_OFFSET,	\
		[TRANSCODER_B] = PIPE_B_OFFSET, \
		[TRANSCODER_C] = PIPE_C_OFFSET, \
		[TRANSCODER_EDP] = PIPE_EDP_OFFSET, \
	}, \
	.trans_offsets = { \
		[TRANSCODER_A] = TRANSCODER_A_OFFSET, \
		[TRANSCODER_B] = TRANSCODER_B_OFFSET, \
		[TRANSCODER_C] = TRANSCODER_C_OFFSET, \
		[TRANSCODER_EDP] = TRANSCODER_EDP_OFFSET, \
	}

#define CHV_PIPE_OFFSETS \
	.pipe_offsets = { \
		[TRANSCODER_A] = PIPE_A_OFFSET, \
		[TRANSCODER_B] = PIPE_B_OFFSET, \
		[TRANSCODER_C] = CHV_PIPE_C_OFFSET, \
	}, \
	.trans_offsets = { \
		[TRANSCODER_A] = TRANSCODER_A_OFFSET, \
		[TRANSCODER_B] = TRANSCODER_B_OFFSET, \
		[TRANSCODER_C] = CHV_TRANSCODER_C_OFFSET, \
	}

#define I845_CURSOR_OFFSETS \
	.cursor_offsets = { \
		[PIPE_A] = CURSOR_A_OFFSET, \
	}

#define I9XX_CURSOR_OFFSETS \
	.cursor_offsets = { \
		[PIPE_A] = CURSOR_A_OFFSET, \
		[PIPE_B] = CURSOR_B_OFFSET, \
	}

#define CHV_CURSOR_OFFSETS \
	.cursor_offsets = { \
		[PIPE_A] = CURSOR_A_OFFSET, \
		[PIPE_B] = CURSOR_B_OFFSET, \
		[PIPE_C] = CHV_CURSOR_C_OFFSET, \
	}

#define IVB_CURSOR_OFFSETS \
	.cursor_offsets = { \
		[PIPE_A] = CURSOR_A_OFFSET, \
		[PIPE_B] = IVB_CURSOR_B_OFFSET, \
		[PIPE_C] = IVB_CURSOR_C_OFFSET, \
	}

#define TGL_CURSOR_OFFSETS \
	.cursor_offsets = { \
		[PIPE_A] = CURSOR_A_OFFSET, \
		[PIPE_B] = IVB_CURSOR_B_OFFSET, \
		[PIPE_C] = IVB_CURSOR_C_OFFSET, \
		[PIPE_D] = TGL_CURSOR_D_OFFSET, \
	}

#define I9XX_COLORS \
	.color = { .gamma_lut_size = 256 }
#define I965_COLORS \
	.color = { .gamma_lut_size = 129, \
		   .gamma_lut_tests = DRM_COLOR_LUT_NON_DECREASING, \
	}
#define ILK_COLORS \
	.color = { .gamma_lut_size = 1024 }
#define IVB_COLORS \
	.color = { .degamma_lut_size = 1024, .gamma_lut_size = 1024 }
#define CHV_COLORS \
	.color = { .degamma_lut_size = 65, .gamma_lut_size = 257, \
		   .degamma_lut_tests = DRM_COLOR_LUT_NON_DECREASING, \
		   .gamma_lut_tests = DRM_COLOR_LUT_NON_DECREASING, \
	}
#define GLK_COLORS \
	.color = { .degamma_lut_size = 33, .gamma_lut_size = 1024, \
		   .degamma_lut_tests = DRM_COLOR_LUT_NON_DECREASING | \
					DRM_COLOR_LUT_EQUAL_CHANNELS, \
	}

/* Keep in gen based order, and chronological order within a gen */

#define GEN_DEFAULT_PAGE_SIZES \
	.page_sizes = I915_GTT_PAGE_SIZE_4K

#define GEN_DEFAULT_REGIONS \
	.memory_regions = REGION_SMEM | REGION_STOLEN_SMEM

#define I830_FEATURES \
	GEN(2), \
	.is_mobile = 1, \
	.pipe_mask = BIT(PIPE_A) | BIT(PIPE_B), \
	.cpu_transcoder_mask = BIT(TRANSCODER_A) | BIT(TRANSCODER_B), \
	.display.has_overlay = 1, \
	.display.cursor_needs_physical = 1, \
	.display.overlay_needs_physical = 1, \
	.display.has_gmch = 1, \
	.gpu_reset_clobbers_display = true, \
	.hws_needs_physical = 1, \
	.unfenced_needs_alignment = 1, \
	.platform_engine_mask = BIT(RCS0), \
	.has_snoop = true, \
	.has_coherent_ggtt = false, \
	.dma_mask_size = 32, \
	I9XX_PIPE_OFFSETS, \
	I9XX_CURSOR_OFFSETS, \
	I9XX_COLORS, \
	GEN_DEFAULT_PAGE_SIZES, \
	GEN_DEFAULT_REGIONS

#define I845_FEATURES \
	GEN(2), \
	.pipe_mask = BIT(PIPE_A), \
	.cpu_transcoder_mask = BIT(TRANSCODER_A), \
	.display.has_overlay = 1, \
	.display.overlay_needs_physical = 1, \
	.display.has_gmch = 1, \
	.gpu_reset_clobbers_display = true, \
	.hws_needs_physical = 1, \
	.unfenced_needs_alignment = 1, \
	.platform_engine_mask = BIT(RCS0), \
	.has_snoop = true, \
	.has_coherent_ggtt = false, \
	.dma_mask_size = 32, \
	I845_PIPE_OFFSETS, \
	I845_CURSOR_OFFSETS, \
	I9XX_COLORS, \
	GEN_DEFAULT_PAGE_SIZES, \
	GEN_DEFAULT_REGIONS

static const struct intel_device_info i830_info = {
	I830_FEATURES,
	PLATFORM(INTEL_I830),
};

static const struct intel_device_info i845g_info = {
	I845_FEATURES,
	PLATFORM(INTEL_I845G),
};

static const struct intel_device_info i85x_info = {
	I830_FEATURES,
	PLATFORM(INTEL_I85X),
	.display.has_fbc = 1,
};

static const struct intel_device_info i865g_info = {
	I845_FEATURES,
	PLATFORM(INTEL_I865G),
	.display.has_fbc = 1,
};

#define GEN3_FEATURES \
	GEN(3), \
	.pipe_mask = BIT(PIPE_A) | BIT(PIPE_B), \
	.cpu_transcoder_mask = BIT(TRANSCODER_A) | BIT(TRANSCODER_B), \
	.display.has_gmch = 1, \
	.gpu_reset_clobbers_display = true, \
	.platform_engine_mask = BIT(RCS0), \
	.has_snoop = true, \
	.has_coherent_ggtt = true, \
	.dma_mask_size = 32, \
	I9XX_PIPE_OFFSETS, \
	I9XX_CURSOR_OFFSETS, \
	I9XX_COLORS, \
	GEN_DEFAULT_PAGE_SIZES, \
	GEN_DEFAULT_REGIONS

static const struct intel_device_info i915g_info = {
	GEN3_FEATURES,
	PLATFORM(INTEL_I915G),
	.has_coherent_ggtt = false,
	.display.cursor_needs_physical = 1,
	.display.has_overlay = 1,
	.display.overlay_needs_physical = 1,
	.hws_needs_physical = 1,
	.unfenced_needs_alignment = 1,
};

static const struct intel_device_info i915gm_info = {
	GEN3_FEATURES,
	PLATFORM(INTEL_I915GM),
	.is_mobile = 1,
	.display.cursor_needs_physical = 1,
	.display.has_overlay = 1,
	.display.overlay_needs_physical = 1,
	.display.supports_tv = 1,
	.display.has_fbc = 1,
	.hws_needs_physical = 1,
	.unfenced_needs_alignment = 1,
};

static const struct intel_device_info i945g_info = {
	GEN3_FEATURES,
	PLATFORM(INTEL_I945G),
	.display.has_hotplug = 1,
	.display.cursor_needs_physical = 1,
	.display.has_overlay = 1,
	.display.overlay_needs_physical = 1,
	.hws_needs_physical = 1,
	.unfenced_needs_alignment = 1,
};

static const struct intel_device_info i945gm_info = {
	GEN3_FEATURES,
	PLATFORM(INTEL_I945GM),
	.is_mobile = 1,
	.display.has_hotplug = 1,
	.display.cursor_needs_physical = 1,
	.display.has_overlay = 1,
	.display.overlay_needs_physical = 1,
	.display.supports_tv = 1,
	.display.has_fbc = 1,
	.hws_needs_physical = 1,
	.unfenced_needs_alignment = 1,
};

static const struct intel_device_info g33_info = {
	GEN3_FEATURES,
	PLATFORM(INTEL_G33),
	.display.has_hotplug = 1,
	.display.has_overlay = 1,
	.dma_mask_size = 36,
};

static const struct intel_device_info pnv_g_info = {
	GEN3_FEATURES,
	PLATFORM(INTEL_PINEVIEW),
	.display.has_hotplug = 1,
	.display.has_overlay = 1,
	.dma_mask_size = 36,
};

static const struct intel_device_info pnv_m_info = {
	GEN3_FEATURES,
	PLATFORM(INTEL_PINEVIEW),
	.is_mobile = 1,
	.display.has_hotplug = 1,
	.display.has_overlay = 1,
	.dma_mask_size = 36,
};

#define GEN4_FEATURES \
	GEN(4), \
	.pipe_mask = BIT(PIPE_A) | BIT(PIPE_B), \
	.cpu_transcoder_mask = BIT(TRANSCODER_A) | BIT(TRANSCODER_B), \
	.display.has_hotplug = 1, \
	.display.has_gmch = 1, \
	.gpu_reset_clobbers_display = true, \
	.platform_engine_mask = BIT(RCS0), \
	.has_snoop = true, \
	.has_coherent_ggtt = true, \
	.dma_mask_size = 36, \
	I9XX_PIPE_OFFSETS, \
	I9XX_CURSOR_OFFSETS, \
	I965_COLORS, \
	GEN_DEFAULT_PAGE_SIZES, \
	GEN_DEFAULT_REGIONS

static const struct intel_device_info i965g_info = {
	GEN4_FEATURES,
	PLATFORM(INTEL_I965G),
	.display.has_overlay = 1,
	.hws_needs_physical = 1,
	.has_snoop = false,
};

static const struct intel_device_info i965gm_info = {
	GEN4_FEATURES,
	PLATFORM(INTEL_I965GM),
	.is_mobile = 1,
	.display.has_fbc = 1,
	.display.has_overlay = 1,
	.display.supports_tv = 1,
	.hws_needs_physical = 1,
	.has_snoop = false,
};

static const struct intel_device_info g45_info = {
	GEN4_FEATURES,
	PLATFORM(INTEL_G45),
	.platform_engine_mask = BIT(RCS0) | BIT(VCS0),
	.gpu_reset_clobbers_display = false,
};

static const struct intel_device_info gm45_info = {
	GEN4_FEATURES,
	PLATFORM(INTEL_GM45),
	.is_mobile = 1,
	.display.has_fbc = 1,
	.display.supports_tv = 1,
	.platform_engine_mask = BIT(RCS0) | BIT(VCS0),
	.gpu_reset_clobbers_display = false,
};

#define GEN5_FEATURES \
	GEN(5), \
	.pipe_mask = BIT(PIPE_A) | BIT(PIPE_B), \
	.cpu_transcoder_mask = BIT(TRANSCODER_A) | BIT(TRANSCODER_B), \
	.display.has_hotplug = 1, \
	.platform_engine_mask = BIT(RCS0) | BIT(VCS0), \
	.has_snoop = true, \
	.has_coherent_ggtt = true, \
	/* ilk does support rc6, but we do not implement [power] contexts */ \
	.has_rc6 = 0, \
	.dma_mask_size = 36, \
	I9XX_PIPE_OFFSETS, \
	I9XX_CURSOR_OFFSETS, \
	ILK_COLORS, \
	GEN_DEFAULT_PAGE_SIZES, \
	GEN_DEFAULT_REGIONS

static const struct intel_device_info ilk_d_info = {
	GEN5_FEATURES,
	PLATFORM(INTEL_IRONLAKE),
};

static const struct intel_device_info ilk_m_info = {
	GEN5_FEATURES,
	PLATFORM(INTEL_IRONLAKE),
	.is_mobile = 1,
	.has_rps = true,
	.display.has_fbc = 1,
};

#define GEN6_FEATURES \
	GEN(6), \
	.pipe_mask = BIT(PIPE_A) | BIT(PIPE_B), \
	.cpu_transcoder_mask = BIT(TRANSCODER_A) | BIT(TRANSCODER_B), \
	.display.has_hotplug = 1, \
	.display.has_fbc = 1, \
	.platform_engine_mask = BIT(RCS0) | BIT(VCS0) | BIT(BCS0), \
	.has_coherent_ggtt = true, \
	.has_llc = 1, \
	.has_rc6 = 1, \
	.has_rc6p = 1, \
	.has_rps = true, \
	.dma_mask_size = 40, \
	.ppgtt_type = INTEL_PPGTT_ALIASING, \
	.ppgtt_size = 31, \
	I9XX_PIPE_OFFSETS, \
	I9XX_CURSOR_OFFSETS, \
	ILK_COLORS, \
	GEN_DEFAULT_PAGE_SIZES, \
	GEN_DEFAULT_REGIONS

#define SNB_D_PLATFORM \
	GEN6_FEATURES, \
	PLATFORM(INTEL_SANDYBRIDGE)

static const struct intel_device_info snb_d_gt1_info = {
	SNB_D_PLATFORM,
	.gt = 1,
};

static const struct intel_device_info snb_d_gt2_info = {
	SNB_D_PLATFORM,
	.gt = 2,
};

#define SNB_M_PLATFORM \
	GEN6_FEATURES, \
	PLATFORM(INTEL_SANDYBRIDGE), \
	.is_mobile = 1


static const struct intel_device_info snb_m_gt1_info = {
	SNB_M_PLATFORM,
	.gt = 1,
};

static const struct intel_device_info snb_m_gt2_info = {
	SNB_M_PLATFORM,
	.gt = 2,
};

#define GEN7_FEATURES  \
	GEN(7), \
	.pipe_mask = BIT(PIPE_A) | BIT(PIPE_B) | BIT(PIPE_C), \
	.cpu_transcoder_mask = BIT(TRANSCODER_A) | BIT(TRANSCODER_B) | BIT(TRANSCODER_C), \
	.display.has_hotplug = 1, \
	.display.has_fbc = 1, \
	.platform_engine_mask = BIT(RCS0) | BIT(VCS0) | BIT(BCS0), \
	.has_coherent_ggtt = true, \
	.has_llc = 1, \
	.has_rc6 = 1, \
	.has_rc6p = 1, \
	.has_reset_engine = true, \
	.has_rps = true, \
	.dma_mask_size = 40, \
	.ppgtt_type = INTEL_PPGTT_ALIASING, \
	.ppgtt_size = 31, \
	IVB_PIPE_OFFSETS, \
	IVB_CURSOR_OFFSETS, \
	IVB_COLORS, \
	GEN_DEFAULT_PAGE_SIZES, \
	GEN_DEFAULT_REGIONS

#define IVB_D_PLATFORM \
	GEN7_FEATURES, \
	PLATFORM(INTEL_IVYBRIDGE), \
	.has_l3_dpf = 1

static const struct intel_device_info ivb_d_gt1_info = {
	IVB_D_PLATFORM,
	.gt = 1,
};

static const struct intel_device_info ivb_d_gt2_info = {
	IVB_D_PLATFORM,
	.gt = 2,
};

#define IVB_M_PLATFORM \
	GEN7_FEATURES, \
	PLATFORM(INTEL_IVYBRIDGE), \
	.is_mobile = 1, \
	.has_l3_dpf = 1

static const struct intel_device_info ivb_m_gt1_info = {
	IVB_M_PLATFORM,
	.gt = 1,
};

static const struct intel_device_info ivb_m_gt2_info = {
	IVB_M_PLATFORM,
	.gt = 2,
};

static const struct intel_device_info ivb_q_info = {
	GEN7_FEATURES,
	PLATFORM(INTEL_IVYBRIDGE),
	.gt = 2,
	.pipe_mask = 0, /* legal, last one wins */
	.cpu_transcoder_mask = 0,
	.has_l3_dpf = 1,
};

static const struct intel_device_info vlv_info = {
	PLATFORM(INTEL_VALLEYVIEW),
	GEN(7),
	.is_lp = 1,
	.pipe_mask = BIT(PIPE_A) | BIT(PIPE_B),
	.cpu_transcoder_mask = BIT(TRANSCODER_A) | BIT(TRANSCODER_B),
	.has_runtime_pm = 1,
	.has_rc6 = 1,
	.has_reset_engine = true,
	.has_rps = true,
	.display.has_gmch = 1,
	.display.has_hotplug = 1,
	.dma_mask_size = 40,
	.ppgtt_type = INTEL_PPGTT_ALIASING,
	.ppgtt_size = 31,
	.has_snoop = true,
	.has_coherent_ggtt = false,
	.platform_engine_mask = BIT(RCS0) | BIT(VCS0) | BIT(BCS0),
	.display_mmio_offset = VLV_DISPLAY_BASE,
	I9XX_PIPE_OFFSETS,
	I9XX_CURSOR_OFFSETS,
	I965_COLORS,
	GEN_DEFAULT_PAGE_SIZES,
	GEN_DEFAULT_REGIONS,
};

#define G75_FEATURES  \
	GEN7_FEATURES, \
	.platform_engine_mask = BIT(RCS0) | BIT(VCS0) | BIT(BCS0) | BIT(VECS0), \
	.cpu_transcoder_mask = BIT(TRANSCODER_A) | BIT(TRANSCODER_B) | \
		BIT(TRANSCODER_C) | BIT(TRANSCODER_EDP), \
	.display.has_ddi = 1, \
	.display.has_fpga_dbg = 1, \
	.display.has_psr = 1, \
	.display.has_psr_hw_tracking = 1, \
	.display.has_dp_mst = 1, \
	.has_rc6p = 0 /* RC6p removed-by HSW */, \
	HSW_PIPE_OFFSETS, \
	.has_runtime_pm = 1

#define HSW_PLATFORM \
	G75_FEATURES, \
	PLATFORM(INTEL_HASWELL), \
	.has_l3_dpf = 1

static const struct intel_device_info hsw_gt1_info = {
	HSW_PLATFORM,
	.gt = 1,
};

static const struct intel_device_info hsw_gt2_info = {
	HSW_PLATFORM,
	.gt = 2,
};

static const struct intel_device_info hsw_gt3_info = {
	HSW_PLATFORM,
	.gt = 3,
};

#define GEN8_FEATURES \
	G75_FEATURES, \
	GEN(8), \
	.has_logical_ring_contexts = 1, \
	.dma_mask_size = 39, \
	.ppgtt_type = INTEL_PPGTT_FULL, \
	.ppgtt_size = 48, \
	.has_64bit_reloc = 1

#define BDW_PLATFORM \
	GEN8_FEATURES, \
	PLATFORM(INTEL_BROADWELL)

static const struct intel_device_info bdw_gt1_info = {
	BDW_PLATFORM,
	.gt = 1,
};

static const struct intel_device_info bdw_gt2_info = {
	BDW_PLATFORM,
	.gt = 2,
};

static const struct intel_device_info bdw_rsvd_info = {
	BDW_PLATFORM,
	.gt = 3,
	/* According to the device ID those devices are GT3, they were
	 * previously treated as not GT3, keep it like that.
	 */
};

static const struct intel_device_info bdw_gt3_info = {
	BDW_PLATFORM,
	.gt = 3,
	.platform_engine_mask =
		BIT(RCS0) | BIT(VCS0) | BIT(BCS0) | BIT(VECS0) | BIT(VCS1),
};

static const struct intel_device_info chv_info = {
	PLATFORM(INTEL_CHERRYVIEW),
	GEN(8),
	.pipe_mask = BIT(PIPE_A) | BIT(PIPE_B) | BIT(PIPE_C),
	.cpu_transcoder_mask = BIT(TRANSCODER_A) | BIT(TRANSCODER_B) | BIT(TRANSCODER_C),
	.display.has_hotplug = 1,
	.is_lp = 1,
	.platform_engine_mask = BIT(RCS0) | BIT(VCS0) | BIT(BCS0) | BIT(VECS0),
	.has_64bit_reloc = 1,
	.has_runtime_pm = 1,
	.has_rc6 = 1,
	.has_rps = true,
	.has_logical_ring_contexts = 1,
	.display.has_gmch = 1,
	.dma_mask_size = 39,
	.ppgtt_type = INTEL_PPGTT_FULL,
	.ppgtt_size = 32,
	.has_reset_engine = 1,
	.has_snoop = true,
	.has_coherent_ggtt = false,
	.display_mmio_offset = VLV_DISPLAY_BASE,
	CHV_PIPE_OFFSETS,
	CHV_CURSOR_OFFSETS,
	CHV_COLORS,
	GEN_DEFAULT_PAGE_SIZES,
	GEN_DEFAULT_REGIONS,
};

#define GEN9_DEFAULT_PAGE_SIZES \
	.page_sizes = I915_GTT_PAGE_SIZE_4K | \
		      I915_GTT_PAGE_SIZE_64K

#define GEN9_FEATURES \
	GEN8_FEATURES, \
	GEN(9), \
	GEN9_DEFAULT_PAGE_SIZES, \
	.display.has_dmc = 1, \
	.has_gt_uc = 1, \
	.display.has_hdcp = 1, \
	.display.has_ipc = 1, \
	.dbuf.size = 896 - 4, /* 4 blocks for bypass path allocation */ \
	.dbuf.slice_mask = BIT(DBUF_S1)

#define SKL_PLATFORM \
	GEN9_FEATURES, \
	PLATFORM(INTEL_SKYLAKE)

static const struct intel_device_info skl_gt1_info = {
	SKL_PLATFORM,
	.gt = 1,
};

static const struct intel_device_info skl_gt2_info = {
	SKL_PLATFORM,
	.gt = 2,
};

#define SKL_GT3_PLUS_PLATFORM \
	SKL_PLATFORM, \
	.platform_engine_mask = \
		BIT(RCS0) | BIT(VCS0) | BIT(BCS0) | BIT(VECS0) | BIT(VCS1)


static const struct intel_device_info skl_gt3_info = {
	SKL_GT3_PLUS_PLATFORM,
	.gt = 3,
};

static const struct intel_device_info skl_gt4_info = {
	SKL_GT3_PLUS_PLATFORM,
	.gt = 4,
};

#define GEN9_LP_FEATURES \
	GEN(9), \
	.is_lp = 1, \
	.dbuf.slice_mask = BIT(DBUF_S1), \
	.display.has_hotplug = 1, \
	.platform_engine_mask = BIT(RCS0) | BIT(VCS0) | BIT(BCS0) | BIT(VECS0), \
	.pipe_mask = BIT(PIPE_A) | BIT(PIPE_B) | BIT(PIPE_C), \
	.cpu_transcoder_mask = BIT(TRANSCODER_A) | BIT(TRANSCODER_B) | \
		BIT(TRANSCODER_C) | BIT(TRANSCODER_EDP) | \
		BIT(TRANSCODER_DSI_A) | BIT(TRANSCODER_DSI_C), \
	.has_64bit_reloc = 1, \
	.display.has_ddi = 1, \
	.display.has_fpga_dbg = 1, \
	.display.has_fbc = 1, \
	.display.has_hdcp = 1, \
	.display.has_psr = 1, \
	.display.has_psr_hw_tracking = 1, \
	.has_runtime_pm = 1, \
	.display.has_dmc = 1, \
	.has_rc6 = 1, \
	.has_rps = true, \
	.display.has_dp_mst = 1, \
	.has_logical_ring_contexts = 1, \
	.has_gt_uc = 1, \
	.dma_mask_size = 39, \
	.ppgtt_type = INTEL_PPGTT_FULL, \
	.ppgtt_size = 48, \
	.has_reset_engine = 1, \
	.has_snoop = true, \
	.has_coherent_ggtt = false, \
	.display.has_ipc = 1, \
	HSW_PIPE_OFFSETS, \
	IVB_CURSOR_OFFSETS, \
	IVB_COLORS, \
	GEN9_DEFAULT_PAGE_SIZES, \
	GEN_DEFAULT_REGIONS

static const struct intel_device_info bxt_info = {
	GEN9_LP_FEATURES,
	PLATFORM(INTEL_BROXTON),
	.dbuf.size = 512 - 4, /* 4 blocks for bypass path allocation */
};

static const struct intel_device_info glk_info = {
	GEN9_LP_FEATURES,
	PLATFORM(INTEL_GEMINILAKE),
	.display.ver = 10,
	.dbuf.size = 1024 - 4, /* 4 blocks for bypass path allocation */
	GLK_COLORS,
};

#define KBL_PLATFORM \
	GEN9_FEATURES, \
	PLATFORM(INTEL_KABYLAKE)

static const struct intel_device_info kbl_gt1_info = {
	KBL_PLATFORM,
	.gt = 1,
};

static const struct intel_device_info kbl_gt2_info = {
	KBL_PLATFORM,
	.gt = 2,
};

static const struct intel_device_info kbl_gt3_info = {
	KBL_PLATFORM,
	.gt = 3,
	.platform_engine_mask =
		BIT(RCS0) | BIT(VCS0) | BIT(BCS0) | BIT(VECS0) | BIT(VCS1),
};

#define CFL_PLATFORM \
	GEN9_FEATURES, \
	PLATFORM(INTEL_COFFEELAKE)

static const struct intel_device_info cfl_gt1_info = {
	CFL_PLATFORM,
	.gt = 1,
};

static const struct intel_device_info cfl_gt2_info = {
	CFL_PLATFORM,
	.gt = 2,
};

static const struct intel_device_info cfl_gt3_info = {
	CFL_PLATFORM,
	.gt = 3,
	.platform_engine_mask =
		BIT(RCS0) | BIT(VCS0) | BIT(BCS0) | BIT(VECS0) | BIT(VCS1),
};

#define CML_PLATFORM \
	GEN9_FEATURES, \
	PLATFORM(INTEL_COMETLAKE)

static const struct intel_device_info cml_gt1_info = {
	CML_PLATFORM,
	.gt = 1,
};

static const struct intel_device_info cml_gt2_info = {
	CML_PLATFORM,
	.gt = 2,
};

#define GEN10_FEATURES \
	GEN9_FEATURES, \
	GEN(10), \
	.dbuf.size = 1024 - 4, /* 4 blocks for bypass path allocation */ \
	.display.has_dsc = 1, \
	.has_coherent_ggtt = false, \
	GLK_COLORS

static const struct intel_device_info cnl_info = {
	GEN10_FEATURES,
	PLATFORM(INTEL_CANNONLAKE),
	.gt = 2,
};

#define GEN11_DEFAULT_PAGE_SIZES \
	.page_sizes = I915_GTT_PAGE_SIZE_4K | \
		      I915_GTT_PAGE_SIZE_64K | \
		      I915_GTT_PAGE_SIZE_2M

#define GEN11_FEATURES \
	GEN10_FEATURES, \
	GEN11_DEFAULT_PAGE_SIZES, \
	.abox_mask = BIT(0), \
	.cpu_transcoder_mask = BIT(TRANSCODER_A) | BIT(TRANSCODER_B) | \
		BIT(TRANSCODER_C) | BIT(TRANSCODER_EDP) | \
		BIT(TRANSCODER_DSI_0) | BIT(TRANSCODER_DSI_1), \
	.pipe_offsets = { \
		[TRANSCODER_A] = PIPE_A_OFFSET, \
		[TRANSCODER_B] = PIPE_B_OFFSET, \
		[TRANSCODER_C] = PIPE_C_OFFSET, \
		[TRANSCODER_EDP] = PIPE_EDP_OFFSET, \
		[TRANSCODER_DSI_0] = PIPE_DSI0_OFFSET, \
		[TRANSCODER_DSI_1] = PIPE_DSI1_OFFSET, \
	}, \
	.trans_offsets = { \
		[TRANSCODER_A] = TRANSCODER_A_OFFSET, \
		[TRANSCODER_B] = TRANSCODER_B_OFFSET, \
		[TRANSCODER_C] = TRANSCODER_C_OFFSET, \
		[TRANSCODER_EDP] = TRANSCODER_EDP_OFFSET, \
		[TRANSCODER_DSI_0] = TRANSCODER_DSI0_OFFSET, \
		[TRANSCODER_DSI_1] = TRANSCODER_DSI1_OFFSET, \
	}, \
	GEN(11), \
	.dbuf.size = 2048, \
	.dbuf.slice_mask = BIT(DBUF_S1) | BIT(DBUF_S2), \
	.has_logical_ring_elsq = 1, \
	.color = { .degamma_lut_size = 33, .gamma_lut_size = 262145 }

static const struct intel_device_info icl_info = {
	GEN11_FEATURES,
	PLATFORM(INTEL_ICELAKE),
	.platform_engine_mask =
		BIT(RCS0) | BIT(BCS0) | BIT(VECS0) | BIT(VCS0) | BIT(VCS2),
};

static const struct intel_device_info ehl_info = {
	GEN11_FEATURES,
	PLATFORM(INTEL_ELKHARTLAKE),
	.platform_engine_mask = BIT(RCS0) | BIT(BCS0) | BIT(VCS0) | BIT(VECS0),
	.ppgtt_size = 36,
};

static const struct intel_device_info jsl_info = {
	GEN11_FEATURES,
	PLATFORM(INTEL_JASPERLAKE),
	.platform_engine_mask = BIT(RCS0) | BIT(BCS0) | BIT(VCS0) | BIT(VECS0),
	.ppgtt_size = 36,
};

#define GEN12_FEATURES \
	GEN11_FEATURES, \
	GEN(12), \
	.abox_mask = GENMASK(2, 1), \
	.pipe_mask = BIT(PIPE_A) | BIT(PIPE_B) | BIT(PIPE_C) | BIT(PIPE_D), \
	.cpu_transcoder_mask = BIT(TRANSCODER_A) | BIT(TRANSCODER_B) | \
		BIT(TRANSCODER_C) | BIT(TRANSCODER_D) | \
		BIT(TRANSCODER_DSI_0) | BIT(TRANSCODER_DSI_1), \
	.pipe_offsets = { \
		[TRANSCODER_A] = PIPE_A_OFFSET, \
		[TRANSCODER_B] = PIPE_B_OFFSET, \
		[TRANSCODER_C] = PIPE_C_OFFSET, \
		[TRANSCODER_D] = PIPE_D_OFFSET, \
		[TRANSCODER_DSI_0] = PIPE_DSI0_OFFSET, \
		[TRANSCODER_DSI_1] = PIPE_DSI1_OFFSET, \
	}, \
	.trans_offsets = { \
		[TRANSCODER_A] = TRANSCODER_A_OFFSET, \
		[TRANSCODER_B] = TRANSCODER_B_OFFSET, \
		[TRANSCODER_C] = TRANSCODER_C_OFFSET, \
		[TRANSCODER_D] = TRANSCODER_D_OFFSET, \
		[TRANSCODER_DSI_0] = TRANSCODER_DSI0_OFFSET, \
		[TRANSCODER_DSI_1] = TRANSCODER_DSI1_OFFSET, \
	}, \
	TGL_CURSOR_OFFSETS, \
	.has_global_mocs = 1, \
	.display.has_dsb = 1

static const struct intel_device_info tgl_info = {
	GEN12_FEATURES,
	PLATFORM(INTEL_TIGERLAKE),
	.display.has_modular_fia = 1,
	.platform_engine_mask =
		BIT(RCS0) | BIT(BCS0) | BIT(VECS0) | BIT(VCS0) | BIT(VCS2),
};

static const struct intel_device_info rkl_info = {
	GEN12_FEATURES,
	PLATFORM(INTEL_ROCKETLAKE),
	.abox_mask = BIT(0),
	.pipe_mask = BIT(PIPE_A) | BIT(PIPE_B) | BIT(PIPE_C),
	.cpu_transcoder_mask = BIT(TRANSCODER_A) | BIT(TRANSCODER_B) |
		BIT(TRANSCODER_C),
	.display.has_hti = 1,
	.display.has_psr_hw_tracking = 0,
	.platform_engine_mask =
		BIT(RCS0) | BIT(BCS0) | BIT(VECS0) | BIT(VCS0),
};

#define DGFX_FEATURES \
	.memory_regions = REGION_SMEM | REGION_LMEM | REGION_STOLEN_LMEM, \
	.has_master_unit_irq = 1, \
	.has_llc = 0, \
	.has_snoop = 1, \
	.is_dgfx = 1

static const struct intel_device_info dg1_info __maybe_unused = {
	GEN12_FEATURES,
	DGFX_FEATURES,
	PLATFORM(INTEL_DG1),
	.pipe_mask = BIT(PIPE_A) | BIT(PIPE_B) | BIT(PIPE_C) | BIT(PIPE_D),
	.require_force_probe = 1,
	.platform_engine_mask =
		BIT(RCS0) | BIT(BCS0) | BIT(VECS0) |
		BIT(VCS0) | BIT(VCS2),
	/* Wa_16011227922 */
	.ppgtt_size = 47,
};

static const struct intel_device_info adl_s_info = {
	GEN12_FEATURES,
	PLATFORM(INTEL_ALDERLAKE_S),
	.pipe_mask = BIT(PIPE_A) | BIT(PIPE_B) | BIT(PIPE_C) | BIT(PIPE_D),
	.require_force_probe = 1,
	.display.has_hti = 1,
	.display.has_psr_hw_tracking = 0,
	.platform_engine_mask =
		BIT(RCS0) | BIT(BCS0) | BIT(VECS0) | BIT(VCS0) | BIT(VCS2),
	.dma_mask_size = 46,
};

#define XE_LPD_CURSOR_OFFSETS \
	.cursor_offsets = { \
		[PIPE_A] = CURSOR_A_OFFSET, \
		[PIPE_B] = IVB_CURSOR_B_OFFSET, \
		[PIPE_C] = IVB_CURSOR_C_OFFSET, \
		[PIPE_D] = TGL_CURSOR_D_OFFSET, \
	}

#define XE_LPD_FEATURES \
	.abox_mask = GENMASK(1, 0),						\
<<<<<<< HEAD
	.color = { .degamma_lut_size = 33, .gamma_lut_size = 262145 },		\
=======
	.color = { .degamma_lut_size = 0, .gamma_lut_size = 0 },		\
>>>>>>> 46b0d709
	.cpu_transcoder_mask = BIT(TRANSCODER_A) | BIT(TRANSCODER_B) |		\
		BIT(TRANSCODER_C) | BIT(TRANSCODER_D),				\
	.dbuf.size = 4096,							\
	.dbuf.slice_mask = BIT(DBUF_S1) | BIT(DBUF_S2) | BIT(DBUF_S3) |		\
		BIT(DBUF_S4),							\
	.display.has_ddi = 1,							\
	.display.has_dmc = 1,							\
	.display.has_dp_mst = 1,						\
	.display.has_dsb = 1,							\
	.display.has_dsc = 1,							\
	.display.has_fbc = 1,							\
	.display.has_fpga_dbg = 1,						\
	.display.has_hdcp = 1,							\
	.display.has_hotplug = 1,						\
	.display.has_ipc = 1,							\
	.display.has_psr = 1,							\
	.display.ver = 13,							\
	.pipe_mask = BIT(PIPE_A) | BIT(PIPE_B) | BIT(PIPE_C) | BIT(PIPE_D),	\
	.pipe_offsets = {							\
		[TRANSCODER_A] = PIPE_A_OFFSET,					\
		[TRANSCODER_B] = PIPE_B_OFFSET,					\
		[TRANSCODER_C] = PIPE_C_OFFSET,					\
		[TRANSCODER_D] = PIPE_D_OFFSET,					\
	},									\
	.trans_offsets = {							\
		[TRANSCODER_A] = TRANSCODER_A_OFFSET,				\
		[TRANSCODER_B] = TRANSCODER_B_OFFSET,				\
		[TRANSCODER_C] = TRANSCODER_C_OFFSET,				\
		[TRANSCODER_D] = TRANSCODER_D_OFFSET,				\
	},									\
	XE_LPD_CURSOR_OFFSETS

static const struct intel_device_info adl_p_info = {
	GEN12_FEATURES,
	XE_LPD_FEATURES,
	PLATFORM(INTEL_ALDERLAKE_P),
	.require_force_probe = 1,
	.display.has_cdclk_crawl = 1,
	.display.has_modular_fia = 1,
	.display.has_psr_hw_tracking = 0,
	.platform_engine_mask =
		BIT(RCS0) | BIT(BCS0) | BIT(VECS0) | BIT(VCS0) | BIT(VCS2),
	.ppgtt_size = 48,
	.dma_mask_size = 39,
};

#undef GEN
#undef PLATFORM

/*
 * Make sure any device matches here are from most specific to most
 * general.  For example, since the Quanta match is based on the subsystem
 * and subvendor IDs, we need it to come before the more general IVB
 * PCI ID matches, otherwise we'll use the wrong info struct above.
 */
static const struct pci_device_id pciidlist[] = {
	INTEL_I830_IDS(&i830_info),
	INTEL_I845G_IDS(&i845g_info),
	INTEL_I85X_IDS(&i85x_info),
	INTEL_I865G_IDS(&i865g_info),
	INTEL_I915G_IDS(&i915g_info),
	INTEL_I915GM_IDS(&i915gm_info),
	INTEL_I945G_IDS(&i945g_info),
	INTEL_I945GM_IDS(&i945gm_info),
	INTEL_I965G_IDS(&i965g_info),
	INTEL_G33_IDS(&g33_info),
	INTEL_I965GM_IDS(&i965gm_info),
	INTEL_GM45_IDS(&gm45_info),
	INTEL_G45_IDS(&g45_info),
	INTEL_PINEVIEW_G_IDS(&pnv_g_info),
	INTEL_PINEVIEW_M_IDS(&pnv_m_info),
	INTEL_IRONLAKE_D_IDS(&ilk_d_info),
	INTEL_IRONLAKE_M_IDS(&ilk_m_info),
	INTEL_SNB_D_GT1_IDS(&snb_d_gt1_info),
	INTEL_SNB_D_GT2_IDS(&snb_d_gt2_info),
	INTEL_SNB_M_GT1_IDS(&snb_m_gt1_info),
	INTEL_SNB_M_GT2_IDS(&snb_m_gt2_info),
	INTEL_IVB_Q_IDS(&ivb_q_info), /* must be first IVB */
	INTEL_IVB_M_GT1_IDS(&ivb_m_gt1_info),
	INTEL_IVB_M_GT2_IDS(&ivb_m_gt2_info),
	INTEL_IVB_D_GT1_IDS(&ivb_d_gt1_info),
	INTEL_IVB_D_GT2_IDS(&ivb_d_gt2_info),
	INTEL_HSW_GT1_IDS(&hsw_gt1_info),
	INTEL_HSW_GT2_IDS(&hsw_gt2_info),
	INTEL_HSW_GT3_IDS(&hsw_gt3_info),
	INTEL_VLV_IDS(&vlv_info),
	INTEL_BDW_GT1_IDS(&bdw_gt1_info),
	INTEL_BDW_GT2_IDS(&bdw_gt2_info),
	INTEL_BDW_GT3_IDS(&bdw_gt3_info),
	INTEL_BDW_RSVD_IDS(&bdw_rsvd_info),
	INTEL_CHV_IDS(&chv_info),
	INTEL_SKL_GT1_IDS(&skl_gt1_info),
	INTEL_SKL_GT2_IDS(&skl_gt2_info),
	INTEL_SKL_GT3_IDS(&skl_gt3_info),
	INTEL_SKL_GT4_IDS(&skl_gt4_info),
	INTEL_BXT_IDS(&bxt_info),
	INTEL_GLK_IDS(&glk_info),
	INTEL_KBL_GT1_IDS(&kbl_gt1_info),
	INTEL_KBL_GT2_IDS(&kbl_gt2_info),
	INTEL_KBL_GT3_IDS(&kbl_gt3_info),
	INTEL_KBL_GT4_IDS(&kbl_gt3_info),
	INTEL_AML_KBL_GT2_IDS(&kbl_gt2_info),
	INTEL_CFL_S_GT1_IDS(&cfl_gt1_info),
	INTEL_CFL_S_GT2_IDS(&cfl_gt2_info),
	INTEL_CFL_H_GT1_IDS(&cfl_gt1_info),
	INTEL_CFL_H_GT2_IDS(&cfl_gt2_info),
	INTEL_CFL_U_GT2_IDS(&cfl_gt2_info),
	INTEL_CFL_U_GT3_IDS(&cfl_gt3_info),
	INTEL_WHL_U_GT1_IDS(&cfl_gt1_info),
	INTEL_WHL_U_GT2_IDS(&cfl_gt2_info),
	INTEL_AML_CFL_GT2_IDS(&cfl_gt2_info),
	INTEL_WHL_U_GT3_IDS(&cfl_gt3_info),
	INTEL_CML_GT1_IDS(&cml_gt1_info),
	INTEL_CML_GT2_IDS(&cml_gt2_info),
	INTEL_CML_U_GT1_IDS(&cml_gt1_info),
	INTEL_CML_U_GT2_IDS(&cml_gt2_info),
	INTEL_CNL_IDS(&cnl_info),
	INTEL_ICL_11_IDS(&icl_info),
	INTEL_EHL_IDS(&ehl_info),
	INTEL_JSL_IDS(&jsl_info),
	INTEL_TGL_12_IDS(&tgl_info),
	INTEL_RKL_IDS(&rkl_info),
	INTEL_ADLS_IDS(&adl_s_info),
	INTEL_ADLP_IDS(&adl_p_info),
	{0, 0, 0}
};
MODULE_DEVICE_TABLE(pci, pciidlist);

static void i915_pci_remove(struct pci_dev *pdev)
{
	struct drm_i915_private *i915;

	i915 = pci_get_drvdata(pdev);
	if (!i915) /* driver load aborted, nothing to cleanup */
		return;

	i915_driver_remove(i915);
	pci_set_drvdata(pdev, NULL);
}

/* is device_id present in comma separated list of ids */
static bool force_probe(u16 device_id, const char *devices)
{
	char *s, *p, *tok;
	bool ret;

	if (!devices || !*devices)
		return false;

	/* match everything */
	if (strcmp(devices, "*") == 0)
		return true;

	s = kstrdup(devices, GFP_KERNEL);
	if (!s)
		return false;

	for (p = s, ret = false; (tok = strsep(&p, ",")) != NULL; ) {
		u16 val;

		if (kstrtou16(tok, 16, &val) == 0 && val == device_id) {
			ret = true;
			break;
		}
	}

	kfree(s);

	return ret;
}

static int i915_pci_probe(struct pci_dev *pdev, const struct pci_device_id *ent)
{
	struct intel_device_info *intel_info =
		(struct intel_device_info *) ent->driver_data;
	int err;

	if (intel_info->require_force_probe &&
	    !force_probe(pdev->device, i915_modparams.force_probe)) {
		dev_info(&pdev->dev,
			 "Your graphics device %04x is not properly supported by the driver in this\n"
			 "kernel version. To force driver probe anyway, use i915.force_probe=%04x\n"
			 "module parameter or CONFIG_DRM_I915_FORCE_PROBE=%04x configuration option,\n"
			 "or (recommended) check for kernel updates.\n",
			 pdev->device, pdev->device, pdev->device);
		return -ENODEV;
	}

	/* Only bind to function 0 of the device. Early generations
	 * used function 1 as a placeholder for multi-head. This causes
	 * us confusion instead, especially on the systems where both
	 * functions have the same PCI-ID!
	 */
	if (PCI_FUNC(pdev->devfn))
		return -ENODEV;

	/*
	 * apple-gmux is needed on dual GPU MacBook Pro
	 * to probe the panel if we're the inactive GPU.
	 */
	if (vga_switcheroo_client_probe_defer(pdev))
		return -EPROBE_DEFER;

	err = i915_driver_probe(pdev, ent);
	if (err)
		return err;

	if (i915_inject_probe_failure(pci_get_drvdata(pdev))) {
		i915_pci_remove(pdev);
		return -ENODEV;
	}

	err = i915_live_selftests(pdev);
	if (err) {
		i915_pci_remove(pdev);
		return err > 0 ? -ENOTTY : err;
	}

	err = i915_perf_selftests(pdev);
	if (err) {
		i915_pci_remove(pdev);
		return err > 0 ? -ENOTTY : err;
	}

	return 0;
}

static void i915_pci_shutdown(struct pci_dev *pdev)
{
	struct drm_i915_private *i915 = pci_get_drvdata(pdev);

	i915_driver_shutdown(i915);
}

static struct pci_driver i915_pci_driver = {
	.name = DRIVER_NAME,
	.id_table = pciidlist,
	.probe = i915_pci_probe,
	.remove = i915_pci_remove,
	.shutdown = i915_pci_shutdown,
	.driver.pm = &i915_pm_ops,
};

static int __init i915_init(void)
{
	bool use_kms = true;
	int err;

	err = i915_globals_init();
	if (err)
		return err;

	err = i915_mock_selftests();
	if (err)
		return err > 0 ? 0 : err;

	/*
	 * Enable KMS by default, unless explicitly overriden by
	 * either the i915.modeset prarameter or by the
	 * vga_text_mode_force boot option.
	 */

	if (i915_modparams.modeset == 0)
		use_kms = false;

	if (vgacon_text_force() && i915_modparams.modeset == -1)
		use_kms = false;

	if (!use_kms) {
		/* Silently fail loading to not upset userspace. */
		DRM_DEBUG_DRIVER("KMS disabled.\n");
		return 0;
	}

	i915_pmu_init();

	err = pci_register_driver(&i915_pci_driver);
	if (err) {
		i915_pmu_exit();
		return err;
	}

	i915_perf_sysctl_register();
	return 0;
}

static void __exit i915_exit(void)
{
	if (!i915_pci_driver.driver.owner)
		return;

	i915_perf_sysctl_unregister();
	pci_unregister_driver(&i915_pci_driver);
	i915_globals_exit();
	i915_pmu_exit();
}

module_init(i915_init);
module_exit(i915_exit);

MODULE_AUTHOR("Tungsten Graphics, Inc.");
MODULE_AUTHOR("Intel Corporation");

MODULE_DESCRIPTION(DRIVER_DESC);
MODULE_LICENSE("GPL and additional rights");<|MERGE_RESOLUTION|>--- conflicted
+++ resolved
@@ -947,11 +947,7 @@
 
 #define XE_LPD_FEATURES \
 	.abox_mask = GENMASK(1, 0),						\
-<<<<<<< HEAD
-	.color = { .degamma_lut_size = 33, .gamma_lut_size = 262145 },		\
-=======
 	.color = { .degamma_lut_size = 0, .gamma_lut_size = 0 },		\
->>>>>>> 46b0d709
 	.cpu_transcoder_mask = BIT(TRANSCODER_A) | BIT(TRANSCODER_B) |		\
 		BIT(TRANSCODER_C) | BIT(TRANSCODER_D),				\
 	.dbuf.size = 4096,							\
