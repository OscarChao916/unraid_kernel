--- conflicted
+++ resolved
@@ -4852,11 +4852,7 @@
 {
 	int i;
 
-<<<<<<< HEAD
-	for (i = 0; i < dbuf_slices[i].active_pipes; i++) {
-=======
 	for (i = 0; dbuf_slices[i].active_pipes != 0; i++) {
->>>>>>> 24524e3f
 		if (dbuf_slices[i].active_pipes == active_pipes &&
 		    dbuf_slices[i].join_mbus == join_mbus)
 			return dbuf_slices[i].dbuf_mask[pipe];
