--- conflicted
+++ resolved
@@ -41,10 +41,7 @@
 #define GEM_BUG_ON(condition) do { if (unlikely((condition))) {	\
 		GEM_TRACE_ERR("%s:%d GEM_BUG_ON(%s)\n", \
 			      __func__, __LINE__, __stringify(condition)); \
-<<<<<<< HEAD
 		GEM_TRACE_DUMP(); \
-=======
->>>>>>> d4e6a62d
 		BUG(); \
 		} \
 	} while(0)
@@ -74,12 +71,8 @@
 	pr_err(__VA_ARGS__);						\
 	trace_printk(__VA_ARGS__);					\
 } while (0)
-<<<<<<< HEAD
 #define GEM_TRACE_DUMP() \
 	do { ftrace_dump(DUMP_ALL); add_taint_for_CI(TAINT_WARN); } while (0)
-=======
-#define GEM_TRACE_DUMP() ftrace_dump(DUMP_ALL)
->>>>>>> d4e6a62d
 #define GEM_TRACE_DUMP_ON(expr) \
 	do { if (expr) GEM_TRACE_DUMP(); } while (0)
 #else
@@ -123,18 +116,4 @@
 	return test_bit(TASKLET_STATE_SCHED, &t->state);
 }
 
-static inline void cancel_timer(struct timer_list *t)
-{
-	if (!READ_ONCE(t->expires))
-		return;
-
-	del_timer(t);
-	WRITE_ONCE(t->expires, 0);
-}
-
-static inline bool timer_expired(const struct timer_list *t)
-{
-	return READ_ONCE(t->expires) && !timer_pending(t);
-}
-
 #endif /* __I915_GEM_H__ */