--- conflicted
+++ resolved
@@ -51,19 +51,12 @@
 
 #define KOMEDA_WARN_EVENTS	KOMEDA_ERR_CSCE
 
-<<<<<<< HEAD
-/* malidp device id */
-enum {
-	MALI_D71 = 0,
-};
-=======
 #define KOMEDA_INFO_EVENTS (0 \
 			    | KOMEDA_EVENT_VSYNC \
 			    | KOMEDA_EVENT_FLIP \
 			    | KOMEDA_EVENT_EOW \
 			    | KOMEDA_EVENT_MODE \
 			    )
->>>>>>> d4e6a62d
 
 /* pipeline DT ports */
 enum {
@@ -241,15 +234,7 @@
 
 struct komeda_dev *dev_to_mdev(struct device *dev);
 
-<<<<<<< HEAD
-#ifdef CONFIG_DRM_KOMEDA_ERROR_PRINT
-void komeda_print_events(struct komeda_events *evts);
-#else
-static inline void komeda_print_events(struct komeda_events *evts) {}
-#endif
-=======
 void komeda_print_events(struct komeda_events *evts, struct drm_device *dev);
->>>>>>> d4e6a62d
 
 int komeda_dev_resume(struct komeda_dev *mdev);
 int komeda_dev_suspend(struct komeda_dev *mdev);
