// SPDX-License-Identifier: GPL-2.0
/*
 * (C) COPYRIGHT 2018 ARM Limited. All rights reserved.
 * Author: James.Qian.Wang <james.qian.wang@arm.com>
 *
 */
#include "d71_dev.h"
#include "komeda_kms.h"
#include "malidp_io.h"
#include "komeda_framebuffer.h"
#include "komeda_color_mgmt.h"

static void get_resources_id(u32 hw_id, u32 *pipe_id, u32 *comp_id)
{
	u32 id = BLOCK_INFO_BLK_ID(hw_id);
	u32 pipe = id;

	switch (BLOCK_INFO_BLK_TYPE(hw_id)) {
	case D71_BLK_TYPE_LPU_WB_LAYER:
		id = KOMEDA_COMPONENT_WB_LAYER;
		break;
	case D71_BLK_TYPE_CU_SPLITTER:
		id = KOMEDA_COMPONENT_SPLITTER;
		break;
	case D71_BLK_TYPE_CU_SCALER:
		pipe = id / D71_PIPELINE_MAX_SCALERS;
		id %= D71_PIPELINE_MAX_SCALERS;
		id += KOMEDA_COMPONENT_SCALER0;
		break;
	case D71_BLK_TYPE_CU:
		id += KOMEDA_COMPONENT_COMPIZ0;
		break;
	case D71_BLK_TYPE_LPU_LAYER:
		pipe = id / D71_PIPELINE_MAX_LAYERS;
		id %= D71_PIPELINE_MAX_LAYERS;
		id += KOMEDA_COMPONENT_LAYER0;
		break;
	case D71_BLK_TYPE_DOU_IPS:
		id += KOMEDA_COMPONENT_IPS0;
		break;
	case D71_BLK_TYPE_CU_MERGER:
		id = KOMEDA_COMPONENT_MERGER;
		break;
	case D71_BLK_TYPE_DOU:
		id = KOMEDA_COMPONENT_TIMING_CTRLR;
		break;
	default:
		id = 0xFFFFFFFF;
	}

	if (comp_id)
		*comp_id = id;

	if (pipe_id)
		*pipe_id = pipe;
}

static u32 get_valid_inputs(struct block_header *blk)
{
	u32 valid_inputs = 0, comp_id;
	int i;

	for (i = 0; i < PIPELINE_INFO_N_VALID_INPUTS(blk->pipeline_info); i++) {
		get_resources_id(blk->input_ids[i], NULL, &comp_id);
		if (comp_id == 0xFFFFFFFF)
			continue;
		valid_inputs |= BIT(comp_id);
	}

	return valid_inputs;
}

static void get_values_from_reg(void __iomem *reg, u32 offset,
				u32 count, u32 *val)
{
	u32 i, addr;

	for (i = 0; i < count; i++) {
		addr = offset + (i << 2);
		/* 0xA4 is WO register */
		if (addr != 0xA4)
			val[i] = malidp_read32(reg, addr);
		else
			val[i] = 0xDEADDEAD;
	}
}

static void dump_block_header(struct seq_file *sf, void __iomem *reg)
{
	struct block_header hdr;
	u32 i, n_input, n_output;

	d71_read_block_header(reg, &hdr);
	seq_printf(sf, "BLOCK_INFO:\t\t0x%X\n", hdr.block_info);
	seq_printf(sf, "PIPELINE_INFO:\t\t0x%X\n", hdr.pipeline_info);

	n_output = PIPELINE_INFO_N_OUTPUTS(hdr.pipeline_info);
	n_input  = PIPELINE_INFO_N_VALID_INPUTS(hdr.pipeline_info);

	for (i = 0; i < n_input; i++)
		seq_printf(sf, "VALID_INPUT_ID%u:\t0x%X\n",
			   i, hdr.input_ids[i]);

	for (i = 0; i < n_output; i++)
		seq_printf(sf, "OUTPUT_ID%u:\t\t0x%X\n",
			   i, hdr.output_ids[i]);
}

/* On D71, we are using the global line size. From D32, every component have
 * a line size register to indicate the fifo size.
 */
static u32 __get_blk_line_size(struct d71_dev *d71, u32 __iomem *reg,
			       u32 max_default)
{
	if (!d71->periph_addr)
		max_default = malidp_read32(reg, BLK_MAX_LINE_SIZE);

	return max_default;
}

static u32 get_blk_line_size(struct d71_dev *d71, u32 __iomem *reg)
{
	return __get_blk_line_size(d71, reg, d71->max_line_size);
}

static u32 to_rot_ctrl(u32 rot)
{
	u32 lr_ctrl = 0;

	switch (rot & DRM_MODE_ROTATE_MASK) {
	case DRM_MODE_ROTATE_0:
		lr_ctrl |= L_ROT(L_ROT_R0);
		break;
	case DRM_MODE_ROTATE_90:
		lr_ctrl |= L_ROT(L_ROT_R90);
		break;
	case DRM_MODE_ROTATE_180:
		lr_ctrl |= L_ROT(L_ROT_R180);
		break;
	case DRM_MODE_ROTATE_270:
		lr_ctrl |= L_ROT(L_ROT_R270);
		break;
	}

	if (rot & DRM_MODE_REFLECT_X)
		lr_ctrl |= L_HFLIP;
	if (rot & DRM_MODE_REFLECT_Y)
		lr_ctrl |= L_VFLIP;

	return lr_ctrl;
}

static u32 to_ad_ctrl(u64 modifier)
{
	u32 afbc_ctrl = AD_AEN;

	if (!modifier)
		return 0;

	if ((modifier & AFBC_FORMAT_MOD_BLOCK_SIZE_MASK) ==
	    AFBC_FORMAT_MOD_BLOCK_SIZE_32x8)
		afbc_ctrl |= AD_WB;

	if (modifier & AFBC_FORMAT_MOD_YTR)
		afbc_ctrl |= AD_YT;
	if (modifier & AFBC_FORMAT_MOD_SPLIT)
		afbc_ctrl |= AD_BS;
	if (modifier & AFBC_FORMAT_MOD_TILED)
		afbc_ctrl |= AD_TH;

	return afbc_ctrl;
}

static inline u32 to_d71_input_id(struct komeda_component_state *st, int idx)
{
	struct komeda_component_output *input = &st->inputs[idx];

	/* if input is not active, set hw input_id(0) to disable it */
	if (has_bit(idx, st->active_inputs))
		return input->component->hw_id + input->output_port;
	else
		return 0;
}

static void d71_layer_update_fb(struct komeda_component *c,
				struct komeda_fb *kfb,
				dma_addr_t *addr)
{
	struct drm_framebuffer *fb = &kfb->base;
	const struct drm_format_info *info = fb->format;
	u32 __iomem *reg = c->reg;
	int block_h;

	if (info->num_planes > 2)
		malidp_write64(reg, BLK_P2_PTR_LOW, addr[2]);

	if (info->num_planes > 1) {
		block_h = drm_format_info_block_height(info, 1);
		malidp_write32(reg, BLK_P1_STRIDE, fb->pitches[1] * block_h);
		malidp_write64(reg, BLK_P1_PTR_LOW, addr[1]);
	}

	block_h = drm_format_info_block_height(info, 0);
	malidp_write32(reg, BLK_P0_STRIDE, fb->pitches[0] * block_h);
	malidp_write64(reg, BLK_P0_PTR_LOW, addr[0]);
	malidp_write32(reg, LAYER_FMT, kfb->format_caps->hw_id);
}

static void d71_layer_disable(struct komeda_component *c)
{
	malidp_write32_mask(c->reg, BLK_CONTROL, L_EN, 0);
}

static void d71_layer_update(struct komeda_component *c,
			     struct komeda_component_state *state)
{
	struct komeda_layer_state *st = to_layer_st(state);
	struct drm_plane_state *plane_st = state->plane->state;
	struct drm_framebuffer *fb = plane_st->fb;
	struct komeda_fb *kfb = to_kfb(fb);
	u32 __iomem *reg = c->reg;
	u32 ctrl_mask = L_EN | L_ROT(L_ROT_R270) | L_HFLIP | L_VFLIP | L_TBU_EN;
	u32 ctrl = L_EN | to_rot_ctrl(st->rot);

	d71_layer_update_fb(c, kfb, st->addr);

	malidp_write32(reg, AD_CONTROL, to_ad_ctrl(fb->modifier));
	if (fb->modifier) {
		u64 addr;

		malidp_write32(reg, LAYER_AD_H_CROP, HV_CROP(st->afbc_crop_l,
							     st->afbc_crop_r));
		malidp_write32(reg, LAYER_AD_V_CROP, HV_CROP(st->afbc_crop_t,
							     st->afbc_crop_b));
		/* afbc 1.2 wants payload, afbc 1.0/1.1 wants end_addr */
		if (fb->modifier & AFBC_FORMAT_MOD_TILED)
			addr = st->addr[0] + kfb->offset_payload;
		else
			addr = st->addr[0] + kfb->afbc_size - 1;

		malidp_write32(reg, BLK_P1_PTR_LOW, lower_32_bits(addr));
		malidp_write32(reg, BLK_P1_PTR_HIGH, upper_32_bits(addr));
	}

	if (fb->format->is_yuv) {
		u32 upsampling = 0;

		switch (kfb->format_caps->fourcc) {
		case DRM_FORMAT_YUYV:
			upsampling = fb->modifier ? LR_CHI422_BILINEAR :
				     LR_CHI422_REPLICATION;
			break;
		case DRM_FORMAT_UYVY:
			upsampling = LR_CHI422_REPLICATION;
			break;
		case DRM_FORMAT_NV12:
		case DRM_FORMAT_YUV420_8BIT:
		case DRM_FORMAT_YUV420_10BIT:
		case DRM_FORMAT_YUV420:
		case DRM_FORMAT_P010:
		/* these fmt support MPGE/JPEG both, here perfer JPEG*/
			upsampling = LR_CHI420_JPEG;
			break;
		case DRM_FORMAT_X0L2:
			upsampling = LR_CHI420_JPEG;
			break;
		default:
			break;
		}

		malidp_write32(reg, LAYER_R_CONTROL, upsampling);
		malidp_write_group(reg, LAYER_YUV_RGB_COEFF0,
				   KOMEDA_N_YUV2RGB_COEFFS,
				   komeda_select_yuv2rgb_coeffs(
					plane_st->color_encoding,
					plane_st->color_range));
	}

	malidp_write32(reg, BLK_IN_SIZE, HV_SIZE(st->hsize, st->vsize));

	if (kfb->is_va)
		ctrl |= L_TBU_EN;
	malidp_write32_mask(reg, BLK_CONTROL, ctrl_mask, ctrl);
}

static void d71_layer_dump(struct komeda_component *c, struct seq_file *sf)
{
	u32 v[15], i;
	bool rich, rgb2rgb;
	char *prefix;

	get_values_from_reg(c->reg, LAYER_INFO, 1, &v[14]);
	if (v[14] & 0x1) {
		rich = true;
		prefix = "LR_";
	} else {
		rich = false;
		prefix = "LS_";
	}

	rgb2rgb = !!(v[14] & L_INFO_CM);

	dump_block_header(sf, c->reg);

	seq_printf(sf, "%sLAYER_INFO:\t\t0x%X\n", prefix, v[14]);

	get_values_from_reg(c->reg, 0xD0, 1, v);
	seq_printf(sf, "%sCONTROL:\t\t0x%X\n", prefix, v[0]);
	if (rich) {
		get_values_from_reg(c->reg, 0xD4, 1, v);
		seq_printf(sf, "LR_RICH_CONTROL:\t0x%X\n", v[0]);
	}
	get_values_from_reg(c->reg, 0xD8, 4, v);
	seq_printf(sf, "%sFORMAT:\t\t0x%X\n", prefix, v[0]);
	seq_printf(sf, "%sIT_COEFFTAB:\t\t0x%X\n", prefix, v[1]);
	seq_printf(sf, "%sIN_SIZE:\t\t0x%X\n", prefix, v[2]);
	seq_printf(sf, "%sPALPHA:\t\t0x%X\n", prefix, v[3]);

	get_values_from_reg(c->reg, 0x100, 3, v);
	seq_printf(sf, "%sP0_PTR_LOW:\t\t0x%X\n", prefix, v[0]);
	seq_printf(sf, "%sP0_PTR_HIGH:\t\t0x%X\n", prefix, v[1]);
	seq_printf(sf, "%sP0_STRIDE:\t\t0x%X\n", prefix, v[2]);

	get_values_from_reg(c->reg, 0x110, 2, v);
	seq_printf(sf, "%sP1_PTR_LOW:\t\t0x%X\n", prefix, v[0]);
	seq_printf(sf, "%sP1_PTR_HIGH:\t\t0x%X\n", prefix, v[1]);
	if (rich) {
		get_values_from_reg(c->reg, 0x118, 1, v);
		seq_printf(sf, "LR_P1_STRIDE:\t\t0x%X\n", v[0]);

		get_values_from_reg(c->reg, 0x120, 2, v);
		seq_printf(sf, "LR_P2_PTR_LOW:\t\t0x%X\n", v[0]);
		seq_printf(sf, "LR_P2_PTR_HIGH:\t\t0x%X\n", v[1]);

		get_values_from_reg(c->reg, 0x130, 12, v);
		for (i = 0; i < 12; i++)
			seq_printf(sf, "LR_YUV_RGB_COEFF%u:\t0x%X\n", i, v[i]);
	}

	if (rgb2rgb) {
		get_values_from_reg(c->reg, LAYER_RGB_RGB_COEFF0, 12, v);
		for (i = 0; i < 12; i++)
			seq_printf(sf, "LS_RGB_RGB_COEFF%u:\t0x%X\n", i, v[i]);
	}

	get_values_from_reg(c->reg, 0x160, 3, v);
	seq_printf(sf, "%sAD_CONTROL:\t\t0x%X\n", prefix, v[0]);
	seq_printf(sf, "%sAD_H_CROP:\t\t0x%X\n", prefix, v[1]);
	seq_printf(sf, "%sAD_V_CROP:\t\t0x%X\n", prefix, v[2]);
}

static int d71_layer_validate(struct komeda_component *c,
			      struct komeda_component_state *state)
{
	struct komeda_layer_state *st = to_layer_st(state);
	struct komeda_layer *layer = to_layer(c);
	struct drm_plane_state *plane_st;
	struct drm_framebuffer *fb;
	u32 fourcc, line_sz, max_line_sz;

	plane_st = drm_atomic_get_new_plane_state(state->obj.state,
						  state->plane);
	fb = plane_st->fb;
	fourcc = fb->format->format;

	if (drm_rotation_90_or_270(st->rot))
		line_sz = st->vsize - st->afbc_crop_t - st->afbc_crop_b;
	else
		line_sz = st->hsize - st->afbc_crop_l - st->afbc_crop_r;

	if (fb->modifier) {
		if ((fb->modifier & AFBC_FORMAT_MOD_BLOCK_SIZE_MASK) ==
			AFBC_FORMAT_MOD_BLOCK_SIZE_32x8)
			max_line_sz = layer->line_sz;
		else
			max_line_sz = layer->line_sz / 2;

		if (line_sz > max_line_sz) {
			DRM_DEBUG_ATOMIC("afbc request line_sz: %d exceed the max afbc line_sz: %d.\n",
					 line_sz, max_line_sz);
			return -EINVAL;
		}
	}

	if (fourcc == DRM_FORMAT_YUV420_10BIT && line_sz > 2046 && (st->afbc_crop_l % 4)) {
		DRM_DEBUG_ATOMIC("YUV420_10BIT input_hsize: %d exceed the max size 2046.\n",
				 line_sz);
		return -EINVAL;
	}

	if (fourcc == DRM_FORMAT_X0L2 && line_sz > 2046 && (st->addr[0] % 16)) {
		DRM_DEBUG_ATOMIC("X0L2 input_hsize: %d exceed the max size 2046.\n",
				 line_sz);
		return -EINVAL;
	}

	return 0;
}

static const struct komeda_component_funcs d71_layer_funcs = {
	.validate	= d71_layer_validate,
	.update		= d71_layer_update,
	.disable	= d71_layer_disable,
	.dump_register	= d71_layer_dump,
};

static int d71_layer_init(struct d71_dev *d71,
			  struct block_header *blk, u32 __iomem *reg)
{
	struct komeda_component *c;
	struct komeda_layer *layer;
	u32 pipe_id, layer_id, layer_info;

	get_resources_id(blk->block_info, &pipe_id, &layer_id);
	c = komeda_component_add(&d71->pipes[pipe_id]->base, sizeof(*layer),
				 layer_id,
				 BLOCK_INFO_INPUT_ID(blk->block_info),
				 &d71_layer_funcs, 0,
				 get_valid_inputs(blk),
				 1, reg, "LPU%d_LAYER%d", pipe_id, layer_id);
	if (IS_ERR(c)) {
		DRM_ERROR("Failed to add layer component\n");
		return PTR_ERR(c);
	}

	layer = to_layer(c);
	layer_info = malidp_read32(reg, LAYER_INFO);

	if (layer_info & L_INFO_RF)
		layer->layer_type = KOMEDA_FMT_RICH_LAYER;
	else
		layer->layer_type = KOMEDA_FMT_SIMPLE_LAYER;

	if (!d71->periph_addr) {
		/* D32 or newer product */
		layer->line_sz = malidp_read32(reg, BLK_MAX_LINE_SIZE);
		layer->yuv_line_sz = L_INFO_YUV_MAX_LINESZ(layer_info);
	} else if (d71->max_line_size > 2048) {
		/* D71 4K */
		layer->line_sz = d71->max_line_size;
		layer->yuv_line_sz = layer->line_sz / 2;
	} else	{
		/* D71 2K */
		if (layer->layer_type == KOMEDA_FMT_RICH_LAYER) {
			/* rich layer is 4K configuration */
			layer->line_sz = d71->max_line_size * 2;
			layer->yuv_line_sz = layer->line_sz / 2;
		} else {
			layer->line_sz = d71->max_line_size;
			layer->yuv_line_sz = 0;
		}
	}

	set_range(&layer->hsize_in, 4, layer->line_sz);

	set_range(&layer->vsize_in, 4, d71->max_vsize);

	malidp_write32(reg, LAYER_PALPHA, D71_PALPHA_DEF_MAP);

	layer->supported_rots = DRM_MODE_ROTATE_MASK | DRM_MODE_REFLECT_MASK;

	return 0;
}

static void d71_wb_layer_update(struct komeda_component *c,
				struct komeda_component_state *state)
{
	struct komeda_layer_state *st = to_layer_st(state);
	struct drm_connector_state *conn_st = state->wb_conn->state;
	struct komeda_fb *kfb = to_kfb(conn_st->writeback_job->fb);
	u32 ctrl = L_EN | LW_OFM, mask = L_EN | LW_OFM | LW_TBU_EN;
	u32 __iomem *reg = c->reg;

	d71_layer_update_fb(c, kfb, st->addr);

	if (kfb->is_va)
		ctrl |= LW_TBU_EN;

	malidp_write32(reg, BLK_IN_SIZE, HV_SIZE(st->hsize, st->vsize));
	malidp_write32(reg, BLK_INPUT_ID0, to_d71_input_id(state, 0));
	malidp_write32_mask(reg, BLK_CONTROL, mask, ctrl);
}

static void d71_wb_layer_dump(struct komeda_component *c, struct seq_file *sf)
{
	u32 v[12], i;

	dump_block_header(sf, c->reg);

	get_values_from_reg(c->reg, 0x80, 1, v);
	seq_printf(sf, "LW_INPUT_ID0:\t\t0x%X\n", v[0]);

	get_values_from_reg(c->reg, 0xD0, 3, v);
	seq_printf(sf, "LW_CONTROL:\t\t0x%X\n", v[0]);
	seq_printf(sf, "LW_PROG_LINE:\t\t0x%X\n", v[1]);
	seq_printf(sf, "LW_FORMAT:\t\t0x%X\n", v[2]);

	get_values_from_reg(c->reg, 0xE0, 1, v);
	seq_printf(sf, "LW_IN_SIZE:\t\t0x%X\n", v[0]);

	for (i = 0; i < 2; i++) {
		get_values_from_reg(c->reg, 0x100 + i * 0x10, 3, v);
		seq_printf(sf, "LW_P%u_PTR_LOW:\t\t0x%X\n", i, v[0]);
		seq_printf(sf, "LW_P%u_PTR_HIGH:\t\t0x%X\n", i, v[1]);
		seq_printf(sf, "LW_P%u_STRIDE:\t\t0x%X\n", i, v[2]);
	}

	get_values_from_reg(c->reg, 0x130, 12, v);
	for (i = 0; i < 12; i++)
		seq_printf(sf, "LW_RGB_YUV_COEFF%u:\t0x%X\n", i, v[i]);
}

static void d71_wb_layer_disable(struct komeda_component *c)
{
	malidp_write32(c->reg, BLK_INPUT_ID0, 0);
	malidp_write32_mask(c->reg, BLK_CONTROL, L_EN, 0);
}

static const struct komeda_component_funcs d71_wb_layer_funcs = {
	.update		= d71_wb_layer_update,
	.disable	= d71_wb_layer_disable,
	.dump_register	= d71_wb_layer_dump,
};

static int d71_wb_layer_init(struct d71_dev *d71,
			     struct block_header *blk, u32 __iomem *reg)
{
	struct komeda_component *c;
	struct komeda_layer *wb_layer;
	u32 pipe_id, layer_id;

	get_resources_id(blk->block_info, &pipe_id, &layer_id);

	c = komeda_component_add(&d71->pipes[pipe_id]->base, sizeof(*wb_layer),
				 layer_id, BLOCK_INFO_INPUT_ID(blk->block_info),
				 &d71_wb_layer_funcs,
				 1, get_valid_inputs(blk), 0, reg,
				 "LPU%d_LAYER_WR", pipe_id);
	if (IS_ERR(c)) {
		DRM_ERROR("Failed to add wb_layer component\n");
		return PTR_ERR(c);
	}

	wb_layer = to_layer(c);
	wb_layer->layer_type = KOMEDA_FMT_WB_LAYER;
	wb_layer->line_sz = get_blk_line_size(d71, reg);
	wb_layer->yuv_line_sz = wb_layer->line_sz;

	set_range(&wb_layer->hsize_in, 64, wb_layer->line_sz);
	set_range(&wb_layer->vsize_in, 64, d71->max_vsize);

	return 0;
}

static void d71_component_disable(struct komeda_component *c)
{
	u32 __iomem *reg = c->reg;
	u32 i;

	malidp_write32(reg, BLK_CONTROL, 0);

	for (i = 0; i < c->max_active_inputs; i++) {
		malidp_write32(reg, BLK_INPUT_ID0 + (i << 2), 0);

		/* Besides clearing the input ID to zero, D71 compiz also has
		 * input enable bit in CU_INPUTx_CONTROL which need to be
		 * cleared.
		 */
		if (has_bit(c->id, KOMEDA_PIPELINE_COMPIZS))
			malidp_write32(reg, CU_INPUT0_CONTROL +
				       i * CU_PER_INPUT_REGS * 4,
				       CU_INPUT_CTRL_ALPHA(0xFF));
	}
}

static void compiz_enable_input(u32 __iomem *id_reg,
				u32 __iomem *cfg_reg,
				u32 input_hw_id,
				struct komeda_compiz_input_cfg *cin)
{
	u32 ctrl = CU_INPUT_CTRL_EN;
	u8 blend = cin->pixel_blend_mode;

	if (blend == DRM_MODE_BLEND_PIXEL_NONE)
		ctrl |= CU_INPUT_CTRL_PAD;
	else if (blend == DRM_MODE_BLEND_PREMULTI)
		ctrl |= CU_INPUT_CTRL_PMUL;

	ctrl |= CU_INPUT_CTRL_ALPHA(cin->layer_alpha);

	malidp_write32(id_reg, BLK_INPUT_ID0, input_hw_id);

	malidp_write32(cfg_reg, CU_INPUT0_SIZE,
		       HV_SIZE(cin->hsize, cin->vsize));
	malidp_write32(cfg_reg, CU_INPUT0_OFFSET,
		       HV_OFFSET(cin->hoffset, cin->voffset));
	malidp_write32(cfg_reg, CU_INPUT0_CONTROL, ctrl);
}

static void d71_compiz_update(struct komeda_component *c,
			      struct komeda_component_state *state)
{
	struct komeda_compiz_state *st = to_compiz_st(state);
	u32 __iomem *reg = c->reg;
	u32 __iomem *id_reg, *cfg_reg;
	u32 index;

	for_each_changed_input(state, index) {
		id_reg = reg + index;
		cfg_reg = reg + index * CU_PER_INPUT_REGS;
		if (state->active_inputs & BIT(index)) {
			compiz_enable_input(id_reg, cfg_reg,
					    to_d71_input_id(state, index),
					    &st->cins[index]);
		} else {
			malidp_write32(id_reg, BLK_INPUT_ID0, 0);
			malidp_write32(cfg_reg, CU_INPUT0_CONTROL, 0);
		}
	}

	malidp_write32(reg, BLK_SIZE, HV_SIZE(st->hsize, st->vsize));
}

static void d71_compiz_dump(struct komeda_component *c, struct seq_file *sf)
{
	u32 v[8], i;

	dump_block_header(sf, c->reg);

	get_values_from_reg(c->reg, 0x80, 5, v);
	for (i = 0; i < 5; i++)
		seq_printf(sf, "CU_INPUT_ID%u:\t\t0x%X\n", i, v[i]);

	get_values_from_reg(c->reg, 0xA0, 5, v);
	seq_printf(sf, "CU_IRQ_RAW_STATUS:\t0x%X\n", v[0]);
	seq_printf(sf, "CU_IRQ_CLEAR:\t\t0x%X\n", v[1]);
	seq_printf(sf, "CU_IRQ_MASK:\t\t0x%X\n", v[2]);
	seq_printf(sf, "CU_IRQ_STATUS:\t\t0x%X\n", v[3]);
	seq_printf(sf, "CU_STATUS:\t\t0x%X\n", v[4]);

	get_values_from_reg(c->reg, 0xD0, 2, v);
	seq_printf(sf, "CU_CONTROL:\t\t0x%X\n", v[0]);
	seq_printf(sf, "CU_SIZE:\t\t0x%X\n", v[1]);

	get_values_from_reg(c->reg, 0xDC, 1, v);
	seq_printf(sf, "CU_BG_COLOR:\t\t0x%X\n", v[0]);

	for (i = 0, v[4] = 0xE0; i < 5; i++, v[4] += 0x10) {
		get_values_from_reg(c->reg, v[4], 3, v);
		seq_printf(sf, "CU_INPUT%u_SIZE:\t\t0x%X\n", i, v[0]);
		seq_printf(sf, "CU_INPUT%u_OFFSET:\t0x%X\n", i, v[1]);
		seq_printf(sf, "CU_INPUT%u_CONTROL:\t0x%X\n", i, v[2]);
	}

	get_values_from_reg(c->reg, 0x130, 2, v);
	seq_printf(sf, "CU_USER_LOW:\t\t0x%X\n", v[0]);
	seq_printf(sf, "CU_USER_HIGH:\t\t0x%X\n", v[1]);
}

static const struct komeda_component_funcs d71_compiz_funcs = {
	.update		= d71_compiz_update,
	.disable	= d71_component_disable,
	.dump_register	= d71_compiz_dump,
};

static int d71_compiz_init(struct d71_dev *d71,
			   struct block_header *blk, u32 __iomem *reg)
{
	struct komeda_component *c;
	struct komeda_compiz *compiz;
	u32 pipe_id, comp_id;

	get_resources_id(blk->block_info, &pipe_id, &comp_id);

	c = komeda_component_add(&d71->pipes[pipe_id]->base, sizeof(*compiz),
				 comp_id,
				 BLOCK_INFO_INPUT_ID(blk->block_info),
				 &d71_compiz_funcs,
				 CU_NUM_INPUT_IDS, get_valid_inputs(blk),
				 CU_NUM_OUTPUT_IDS, reg,
				 "CU%d", pipe_id);
	if (IS_ERR(c))
		return PTR_ERR(c);

	compiz = to_compiz(c);

	set_range(&compiz->hsize, 64, get_blk_line_size(d71, reg));
	set_range(&compiz->vsize, 64, d71->max_vsize);

	return 0;
}

static void d71_scaler_update_filter_lut(u32 __iomem *reg, u32 hsize_in,
					 u32 vsize_in, u32 hsize_out,
					 u32 vsize_out)
{
	u32 val = 0;

	if (hsize_in <= hsize_out)
		val  |= 0x62;
	else if (hsize_in <= (hsize_out + hsize_out / 2))
		val |= 0x63;
	else if (hsize_in <= hsize_out * 2)
		val |= 0x64;
	else if (hsize_in <= hsize_out * 2 + (hsize_out * 3) / 4)
		val |= 0x65;
	else
		val |= 0x66;

	if (vsize_in <= vsize_out)
		val  |= SC_VTSEL(0x6A);
	else if (vsize_in <= (vsize_out + vsize_out / 2))
		val |= SC_VTSEL(0x6B);
	else if (vsize_in <= vsize_out * 2)
		val |= SC_VTSEL(0x6C);
	else if (vsize_in <= vsize_out * 2 + vsize_out * 3 / 4)
		val |= SC_VTSEL(0x6D);
	else
		val |= SC_VTSEL(0x6E);

	malidp_write32(reg, SC_COEFFTAB, val);
}

static void d71_scaler_update(struct komeda_component *c,
			      struct komeda_component_state *state)
{
	struct komeda_scaler_state *st = to_scaler_st(state);
	u32 __iomem *reg = c->reg;
	u32 init_ph, delta_ph, ctrl;

	d71_scaler_update_filter_lut(reg, st->hsize_in, st->vsize_in,
				     st->hsize_out, st->vsize_out);

	malidp_write32(reg, BLK_IN_SIZE, HV_SIZE(st->hsize_in, st->vsize_in));
	malidp_write32(reg, SC_OUT_SIZE, HV_SIZE(st->hsize_out, st->vsize_out));
	malidp_write32(reg, SC_H_CROP, HV_CROP(st->left_crop, st->right_crop));

	/* for right part, HW only sample the valid pixel which means the pixels
	 * in left_crop will be jumpped, and the first sample pixel is:
	 *
	 * dst_a = st->total_hsize_out - st->hsize_out + st->left_crop + 0.5;
	 *
	 * Then the corresponding texel in src is:
	 *
	 * h_delta_phase = st->total_hsize_in / st->total_hsize_out;
	 * src_a = dst_A * h_delta_phase;
	 *
	 * and h_init_phase is src_a deduct the real source start src_S;
	 *
	 * src_S = st->total_hsize_in - st->hsize_in;
	 * h_init_phase = src_a - src_S;
	 *
	 * And HW precision for the initial/delta_phase is 16:16 fixed point,
	 * the following is the simplified formula
	 */
	if (st->right_part) {
		u32 dst_a = st->total_hsize_out - st->hsize_out + st->left_crop;

		if (st->en_img_enhancement)
			dst_a -= 1;

		init_ph = ((st->total_hsize_in * (2 * dst_a + 1) -
			    2 * st->total_hsize_out * (st->total_hsize_in -
			    st->hsize_in)) << 15) / st->total_hsize_out;
	} else {
		init_ph = (st->total_hsize_in << 15) / st->total_hsize_out;
	}

	malidp_write32(reg, SC_H_INIT_PH, init_ph);

	delta_ph = (st->total_hsize_in << 16) / st->total_hsize_out;
	malidp_write32(reg, SC_H_DELTA_PH, delta_ph);

	init_ph = (st->total_vsize_in << 15) / st->vsize_out;
	malidp_write32(reg, SC_V_INIT_PH, init_ph);

	delta_ph = (st->total_vsize_in << 16) / st->vsize_out;
	malidp_write32(reg, SC_V_DELTA_PH, delta_ph);

	ctrl = 0;
	ctrl |= st->en_scaling ? SC_CTRL_SCL : 0;
	ctrl |= st->en_alpha ? SC_CTRL_AP : 0;
	ctrl |= st->en_img_enhancement ? SC_CTRL_IENH : 0;
	/* If we use the hardware splitter we shouldn't set SC_CTRL_LS */
	if (st->en_split &&
	    state->inputs[0].component->id != KOMEDA_COMPONENT_SPLITTER)
		ctrl |= SC_CTRL_LS;

	malidp_write32(reg, BLK_CONTROL, ctrl);
	malidp_write32(reg, BLK_INPUT_ID0, to_d71_input_id(state, 0));
}

static void d71_scaler_dump(struct komeda_component *c, struct seq_file *sf)
{
	u32 v[10];

	dump_block_header(sf, c->reg);

	get_values_from_reg(c->reg, 0x80, 1, v);
	seq_printf(sf, "SC_INPUT_ID0:\t\t0x%X\n", v[0]);

	get_values_from_reg(c->reg, 0xD0, 1, v);
	seq_printf(sf, "SC_CONTROL:\t\t0x%X\n", v[0]);

	get_values_from_reg(c->reg, 0xDC, 9, v);
	seq_printf(sf, "SC_COEFFTAB:\t\t0x%X\n", v[0]);
	seq_printf(sf, "SC_IN_SIZE:\t\t0x%X\n", v[1]);
	seq_printf(sf, "SC_OUT_SIZE:\t\t0x%X\n", v[2]);
	seq_printf(sf, "SC_H_CROP:\t\t0x%X\n", v[3]);
	seq_printf(sf, "SC_V_CROP:\t\t0x%X\n", v[4]);
	seq_printf(sf, "SC_H_INIT_PH:\t\t0x%X\n", v[5]);
	seq_printf(sf, "SC_H_DELTA_PH:\t\t0x%X\n", v[6]);
	seq_printf(sf, "SC_V_INIT_PH:\t\t0x%X\n", v[7]);
	seq_printf(sf, "SC_V_DELTA_PH:\t\t0x%X\n", v[8]);

	get_values_from_reg(c->reg, 0x130, 10, v);
	seq_printf(sf, "SC_ENH_LIMITS:\t\t0x%X\n", v[0]);
	seq_printf(sf, "SC_ENH_COEFF0:\t\t0x%X\n", v[1]);
	seq_printf(sf, "SC_ENH_COEFF1:\t\t0x%X\n", v[2]);
	seq_printf(sf, "SC_ENH_COEFF2:\t\t0x%X\n", v[3]);
	seq_printf(sf, "SC_ENH_COEFF3:\t\t0x%X\n", v[4]);
	seq_printf(sf, "SC_ENH_COEFF4:\t\t0x%X\n", v[5]);
	seq_printf(sf, "SC_ENH_COEFF5:\t\t0x%X\n", v[6]);
	seq_printf(sf, "SC_ENH_COEFF6:\t\t0x%X\n", v[7]);
	seq_printf(sf, "SC_ENH_COEFF7:\t\t0x%X\n", v[8]);
	seq_printf(sf, "SC_ENH_COEFF8:\t\t0x%X\n", v[9]);
}

static const struct komeda_component_funcs d71_scaler_funcs = {
	.update		= d71_scaler_update,
	.disable	= d71_component_disable,
	.dump_register	= d71_scaler_dump,
};

static int d71_scaler_init(struct d71_dev *d71,
			   struct block_header *blk, u32 __iomem *reg)
{
	struct komeda_component *c;
	struct komeda_scaler *scaler;
	u32 pipe_id, comp_id;

	get_resources_id(blk->block_info, &pipe_id, &comp_id);

	c = komeda_component_add(&d71->pipes[pipe_id]->base, sizeof(*scaler),
				 comp_id, BLOCK_INFO_INPUT_ID(blk->block_info),
				 &d71_scaler_funcs,
				 1, get_valid_inputs(blk), 1, reg,
				 "CU%d_SCALER%d",
				 pipe_id, BLOCK_INFO_BLK_ID(blk->block_info));

	if (IS_ERR(c)) {
		DRM_ERROR("Failed to initialize scaler");
		return PTR_ERR(c);
	}

	scaler = to_scaler(c);
	set_range(&scaler->hsize, 4, __get_blk_line_size(d71, reg, 2048));
	set_range(&scaler->vsize, 4, 4096);
	scaler->max_downscaling = 6;
	scaler->max_upscaling = 64;
	scaler->scaling_split_overlap = 8;
	scaler->enh_split_overlap = 1;

	malidp_write32(c->reg, BLK_CONTROL, 0);

	return 0;
}

static int d71_downscaling_clk_check(struct komeda_pipeline *pipe,
				     struct drm_display_mode *mode,
				     unsigned long aclk_rate,
				     struct komeda_data_flow_cfg *dflow)
{
	u32 h_in = dflow->in_w;
	u32 v_in = dflow->in_h;
	u32 v_out = dflow->out_h;
	u64 fraction, denominator;

	/* D71 downscaling must satisfy the following equation
	 *
	 *   ACLK                   h_in * v_in
	 * ------- >= ---------------------------------------------
	 *  PXLCLK     (h_total - (1 + 2 * v_in / v_out)) * v_out
	 *
	 * In only horizontal downscaling situation, the right side should be
	 * multiplied by (h_total - 3) / (h_active - 3), then equation becomes
	 *
	 *   ACLK          h_in
	 * ------- >= ----------------
	 *  PXLCLK     (h_active - 3)
	 *
	 * To avoid precision lost the equation 1 will be convert to:
	 *
	 *   ACLK             h_in * v_in
	 * ------- >= -----------------------------------
	 *  PXLCLK     (h_total -1 ) * v_out -  2 * v_in
	 */
	if (v_in == v_out) {
		fraction = h_in;
		denominator = mode->hdisplay - 3;
	} else {
		fraction = h_in * v_in;
		denominator = (mode->htotal - 1) * v_out -  2 * v_in;
	}

	return aclk_rate * denominator >= mode->crtc_clock * 1000 * fraction ?
	       0 : -EINVAL;
}

static void d71_splitter_update(struct komeda_component *c,
				struct komeda_component_state *state)
{
	struct komeda_splitter_state *st = to_splitter_st(state);
	u32 __iomem *reg = c->reg;

	malidp_write32(reg, BLK_INPUT_ID0, to_d71_input_id(state, 0));
	malidp_write32(reg, BLK_SIZE, HV_SIZE(st->hsize, st->vsize));
	malidp_write32(reg, SP_OVERLAP_SIZE, st->overlap & 0x1FFF);
	malidp_write32(reg, BLK_CONTROL, BLK_CTRL_EN);
}

static void d71_splitter_dump(struct komeda_component *c, struct seq_file *sf)
{
	u32 v[3];

	dump_block_header(sf, c->reg);

	get_values_from_reg(c->reg, BLK_INPUT_ID0, 1, v);
	seq_printf(sf, "SP_INPUT_ID0:\t\t0x%X\n", v[0]);

	get_values_from_reg(c->reg, BLK_CONTROL, 3, v);
	seq_printf(sf, "SP_CONTROL:\t\t0x%X\n", v[0]);
	seq_printf(sf, "SP_SIZE:\t\t0x%X\n", v[1]);
	seq_printf(sf, "SP_OVERLAP_SIZE:\t0x%X\n", v[2]);
}

static const struct komeda_component_funcs d71_splitter_funcs = {
	.update		= d71_splitter_update,
	.disable	= d71_component_disable,
	.dump_register	= d71_splitter_dump,
};

static int d71_splitter_init(struct d71_dev *d71,
			     struct block_header *blk, u32 __iomem *reg)
{
	struct komeda_component *c;
	struct komeda_splitter *splitter;
	u32 pipe_id, comp_id;

	get_resources_id(blk->block_info, &pipe_id, &comp_id);

	c = komeda_component_add(&d71->pipes[pipe_id]->base, sizeof(*splitter),
				 comp_id,
				 BLOCK_INFO_INPUT_ID(blk->block_info),
				 &d71_splitter_funcs,
				 1, get_valid_inputs(blk), 2, reg,
				 "CU%d_SPLITTER", pipe_id);

	if (IS_ERR(c)) {
		DRM_ERROR("Failed to initialize splitter");
		return -1;
	}

	splitter = to_splitter(c);

	set_range(&splitter->hsize, 4, get_blk_line_size(d71, reg));
	set_range(&splitter->vsize, 4, d71->max_vsize);

	return 0;
}

static void d71_merger_update(struct komeda_component *c,
			      struct komeda_component_state *state)
{
	struct komeda_merger_state *st = to_merger_st(state);
	u32 __iomem *reg = c->reg;
	u32 index;

	for_each_changed_input(state, index)
		malidp_write32(reg, MG_INPUT_ID0 + index * 4,
			       to_d71_input_id(state, index));

	malidp_write32(reg, MG_SIZE, HV_SIZE(st->hsize_merged,
					     st->vsize_merged));
	malidp_write32(reg, BLK_CONTROL, BLK_CTRL_EN);
}

static void d71_merger_dump(struct komeda_component *c, struct seq_file *sf)
{
	u32 v;

	dump_block_header(sf, c->reg);

	get_values_from_reg(c->reg, MG_INPUT_ID0, 1, &v);
	seq_printf(sf, "MG_INPUT_ID0:\t\t0x%X\n", v);

	get_values_from_reg(c->reg, MG_INPUT_ID1, 1, &v);
	seq_printf(sf, "MG_INPUT_ID1:\t\t0x%X\n", v);

	get_values_from_reg(c->reg, BLK_CONTROL, 1, &v);
	seq_printf(sf, "MG_CONTROL:\t\t0x%X\n", v);

	get_values_from_reg(c->reg, MG_SIZE, 1, &v);
	seq_printf(sf, "MG_SIZE:\t\t0x%X\n", v);
}

static const struct komeda_component_funcs d71_merger_funcs = {
	.update		= d71_merger_update,
	.disable	= d71_component_disable,
	.dump_register	= d71_merger_dump,
};

static int d71_merger_init(struct d71_dev *d71,
			   struct block_header *blk, u32 __iomem *reg)
{
	struct komeda_component *c;
	struct komeda_merger *merger;
	u32 pipe_id, comp_id;

	get_resources_id(blk->block_info, &pipe_id, &comp_id);

	c = komeda_component_add(&d71->pipes[pipe_id]->base, sizeof(*merger),
				 comp_id,
				 BLOCK_INFO_INPUT_ID(blk->block_info),
				 &d71_merger_funcs,
				 MG_NUM_INPUTS_IDS, get_valid_inputs(blk),
				 MG_NUM_OUTPUTS_IDS, reg,
				 "CU%d_MERGER", pipe_id);

	if (IS_ERR(c)) {
		DRM_ERROR("Failed to initialize merger.\n");
		return PTR_ERR(c);
	}

	merger = to_merger(c);

	set_range(&merger->hsize_merged, 4,
		  __get_blk_line_size(d71, reg, 4032));
	set_range(&merger->vsize_merged, 4, 4096);

	return 0;
}

static void d71_improc_update(struct komeda_component *c,
			      struct komeda_component_state *state)
{
	struct drm_crtc_state *crtc_st = state->crtc->state;
	struct komeda_improc_state *st = to_improc_st(state);
	struct d71_pipeline *pipe = to_d71_pipeline(c->pipeline);
	u32 __iomem *reg = c->reg;
	u32 index, mask = 0, ctrl = 0;

	for_each_changed_input(state, index)
		malidp_write32(reg, BLK_INPUT_ID0 + index * 4,
			       to_d71_input_id(state, index));

	malidp_write32(reg, BLK_SIZE, HV_SIZE(st->hsize, st->vsize));
	malidp_write32(reg, IPS_DEPTH, st->color_depth);

<<<<<<< HEAD
=======
	if (crtc_st->color_mgmt_changed) {
		mask |= IPS_CTRL_FT | IPS_CTRL_RGB;

		if (crtc_st->gamma_lut) {
			malidp_write_group(pipe->dou_ft_coeff_addr, FT_COEFF0,
					   KOMEDA_N_GAMMA_COEFFS,
					   st->fgamma_coeffs);
			ctrl |= IPS_CTRL_FT; /* enable gamma */
		}

		if (crtc_st->ctm) {
			malidp_write_group(reg, IPS_RGB_RGB_COEFF0,
					   KOMEDA_N_CTM_COEFFS,
					   st->ctm_coeffs);
			ctrl |= IPS_CTRL_RGB; /* enable gamut */
		}
	}

>>>>>>> d4e6a62d
	mask |= IPS_CTRL_YUV | IPS_CTRL_CHD422 | IPS_CTRL_CHD420;

	/* config color format */
	if (st->color_format == DRM_COLOR_FORMAT_YCRCB420)
		ctrl |= IPS_CTRL_YUV | IPS_CTRL_CHD422 | IPS_CTRL_CHD420;
	else if (st->color_format == DRM_COLOR_FORMAT_YCRCB422)
		ctrl |= IPS_CTRL_YUV | IPS_CTRL_CHD422;
	else if (st->color_format == DRM_COLOR_FORMAT_YCRCB444)
		ctrl |= IPS_CTRL_YUV;

	malidp_write32_mask(reg, BLK_CONTROL, mask, ctrl);
}

static void d71_improc_dump(struct komeda_component *c, struct seq_file *sf)
{
	u32 v[12], i;

	dump_block_header(sf, c->reg);

	get_values_from_reg(c->reg, 0x80, 2, v);
	seq_printf(sf, "IPS_INPUT_ID0:\t\t0x%X\n", v[0]);
	seq_printf(sf, "IPS_INPUT_ID1:\t\t0x%X\n", v[1]);

	get_values_from_reg(c->reg, 0xC0, 1, v);
	seq_printf(sf, "IPS_INFO:\t\t0x%X\n", v[0]);

	get_values_from_reg(c->reg, 0xD0, 3, v);
	seq_printf(sf, "IPS_CONTROL:\t\t0x%X\n", v[0]);
	seq_printf(sf, "IPS_SIZE:\t\t0x%X\n", v[1]);
	seq_printf(sf, "IPS_DEPTH:\t\t0x%X\n", v[2]);

	get_values_from_reg(c->reg, 0x130, 12, v);
	for (i = 0; i < 12; i++)
		seq_printf(sf, "IPS_RGB_RGB_COEFF%u:\t0x%X\n", i, v[i]);

	get_values_from_reg(c->reg, 0x170, 12, v);
	for (i = 0; i < 12; i++)
		seq_printf(sf, "IPS_RGB_YUV_COEFF%u:\t0x%X\n", i, v[i]);
}

static const struct komeda_component_funcs d71_improc_funcs = {
	.update		= d71_improc_update,
	.disable	= d71_component_disable,
	.dump_register	= d71_improc_dump,
};

static int d71_improc_init(struct d71_dev *d71,
			   struct block_header *blk, u32 __iomem *reg)
{
	struct komeda_component *c;
	struct komeda_improc *improc;
	u32 pipe_id, comp_id, value;

	get_resources_id(blk->block_info, &pipe_id, &comp_id);

	c = komeda_component_add(&d71->pipes[pipe_id]->base, sizeof(*improc),
				 comp_id,
				 BLOCK_INFO_INPUT_ID(blk->block_info),
				 &d71_improc_funcs, IPS_NUM_INPUT_IDS,
				 get_valid_inputs(blk),
				 IPS_NUM_OUTPUT_IDS, reg, "DOU%d_IPS", pipe_id);
	if (IS_ERR(c)) {
		DRM_ERROR("Failed to add improc component\n");
		return PTR_ERR(c);
	}

	improc = to_improc(c);
	improc->supported_color_depths = BIT(8) | BIT(10);
	improc->supported_color_formats = DRM_COLOR_FORMAT_RGB444 |
					  DRM_COLOR_FORMAT_YCRCB444 |
					  DRM_COLOR_FORMAT_YCRCB422;
	value = malidp_read32(reg, BLK_INFO);
	if (value & IPS_INFO_CHD420)
		improc->supported_color_formats |= DRM_COLOR_FORMAT_YCRCB420;

	improc->supports_csc = true;
	improc->supports_gamma = true;

	return 0;
}

static void d71_timing_ctrlr_disable(struct komeda_component *c)
{
	malidp_write32_mask(c->reg, BLK_CONTROL, BS_CTRL_EN, 0);
}

static void d71_timing_ctrlr_update(struct komeda_component *c,
				    struct komeda_component_state *state)
{
	struct drm_crtc_state *crtc_st = state->crtc->state;
	struct drm_display_mode *mode = &crtc_st->adjusted_mode;
	u32 __iomem *reg = c->reg;
	u32 hactive, hfront_porch, hback_porch, hsync_len;
	u32 vactive, vfront_porch, vback_porch, vsync_len;
	u32 value;

	hactive = mode->crtc_hdisplay;
	hfront_porch = mode->crtc_hsync_start - mode->crtc_hdisplay;
	hsync_len = mode->crtc_hsync_end - mode->crtc_hsync_start;
	hback_porch = mode->crtc_htotal - mode->crtc_hsync_end;

	vactive = mode->crtc_vdisplay;
	vfront_porch = mode->crtc_vsync_start - mode->crtc_vdisplay;
	vsync_len = mode->crtc_vsync_end - mode->crtc_vsync_start;
	vback_porch = mode->crtc_vtotal - mode->crtc_vsync_end;

	malidp_write32(reg, BS_ACTIVESIZE, HV_SIZE(hactive, vactive));
	malidp_write32(reg, BS_HINTERVALS, BS_H_INTVALS(hfront_porch,
							hback_porch));
	malidp_write32(reg, BS_VINTERVALS, BS_V_INTVALS(vfront_porch,
							vback_porch));

	value = BS_SYNC_VSW(vsync_len) | BS_SYNC_HSW(hsync_len);
	value |= mode->flags & DRM_MODE_FLAG_PVSYNC ? BS_SYNC_VSP : 0;
	value |= mode->flags & DRM_MODE_FLAG_PHSYNC ? BS_SYNC_HSP : 0;
	malidp_write32(reg, BS_SYNC, value);

	malidp_write32(reg, BS_PROG_LINE, D71_DEFAULT_PREPRETCH_LINE - 1);
	malidp_write32(reg, BS_PREFETCH_LINE, D71_DEFAULT_PREPRETCH_LINE);

	/* configure bs control register */
	value = BS_CTRL_EN | BS_CTRL_VM;
	if (c->pipeline->dual_link) {
		malidp_write32(reg, BS_DRIFT_TO, hfront_porch + 16);
		value |= BS_CTRL_DL;
	}

	malidp_write32(reg, BLK_CONTROL, value);
}

static void d71_timing_ctrlr_dump(struct komeda_component *c,
				  struct seq_file *sf)
{
	u32 v[8], i;

	dump_block_header(sf, c->reg);

	get_values_from_reg(c->reg, 0xC0, 1, v);
	seq_printf(sf, "BS_INFO:\t\t0x%X\n", v[0]);

	get_values_from_reg(c->reg, 0xD0, 8, v);
	seq_printf(sf, "BS_CONTROL:\t\t0x%X\n", v[0]);
	seq_printf(sf, "BS_PROG_LINE:\t\t0x%X\n", v[1]);
	seq_printf(sf, "BS_PREFETCH_LINE:\t0x%X\n", v[2]);
	seq_printf(sf, "BS_BG_COLOR:\t\t0x%X\n", v[3]);
	seq_printf(sf, "BS_ACTIVESIZE:\t\t0x%X\n", v[4]);
	seq_printf(sf, "BS_HINTERVALS:\t\t0x%X\n", v[5]);
	seq_printf(sf, "BS_VINTERVALS:\t\t0x%X\n", v[6]);
	seq_printf(sf, "BS_SYNC:\t\t0x%X\n", v[7]);

	get_values_from_reg(c->reg, 0x100, 3, v);
	seq_printf(sf, "BS_DRIFT_TO:\t\t0x%X\n", v[0]);
	seq_printf(sf, "BS_FRAME_TO:\t\t0x%X\n", v[1]);
	seq_printf(sf, "BS_TE_TO:\t\t0x%X\n", v[2]);

	get_values_from_reg(c->reg, 0x110, 3, v);
	for (i = 0; i < 3; i++)
		seq_printf(sf, "BS_T%u_INTERVAL:\t\t0x%X\n", i, v[i]);

	get_values_from_reg(c->reg, 0x120, 5, v);
	for (i = 0; i < 2; i++) {
		seq_printf(sf, "BS_CRC%u_LOW:\t\t0x%X\n", i, v[i << 1]);
		seq_printf(sf, "BS_CRC%u_HIGH:\t\t0x%X\n", i, v[(i << 1) + 1]);
	}
	seq_printf(sf, "BS_USER:\t\t0x%X\n", v[4]);
}

static const struct komeda_component_funcs d71_timing_ctrlr_funcs = {
	.update		= d71_timing_ctrlr_update,
	.disable	= d71_timing_ctrlr_disable,
	.dump_register	= d71_timing_ctrlr_dump,
};

static int d71_timing_ctrlr_init(struct d71_dev *d71,
				 struct block_header *blk, u32 __iomem *reg)
{
	struct komeda_component *c;
	struct komeda_timing_ctrlr *ctrlr;
	u32 pipe_id, comp_id;

	get_resources_id(blk->block_info, &pipe_id, &comp_id);

	c = komeda_component_add(&d71->pipes[pipe_id]->base, sizeof(*ctrlr),
				 KOMEDA_COMPONENT_TIMING_CTRLR,
				 BLOCK_INFO_INPUT_ID(blk->block_info),
				 &d71_timing_ctrlr_funcs,
				 1, BIT(KOMEDA_COMPONENT_IPS0 + pipe_id),
				 BS_NUM_OUTPUT_IDS, reg, "DOU%d_BS", pipe_id);
	if (IS_ERR(c)) {
		DRM_ERROR("Failed to add display_ctrl component\n");
		return PTR_ERR(c);
	}

	ctrlr = to_ctrlr(c);

	ctrlr->supports_dual_link = d71->supports_dual_link;

	return 0;
}

int d71_probe_block(struct d71_dev *d71,
		    struct block_header *blk, u32 __iomem *reg)
{
	struct d71_pipeline *pipe;
	int blk_id = BLOCK_INFO_BLK_ID(blk->block_info);

	int err = 0;

	switch (BLOCK_INFO_BLK_TYPE(blk->block_info)) {
	case D71_BLK_TYPE_GCU:
		break;

	case D71_BLK_TYPE_LPU:
		pipe = d71->pipes[blk_id];
		pipe->lpu_addr = reg;
		break;

	case D71_BLK_TYPE_LPU_LAYER:
		err = d71_layer_init(d71, blk, reg);
		break;

	case D71_BLK_TYPE_LPU_WB_LAYER:
		err = d71_wb_layer_init(d71, blk, reg);
		break;

	case D71_BLK_TYPE_CU:
		pipe = d71->pipes[blk_id];
		pipe->cu_addr = reg;
		err = d71_compiz_init(d71, blk, reg);
		break;

	case D71_BLK_TYPE_CU_SCALER:
		err = d71_scaler_init(d71, blk, reg);
		break;

	case D71_BLK_TYPE_CU_SPLITTER:
		err = d71_splitter_init(d71, blk, reg);
		break;

	case D71_BLK_TYPE_CU_MERGER:
		err = d71_merger_init(d71, blk, reg);
		break;

	case D71_BLK_TYPE_DOU:
		pipe = d71->pipes[blk_id];
		pipe->dou_addr = reg;
		break;

	case D71_BLK_TYPE_DOU_IPS:
		err = d71_improc_init(d71, blk, reg);
		break;

	case D71_BLK_TYPE_DOU_FT_COEFF:
		pipe = d71->pipes[blk_id];
		pipe->dou_ft_coeff_addr = reg;
		break;

	case D71_BLK_TYPE_DOU_BS:
		err = d71_timing_ctrlr_init(d71, blk, reg);
		break;

	case D71_BLK_TYPE_GLB_LT_COEFF:
		break;

	case D71_BLK_TYPE_GLB_SCL_COEFF:
		d71->glb_scl_coeff_addr[blk_id] = reg;
		break;

	default:
		DRM_ERROR("Unknown block (block_info: 0x%x) is found\n",
			  blk->block_info);
		err = -EINVAL;
		break;
	}

	return err;
}

static void d71_gcu_dump(struct d71_dev *d71, struct seq_file *sf)
{
	u32 v[5];

	seq_puts(sf, "\n------ GCU ------\n");

	get_values_from_reg(d71->gcu_addr, 0, 3, v);
	seq_printf(sf, "GLB_ARCH_ID:\t\t0x%X\n", v[0]);
	seq_printf(sf, "GLB_CORE_ID:\t\t0x%X\n", v[1]);
	seq_printf(sf, "GLB_CORE_INFO:\t\t0x%X\n", v[2]);

	get_values_from_reg(d71->gcu_addr, 0x10, 1, v);
	seq_printf(sf, "GLB_IRQ_STATUS:\t\t0x%X\n", v[0]);

	get_values_from_reg(d71->gcu_addr, 0xA0, 5, v);
	seq_printf(sf, "GCU_IRQ_RAW_STATUS:\t0x%X\n", v[0]);
	seq_printf(sf, "GCU_IRQ_CLEAR:\t\t0x%X\n", v[1]);
	seq_printf(sf, "GCU_IRQ_MASK:\t\t0x%X\n", v[2]);
	seq_printf(sf, "GCU_IRQ_STATUS:\t\t0x%X\n", v[3]);
	seq_printf(sf, "GCU_STATUS:\t\t0x%X\n", v[4]);

	get_values_from_reg(d71->gcu_addr, 0xD0, 3, v);
	seq_printf(sf, "GCU_CONTROL:\t\t0x%X\n", v[0]);
	seq_printf(sf, "GCU_CONFIG_VALID0:\t0x%X\n", v[1]);
	seq_printf(sf, "GCU_CONFIG_VALID1:\t0x%X\n", v[2]);
}

static void d71_lpu_dump(struct d71_pipeline *pipe, struct seq_file *sf)
{
	u32 v[6];

	seq_printf(sf, "\n------ LPU%d ------\n", pipe->base.id);

	dump_block_header(sf, pipe->lpu_addr);

	get_values_from_reg(pipe->lpu_addr, 0xA0, 6, v);
	seq_printf(sf, "LPU_IRQ_RAW_STATUS:\t0x%X\n", v[0]);
	seq_printf(sf, "LPU_IRQ_CLEAR:\t\t0x%X\n", v[1]);
	seq_printf(sf, "LPU_IRQ_MASK:\t\t0x%X\n", v[2]);
	seq_printf(sf, "LPU_IRQ_STATUS:\t\t0x%X\n", v[3]);
	seq_printf(sf, "LPU_STATUS:\t\t0x%X\n", v[4]);
	seq_printf(sf, "LPU_TBU_STATUS:\t\t0x%X\n", v[5]);

	get_values_from_reg(pipe->lpu_addr, 0xC0, 1, v);
	seq_printf(sf, "LPU_INFO:\t\t0x%X\n", v[0]);

	get_values_from_reg(pipe->lpu_addr, 0xD0, 3, v);
	seq_printf(sf, "LPU_RAXI_CONTROL:\t0x%X\n", v[0]);
	seq_printf(sf, "LPU_WAXI_CONTROL:\t0x%X\n", v[1]);
	seq_printf(sf, "LPU_TBU_CONTROL:\t0x%X\n", v[2]);
}

static void d71_dou_dump(struct d71_pipeline *pipe, struct seq_file *sf)
{
	u32 v[5];

	seq_printf(sf, "\n------ DOU%d ------\n", pipe->base.id);

	dump_block_header(sf, pipe->dou_addr);

	get_values_from_reg(pipe->dou_addr, 0xA0, 5, v);
	seq_printf(sf, "DOU_IRQ_RAW_STATUS:\t0x%X\n", v[0]);
	seq_printf(sf, "DOU_IRQ_CLEAR:\t\t0x%X\n", v[1]);
	seq_printf(sf, "DOU_IRQ_MASK:\t\t0x%X\n", v[2]);
	seq_printf(sf, "DOU_IRQ_STATUS:\t\t0x%X\n", v[3]);
	seq_printf(sf, "DOU_STATUS:\t\t0x%X\n", v[4]);
}

static void d71_pipeline_dump(struct komeda_pipeline *pipe, struct seq_file *sf)
{
	struct d71_pipeline *d71_pipe = to_d71_pipeline(pipe);

	d71_lpu_dump(d71_pipe, sf);
	d71_dou_dump(d71_pipe, sf);
}

const struct komeda_pipeline_funcs d71_pipeline_funcs = {
	.downscaling_clk_check	= d71_downscaling_clk_check,
	.dump_register		= d71_pipeline_dump,
};

void d71_dump(struct komeda_dev *mdev, struct seq_file *sf)
{
	struct d71_dev *d71 = mdev->chip_data;

	d71_gcu_dump(d71, sf);
}<|MERGE_RESOLUTION|>--- conflicted
+++ resolved
@@ -1057,8 +1057,6 @@
 	malidp_write32(reg, BLK_SIZE, HV_SIZE(st->hsize, st->vsize));
 	malidp_write32(reg, IPS_DEPTH, st->color_depth);
 
-<<<<<<< HEAD
-=======
 	if (crtc_st->color_mgmt_changed) {
 		mask |= IPS_CTRL_FT | IPS_CTRL_RGB;
 
@@ -1077,7 +1075,6 @@
 		}
 	}
 
->>>>>>> d4e6a62d
 	mask |= IPS_CTRL_YUV | IPS_CTRL_CHD422 | IPS_CTRL_CHD420;
 
 	/* config color format */
