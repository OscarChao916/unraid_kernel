// SPDX-License-Identifier: GPL-2.0-only
/*
 * Copyright (C) 2015 Broadcom
 * Copyright (c) 2014 The Linux Foundation. All rights reserved.
 * Copyright (C) 2013 Red Hat
 * Author: Rob Clark <robdclark@gmail.com>
 */

/**
 * DOC: VC4 Falcon HDMI module
 *
 * The HDMI core has a state machine and a PHY.  On BCM2835, most of
 * the unit operates off of the HSM clock from CPRMAN.  It also
 * internally uses the PLLH_PIX clock for the PHY.
 *
 * HDMI infoframes are kept within a small packet ram, where each
 * packet can be individually enabled for including in a frame.
 *
 * HDMI audio is implemented entirely within the HDMI IP block.  A
 * register in the HDMI encoder takes SPDIF frames from the DMA engine
 * and transfers them over an internal MAI (multi-channel audio
 * interconnect) bus to the encoder side for insertion into the video
 * blank regions.
 *
 * The driver's HDMI encoder does not yet support power management.
 * The HDMI encoder's power domain and the HSM/pixel clocks are kept
 * continuously running, and only the HDMI logic and packet ram are
 * powered off/on at disable/enable time.
 *
 * The driver does not yet support CEC control, though the HDMI
 * encoder block has CEC support.
 */

#include <drm/drm_atomic_helper.h>
#include <drm/drm_edid.h>
#include <drm/drm_probe_helper.h>
#include <drm/drm_simple_kms_helper.h>
#include <drm/drm_scdc_helper.h>
#include <linux/clk.h>
#include <linux/component.h>
#include <linux/i2c.h>
#include <linux/of_address.h>
#include <linux/of_gpio.h>
#include <linux/of_platform.h>
#include <linux/pm_runtime.h>
#include <linux/rational.h>
#include <linux/reset.h>
#include <sound/dmaengine_pcm.h>
#include <sound/hdmi-codec.h>
#include <sound/pcm_drm_eld.h>
#include <sound/pcm_params.h>
#include <sound/soc.h>
#include "media/cec.h"
#include "vc4_drv.h"
#include "vc4_hdmi.h"
#include "vc4_hdmi_regs.h"
#include "vc4_regs.h"

#define VC5_HDMI_HORZA_HFP_SHIFT		16
#define VC5_HDMI_HORZA_HFP_MASK			VC4_MASK(28, 16)
#define VC5_HDMI_HORZA_VPOS			BIT(15)
#define VC5_HDMI_HORZA_HPOS			BIT(14)
#define VC5_HDMI_HORZA_HAP_SHIFT		0
#define VC5_HDMI_HORZA_HAP_MASK			VC4_MASK(13, 0)

#define VC5_HDMI_HORZB_HBP_SHIFT		16
#define VC5_HDMI_HORZB_HBP_MASK			VC4_MASK(26, 16)
#define VC5_HDMI_HORZB_HSP_SHIFT		0
#define VC5_HDMI_HORZB_HSP_MASK			VC4_MASK(10, 0)

#define VC5_HDMI_VERTA_VSP_SHIFT		24
#define VC5_HDMI_VERTA_VSP_MASK			VC4_MASK(28, 24)
#define VC5_HDMI_VERTA_VFP_SHIFT		16
#define VC5_HDMI_VERTA_VFP_MASK			VC4_MASK(22, 16)
#define VC5_HDMI_VERTA_VAL_SHIFT		0
#define VC5_HDMI_VERTA_VAL_MASK			VC4_MASK(12, 0)

#define VC5_HDMI_VERTB_VSPO_SHIFT		16
#define VC5_HDMI_VERTB_VSPO_MASK		VC4_MASK(29, 16)

#define VC5_HDMI_SCRAMBLER_CTL_ENABLE		BIT(0)

#define VC5_HDMI_DEEP_COLOR_CONFIG_1_INIT_PACK_PHASE_SHIFT	8
#define VC5_HDMI_DEEP_COLOR_CONFIG_1_INIT_PACK_PHASE_MASK	VC4_MASK(10, 8)

#define VC5_HDMI_DEEP_COLOR_CONFIG_1_COLOR_DEPTH_SHIFT		0
#define VC5_HDMI_DEEP_COLOR_CONFIG_1_COLOR_DEPTH_MASK		VC4_MASK(3, 0)

#define VC5_HDMI_GCP_CONFIG_GCP_ENABLE		BIT(31)

#define VC5_HDMI_GCP_WORD_1_GCP_SUBPACKET_BYTE_1_SHIFT	8
#define VC5_HDMI_GCP_WORD_1_GCP_SUBPACKET_BYTE_1_MASK	VC4_MASK(15, 8)

# define VC4_HD_M_SW_RST			BIT(2)
# define VC4_HD_M_ENABLE			BIT(0)

#define CEC_CLOCK_FREQ 40000

#define HDMI_14_MAX_TMDS_CLK   (340 * 1000 * 1000)

static bool vc4_hdmi_mode_needs_scrambling(const struct drm_display_mode *mode)
{
	return (mode->clock * 1000) > HDMI_14_MAX_TMDS_CLK;
}

static int vc4_hdmi_debugfs_regs(struct seq_file *m, void *unused)
{
	struct drm_info_node *node = (struct drm_info_node *)m->private;
	struct vc4_hdmi *vc4_hdmi = node->info_ent->data;
	struct drm_printer p = drm_seq_file_printer(m);

	drm_print_regset32(&p, &vc4_hdmi->hdmi_regset);
	drm_print_regset32(&p, &vc4_hdmi->hd_regset);

	return 0;
}

static void vc4_hdmi_reset(struct vc4_hdmi *vc4_hdmi)
{
	HDMI_WRITE(HDMI_M_CTL, VC4_HD_M_SW_RST);
	udelay(1);
	HDMI_WRITE(HDMI_M_CTL, 0);

	HDMI_WRITE(HDMI_M_CTL, VC4_HD_M_ENABLE);

	HDMI_WRITE(HDMI_SW_RESET_CONTROL,
		   VC4_HDMI_SW_RESET_HDMI |
		   VC4_HDMI_SW_RESET_FORMAT_DETECT);

	HDMI_WRITE(HDMI_SW_RESET_CONTROL, 0);
}

static void vc5_hdmi_reset(struct vc4_hdmi *vc4_hdmi)
{
	reset_control_reset(vc4_hdmi->reset);

	HDMI_WRITE(HDMI_DVP_CTL, 0);

	HDMI_WRITE(HDMI_CLOCK_STOP,
		   HDMI_READ(HDMI_CLOCK_STOP) | VC4_DVP_HT_CLOCK_STOP_PIXEL);
}

#ifdef CONFIG_DRM_VC4_HDMI_CEC
static void vc4_hdmi_cec_update_clk_div(struct vc4_hdmi *vc4_hdmi)
{
	u16 clk_cnt;
	u32 value;

	value = HDMI_READ(HDMI_CEC_CNTRL_1);
	value &= ~VC4_HDMI_CEC_DIV_CLK_CNT_MASK;

	/*
	 * Set the clock divider: the hsm_clock rate and this divider
	 * setting will give a 40 kHz CEC clock.
	 */
	clk_cnt = clk_get_rate(vc4_hdmi->cec_clock) / CEC_CLOCK_FREQ;
	value |= clk_cnt << VC4_HDMI_CEC_DIV_CLK_CNT_SHIFT;
	HDMI_WRITE(HDMI_CEC_CNTRL_1, value);
}
#else
static void vc4_hdmi_cec_update_clk_div(struct vc4_hdmi *vc4_hdmi) {}
#endif

static enum drm_connector_status
vc4_hdmi_connector_detect(struct drm_connector *connector, bool force)
{
	struct vc4_hdmi *vc4_hdmi = connector_to_vc4_hdmi(connector);
	bool connected = false;

	if (vc4_hdmi->hpd_gpio &&
	    gpiod_get_value_cansleep(vc4_hdmi->hpd_gpio)) {
		connected = true;
	} else if (drm_probe_ddc(vc4_hdmi->ddc)) {
		connected = true;
	} else if (HDMI_READ(HDMI_HOTPLUG) & VC4_HDMI_HOTPLUG_CONNECTED) {
		connected = true;
	}

	if (connected) {
		if (connector->status != connector_status_connected) {
			struct edid *edid = drm_get_edid(connector, vc4_hdmi->ddc);

			if (edid) {
				cec_s_phys_addr_from_edid(vc4_hdmi->cec_adap, edid);
				vc4_hdmi->encoder.hdmi_monitor = drm_detect_hdmi_monitor(edid);
				kfree(edid);
			}
		}

		return connector_status_connected;
	}

	cec_phys_addr_invalidate(vc4_hdmi->cec_adap);
	return connector_status_disconnected;
}

static void vc4_hdmi_connector_destroy(struct drm_connector *connector)
{
	drm_connector_unregister(connector);
	drm_connector_cleanup(connector);
}

static int vc4_hdmi_connector_get_modes(struct drm_connector *connector)
{
	struct vc4_hdmi *vc4_hdmi = connector_to_vc4_hdmi(connector);
	struct vc4_hdmi_encoder *vc4_encoder = &vc4_hdmi->encoder;
	int ret = 0;
	struct edid *edid;

	edid = drm_get_edid(connector, vc4_hdmi->ddc);
	cec_s_phys_addr_from_edid(vc4_hdmi->cec_adap, edid);
	if (!edid)
		return -ENODEV;

	vc4_encoder->hdmi_monitor = drm_detect_hdmi_monitor(edid);

	drm_connector_update_edid_property(connector, edid);
	ret = drm_add_edid_modes(connector, edid);
	kfree(edid);

	if (vc4_hdmi->disable_4kp60) {
		struct drm_device *drm = connector->dev;
		struct drm_display_mode *mode;

		list_for_each_entry(mode, &connector->probed_modes, head) {
			if (vc4_hdmi_mode_needs_scrambling(mode)) {
				drm_warn_once(drm, "The core clock cannot reach frequencies high enough to support 4k @ 60Hz.");
				drm_warn_once(drm, "Please change your config.txt file to add hdmi_enable_4kp60.");
			}
		}
	}

	return ret;
}

static int vc4_hdmi_connector_atomic_check(struct drm_connector *connector,
					   struct drm_atomic_state *state)
{
	struct drm_connector_state *old_state =
		drm_atomic_get_old_connector_state(state, connector);
	struct drm_connector_state *new_state =
		drm_atomic_get_new_connector_state(state, connector);
	struct drm_crtc *crtc = new_state->crtc;

	if (!crtc)
		return 0;

	if (old_state->colorspace != new_state->colorspace ||
	    !drm_connector_atomic_hdr_metadata_equal(old_state, new_state)) {
		struct drm_crtc_state *crtc_state;

		crtc_state = drm_atomic_get_crtc_state(state, crtc);
		if (IS_ERR(crtc_state))
			return PTR_ERR(crtc_state);

		crtc_state->mode_changed = true;
	}

	return 0;
}

static void vc4_hdmi_connector_reset(struct drm_connector *connector)
{
	struct vc4_hdmi_connector_state *old_state =
		conn_state_to_vc4_hdmi_conn_state(connector->state);
	struct vc4_hdmi_connector_state *new_state =
		kzalloc(sizeof(*new_state), GFP_KERNEL);

	if (connector->state)
		__drm_atomic_helper_connector_destroy_state(connector->state);

	kfree(old_state);
	__drm_atomic_helper_connector_reset(connector, &new_state->base);

	if (!new_state)
		return;

	new_state->base.max_bpc = 8;
	new_state->base.max_requested_bpc = 8;
	drm_atomic_helper_connector_tv_reset(connector);
}

static struct drm_connector_state *
vc4_hdmi_connector_duplicate_state(struct drm_connector *connector)
{
	struct drm_connector_state *conn_state = connector->state;
	struct vc4_hdmi_connector_state *vc4_state = conn_state_to_vc4_hdmi_conn_state(conn_state);
	struct vc4_hdmi_connector_state *new_state;

	new_state = kzalloc(sizeof(*new_state), GFP_KERNEL);
	if (!new_state)
		return NULL;

	new_state->pixel_rate = vc4_state->pixel_rate;
	__drm_atomic_helper_connector_duplicate_state(connector, &new_state->base);

	return &new_state->base;
}

static const struct drm_connector_funcs vc4_hdmi_connector_funcs = {
	.detect = vc4_hdmi_connector_detect,
	.fill_modes = drm_helper_probe_single_connector_modes,
	.destroy = vc4_hdmi_connector_destroy,
	.reset = vc4_hdmi_connector_reset,
	.atomic_duplicate_state = vc4_hdmi_connector_duplicate_state,
	.atomic_destroy_state = drm_atomic_helper_connector_destroy_state,
};

static const struct drm_connector_helper_funcs vc4_hdmi_connector_helper_funcs = {
	.get_modes = vc4_hdmi_connector_get_modes,
	.atomic_check = vc4_hdmi_connector_atomic_check,
};

static int vc4_hdmi_connector_init(struct drm_device *dev,
				   struct vc4_hdmi *vc4_hdmi)
{
	struct drm_connector *connector = &vc4_hdmi->connector;
	struct drm_encoder *encoder = &vc4_hdmi->encoder.base.base;
	int ret;

	drm_connector_init_with_ddc(dev, connector,
				    &vc4_hdmi_connector_funcs,
				    DRM_MODE_CONNECTOR_HDMIA,
				    vc4_hdmi->ddc);
	drm_connector_helper_add(connector, &vc4_hdmi_connector_helper_funcs);

	/*
	 * Some of the properties below require access to state, like bpc.
	 * Allocate some default initial connector state with our reset helper.
	 */
	if (connector->funcs->reset)
		connector->funcs->reset(connector);

	/* Create and attach TV margin props to this connector. */
	ret = drm_mode_create_tv_margin_properties(dev);
	if (ret)
		return ret;

	ret = drm_mode_create_hdmi_colorspace_property(connector);
	if (ret)
		return ret;

	drm_connector_attach_colorspace_property(connector);
	drm_connector_attach_tv_margin_properties(connector);
	drm_connector_attach_max_bpc_property(connector, 8, 12);

	connector->polled = (DRM_CONNECTOR_POLL_CONNECT |
			     DRM_CONNECTOR_POLL_DISCONNECT);

	connector->interlace_allowed = 1;
	connector->doublescan_allowed = 0;

	if (vc4_hdmi->variant->supports_hdr)
		drm_connector_attach_hdr_output_metadata_property(connector);

	drm_connector_attach_encoder(connector, encoder);

	return 0;
}

static int vc4_hdmi_stop_packet(struct drm_encoder *encoder,
				enum hdmi_infoframe_type type,
				bool poll)
{
	struct vc4_hdmi *vc4_hdmi = encoder_to_vc4_hdmi(encoder);
	u32 packet_id = type - 0x80;

	HDMI_WRITE(HDMI_RAM_PACKET_CONFIG,
		   HDMI_READ(HDMI_RAM_PACKET_CONFIG) & ~BIT(packet_id));

	if (!poll)
		return 0;

	return wait_for(!(HDMI_READ(HDMI_RAM_PACKET_STATUS) &
			  BIT(packet_id)), 100);
}

static void vc4_hdmi_write_infoframe(struct drm_encoder *encoder,
				     union hdmi_infoframe *frame)
{
	struct vc4_hdmi *vc4_hdmi = encoder_to_vc4_hdmi(encoder);
	u32 packet_id = frame->any.type - 0x80;
	const struct vc4_hdmi_register *ram_packet_start =
		&vc4_hdmi->variant->registers[HDMI_RAM_PACKET_START];
	u32 packet_reg = ram_packet_start->offset + VC4_HDMI_PACKET_STRIDE * packet_id;
	void __iomem *base = __vc4_hdmi_get_field_base(vc4_hdmi,
						       ram_packet_start->reg);
	uint8_t buffer[VC4_HDMI_PACKET_STRIDE];
	ssize_t len, i;
	int ret;

	WARN_ONCE(!(HDMI_READ(HDMI_RAM_PACKET_CONFIG) &
		    VC4_HDMI_RAM_PACKET_ENABLE),
		  "Packet RAM has to be on to store the packet.");

	len = hdmi_infoframe_pack(frame, buffer, sizeof(buffer));
	if (len < 0)
		return;

	ret = vc4_hdmi_stop_packet(encoder, frame->any.type, true);
	if (ret) {
		DRM_ERROR("Failed to wait for infoframe to go idle: %d\n", ret);
		return;
	}

	for (i = 0; i < len; i += 7) {
		writel(buffer[i + 0] << 0 |
		       buffer[i + 1] << 8 |
		       buffer[i + 2] << 16,
		       base + packet_reg);
		packet_reg += 4;

		writel(buffer[i + 3] << 0 |
		       buffer[i + 4] << 8 |
		       buffer[i + 5] << 16 |
		       buffer[i + 6] << 24,
		       base + packet_reg);
		packet_reg += 4;
	}

	HDMI_WRITE(HDMI_RAM_PACKET_CONFIG,
		   HDMI_READ(HDMI_RAM_PACKET_CONFIG) | BIT(packet_id));
	ret = wait_for((HDMI_READ(HDMI_RAM_PACKET_STATUS) &
			BIT(packet_id)), 100);
	if (ret)
		DRM_ERROR("Failed to wait for infoframe to start: %d\n", ret);
}

static void vc4_hdmi_set_avi_infoframe(struct drm_encoder *encoder)
{
	struct vc4_hdmi *vc4_hdmi = encoder_to_vc4_hdmi(encoder);
	struct vc4_hdmi_encoder *vc4_encoder = to_vc4_hdmi_encoder(encoder);
	struct drm_connector *connector = &vc4_hdmi->connector;
	struct drm_connector_state *cstate = connector->state;
	struct drm_crtc *crtc = encoder->crtc;
	const struct drm_display_mode *mode = &crtc->state->adjusted_mode;
	union hdmi_infoframe frame;
	int ret;

	ret = drm_hdmi_avi_infoframe_from_display_mode(&frame.avi,
						       connector, mode);
	if (ret < 0) {
		DRM_ERROR("couldn't fill AVI infoframe\n");
		return;
	}

	drm_hdmi_avi_infoframe_quant_range(&frame.avi,
					   connector, mode,
					   vc4_encoder->limited_rgb_range ?
					   HDMI_QUANTIZATION_RANGE_LIMITED :
					   HDMI_QUANTIZATION_RANGE_FULL);
	drm_hdmi_avi_infoframe_colorspace(&frame.avi, cstate);
	drm_hdmi_avi_infoframe_bars(&frame.avi, cstate);

	vc4_hdmi_write_infoframe(encoder, &frame);
}

static void vc4_hdmi_set_spd_infoframe(struct drm_encoder *encoder)
{
	union hdmi_infoframe frame;
	int ret;

	ret = hdmi_spd_infoframe_init(&frame.spd, "Broadcom", "Videocore");
	if (ret < 0) {
		DRM_ERROR("couldn't fill SPD infoframe\n");
		return;
	}

	frame.spd.sdi = HDMI_SPD_SDI_PC;

	vc4_hdmi_write_infoframe(encoder, &frame);
}

static void vc4_hdmi_set_audio_infoframe(struct drm_encoder *encoder)
{
	struct vc4_hdmi *vc4_hdmi = encoder_to_vc4_hdmi(encoder);
	struct hdmi_audio_infoframe *audio = &vc4_hdmi->audio.infoframe;
	union hdmi_infoframe frame;

	memcpy(&frame.audio, audio, sizeof(*audio));
	vc4_hdmi_write_infoframe(encoder, &frame);
}

static void vc4_hdmi_set_hdr_infoframe(struct drm_encoder *encoder)
{
	struct vc4_hdmi *vc4_hdmi = encoder_to_vc4_hdmi(encoder);
	struct drm_connector *connector = &vc4_hdmi->connector;
	struct drm_connector_state *conn_state = connector->state;
	union hdmi_infoframe frame;

	if (!vc4_hdmi->variant->supports_hdr)
		return;

	if (!conn_state->hdr_output_metadata)
		return;

	if (drm_hdmi_infoframe_set_hdr_metadata(&frame.drm, conn_state))
		return;

	vc4_hdmi_write_infoframe(encoder, &frame);
}

static void vc4_hdmi_set_infoframes(struct drm_encoder *encoder)
{
	struct vc4_hdmi *vc4_hdmi = encoder_to_vc4_hdmi(encoder);

	vc4_hdmi_set_avi_infoframe(encoder);
	vc4_hdmi_set_spd_infoframe(encoder);
	/*
	 * If audio was streaming, then we need to reenabled the audio
	 * infoframe here during encoder_enable.
	 */
	if (vc4_hdmi->audio.streaming)
		vc4_hdmi_set_audio_infoframe(encoder);

	vc4_hdmi_set_hdr_infoframe(encoder);
}

static bool vc4_hdmi_supports_scrambling(struct drm_encoder *encoder,
					 struct drm_display_mode *mode)
{
	struct vc4_hdmi_encoder *vc4_encoder = to_vc4_hdmi_encoder(encoder);
	struct vc4_hdmi *vc4_hdmi = encoder_to_vc4_hdmi(encoder);
	struct drm_display_info *display = &vc4_hdmi->connector.display_info;

	if (!vc4_encoder->hdmi_monitor)
		return false;

	if (!display->hdmi.scdc.supported ||
	    !display->hdmi.scdc.scrambling.supported)
		return false;

	return true;
}

#define SCRAMBLING_POLLING_DELAY_MS	1000

static void vc4_hdmi_enable_scrambling(struct drm_encoder *encoder)
{
	struct drm_display_mode *mode = &encoder->crtc->state->adjusted_mode;
	struct vc4_hdmi *vc4_hdmi = encoder_to_vc4_hdmi(encoder);

	if (!vc4_hdmi_supports_scrambling(encoder, mode))
		return;

	if (!vc4_hdmi_mode_needs_scrambling(mode))
		return;

	drm_scdc_set_high_tmds_clock_ratio(vc4_hdmi->ddc, true);
	drm_scdc_set_scrambling(vc4_hdmi->ddc, true);

	HDMI_WRITE(HDMI_SCRAMBLER_CTL, HDMI_READ(HDMI_SCRAMBLER_CTL) |
		   VC5_HDMI_SCRAMBLER_CTL_ENABLE);

	queue_delayed_work(system_wq, &vc4_hdmi->scrambling_work,
			   msecs_to_jiffies(SCRAMBLING_POLLING_DELAY_MS));
}

static void vc4_hdmi_disable_scrambling(struct drm_encoder *encoder)
{
	struct vc4_hdmi *vc4_hdmi = encoder_to_vc4_hdmi(encoder);
	struct drm_crtc *crtc = encoder->crtc;

	/*
	 * At boot, encoder->crtc will be NULL. Since we don't know the
	 * state of the scrambler and in order to avoid any
	 * inconsistency, let's disable it all the time.
	 */
	if (crtc && !vc4_hdmi_supports_scrambling(encoder, &crtc->mode))
		return;

	if (crtc && !vc4_hdmi_mode_needs_scrambling(&crtc->mode))
		return;

	if (delayed_work_pending(&vc4_hdmi->scrambling_work))
		cancel_delayed_work_sync(&vc4_hdmi->scrambling_work);

	HDMI_WRITE(HDMI_SCRAMBLER_CTL, HDMI_READ(HDMI_SCRAMBLER_CTL) &
		   ~VC5_HDMI_SCRAMBLER_CTL_ENABLE);

	drm_scdc_set_scrambling(vc4_hdmi->ddc, false);
	drm_scdc_set_high_tmds_clock_ratio(vc4_hdmi->ddc, false);
}

static void vc4_hdmi_scrambling_wq(struct work_struct *work)
{
	struct vc4_hdmi *vc4_hdmi = container_of(to_delayed_work(work),
						 struct vc4_hdmi,
						 scrambling_work);

	if (drm_scdc_get_scrambling_status(vc4_hdmi->ddc))
		return;

	drm_scdc_set_high_tmds_clock_ratio(vc4_hdmi->ddc, true);
	drm_scdc_set_scrambling(vc4_hdmi->ddc, true);

	queue_delayed_work(system_wq, &vc4_hdmi->scrambling_work,
			   msecs_to_jiffies(SCRAMBLING_POLLING_DELAY_MS));
}

static void vc4_hdmi_encoder_post_crtc_disable(struct drm_encoder *encoder,
					       struct drm_atomic_state *state)
{
	struct vc4_hdmi *vc4_hdmi = encoder_to_vc4_hdmi(encoder);

	HDMI_WRITE(HDMI_RAM_PACKET_CONFIG, 0);

	HDMI_WRITE(HDMI_VID_CTL, HDMI_READ(HDMI_VID_CTL) | VC4_HD_VID_CTL_CLRRGB);

	mdelay(1);

	HDMI_WRITE(HDMI_VID_CTL,
		   HDMI_READ(HDMI_VID_CTL) & ~VC4_HD_VID_CTL_ENABLE);
	vc4_hdmi_disable_scrambling(encoder);
}

static void vc4_hdmi_encoder_post_crtc_powerdown(struct drm_encoder *encoder,
						 struct drm_atomic_state *state)
{
	struct vc4_hdmi *vc4_hdmi = encoder_to_vc4_hdmi(encoder);
	int ret;

	HDMI_WRITE(HDMI_VID_CTL,
		   HDMI_READ(HDMI_VID_CTL) | VC4_HD_VID_CTL_BLANKPIX);

	if (vc4_hdmi->variant->phy_disable)
		vc4_hdmi->variant->phy_disable(vc4_hdmi);

	clk_disable_unprepare(vc4_hdmi->pixel_bvb_clock);
	clk_disable_unprepare(vc4_hdmi->hsm_clock);
	clk_disable_unprepare(vc4_hdmi->pixel_clock);

	ret = pm_runtime_put(&vc4_hdmi->pdev->dev);
	if (ret < 0)
		DRM_ERROR("Failed to release power domain: %d\n", ret);
}

static void vc4_hdmi_encoder_disable(struct drm_encoder *encoder)
{
}

static void vc4_hdmi_csc_setup(struct vc4_hdmi *vc4_hdmi, bool enable)
{
	u32 csc_ctl;

	csc_ctl = VC4_SET_FIELD(VC4_HD_CSC_CTL_ORDER_BGR,
				VC4_HD_CSC_CTL_ORDER);

	if (enable) {
		/* CEA VICs other than #1 requre limited range RGB
		 * output unless overridden by an AVI infoframe.
		 * Apply a colorspace conversion to squash 0-255 down
		 * to 16-235.  The matrix here is:
		 *
		 * [ 0      0      0.8594 16]
		 * [ 0      0.8594 0      16]
		 * [ 0.8594 0      0      16]
		 * [ 0      0      0       1]
		 */
		csc_ctl |= VC4_HD_CSC_CTL_ENABLE;
		csc_ctl |= VC4_HD_CSC_CTL_RGB2YCC;
		csc_ctl |= VC4_SET_FIELD(VC4_HD_CSC_CTL_MODE_CUSTOM,
					 VC4_HD_CSC_CTL_MODE);

		HDMI_WRITE(HDMI_CSC_12_11, (0x000 << 16) | 0x000);
		HDMI_WRITE(HDMI_CSC_14_13, (0x100 << 16) | 0x6e0);
		HDMI_WRITE(HDMI_CSC_22_21, (0x6e0 << 16) | 0x000);
		HDMI_WRITE(HDMI_CSC_24_23, (0x100 << 16) | 0x000);
		HDMI_WRITE(HDMI_CSC_32_31, (0x000 << 16) | 0x6e0);
		HDMI_WRITE(HDMI_CSC_34_33, (0x100 << 16) | 0x000);
	}

	/* The RGB order applies even when CSC is disabled. */
	HDMI_WRITE(HDMI_CSC_CTL, csc_ctl);
}

static void vc5_hdmi_csc_setup(struct vc4_hdmi *vc4_hdmi, bool enable)
{
	u32 csc_ctl;

	csc_ctl = 0x07;	/* RGB_CONVERT_MODE = custom matrix, || USE_RGB_TO_YCBCR */

	if (enable) {
		/* CEA VICs other than #1 requre limited range RGB
		 * output unless overridden by an AVI infoframe.
		 * Apply a colorspace conversion to squash 0-255 down
		 * to 16-235.  The matrix here is:
		 *
		 * [ 0.8594 0      0      16]
		 * [ 0      0.8594 0      16]
		 * [ 0      0      0.8594 16]
		 * [ 0      0      0       1]
		 * Matrix is signed 2p13 fixed point, with signed 9p6 offsets
		 */
		HDMI_WRITE(HDMI_CSC_12_11, (0x0000 << 16) | 0x1b80);
		HDMI_WRITE(HDMI_CSC_14_13, (0x0400 << 16) | 0x0000);
		HDMI_WRITE(HDMI_CSC_22_21, (0x1b80 << 16) | 0x0000);
		HDMI_WRITE(HDMI_CSC_24_23, (0x0400 << 16) | 0x0000);
		HDMI_WRITE(HDMI_CSC_32_31, (0x0000 << 16) | 0x0000);
		HDMI_WRITE(HDMI_CSC_34_33, (0x0400 << 16) | 0x1b80);
	} else {
		/* Still use the matrix for full range, but make it unity.
		 * Matrix is signed 2p13 fixed point, with signed 9p6 offsets
		 */
		HDMI_WRITE(HDMI_CSC_12_11, (0x0000 << 16) | 0x2000);
		HDMI_WRITE(HDMI_CSC_14_13, (0x0000 << 16) | 0x0000);
		HDMI_WRITE(HDMI_CSC_22_21, (0x2000 << 16) | 0x0000);
		HDMI_WRITE(HDMI_CSC_24_23, (0x0000 << 16) | 0x0000);
		HDMI_WRITE(HDMI_CSC_32_31, (0x0000 << 16) | 0x0000);
		HDMI_WRITE(HDMI_CSC_34_33, (0x0000 << 16) | 0x2000);
	}

	HDMI_WRITE(HDMI_CSC_CTL, csc_ctl);
}

static void vc4_hdmi_set_timings(struct vc4_hdmi *vc4_hdmi,
				 struct drm_connector_state *state,
				 struct drm_display_mode *mode)
{
	bool hsync_pos = mode->flags & DRM_MODE_FLAG_PHSYNC;
	bool vsync_pos = mode->flags & DRM_MODE_FLAG_PVSYNC;
	bool interlaced = mode->flags & DRM_MODE_FLAG_INTERLACE;
	u32 pixel_rep = (mode->flags & DRM_MODE_FLAG_DBLCLK) ? 2 : 1;
	u32 verta = (VC4_SET_FIELD(mode->crtc_vsync_end - mode->crtc_vsync_start,
				   VC4_HDMI_VERTA_VSP) |
		     VC4_SET_FIELD(mode->crtc_vsync_start - mode->crtc_vdisplay,
				   VC4_HDMI_VERTA_VFP) |
		     VC4_SET_FIELD(mode->crtc_vdisplay, VC4_HDMI_VERTA_VAL));
	u32 vertb = (VC4_SET_FIELD(0, VC4_HDMI_VERTB_VSPO) |
		     VC4_SET_FIELD(mode->crtc_vtotal - mode->crtc_vsync_end,
				   VC4_HDMI_VERTB_VBP));
	u32 vertb_even = (VC4_SET_FIELD(0, VC4_HDMI_VERTB_VSPO) |
			  VC4_SET_FIELD(mode->crtc_vtotal -
					mode->crtc_vsync_end -
					interlaced,
					VC4_HDMI_VERTB_VBP));

	HDMI_WRITE(HDMI_HORZA,
		   (vsync_pos ? VC4_HDMI_HORZA_VPOS : 0) |
		   (hsync_pos ? VC4_HDMI_HORZA_HPOS : 0) |
		   VC4_SET_FIELD(mode->hdisplay * pixel_rep,
				 VC4_HDMI_HORZA_HAP));

	HDMI_WRITE(HDMI_HORZB,
		   VC4_SET_FIELD((mode->htotal -
				  mode->hsync_end) * pixel_rep,
				 VC4_HDMI_HORZB_HBP) |
		   VC4_SET_FIELD((mode->hsync_end -
				  mode->hsync_start) * pixel_rep,
				 VC4_HDMI_HORZB_HSP) |
		   VC4_SET_FIELD((mode->hsync_start -
				  mode->hdisplay) * pixel_rep,
				 VC4_HDMI_HORZB_HFP));

	HDMI_WRITE(HDMI_VERTA0, verta);
	HDMI_WRITE(HDMI_VERTA1, verta);

	HDMI_WRITE(HDMI_VERTB0, vertb_even);
	HDMI_WRITE(HDMI_VERTB1, vertb);
}

static void vc5_hdmi_set_timings(struct vc4_hdmi *vc4_hdmi,
				 struct drm_connector_state *state,
				 struct drm_display_mode *mode)
{
	bool hsync_pos = mode->flags & DRM_MODE_FLAG_PHSYNC;
	bool vsync_pos = mode->flags & DRM_MODE_FLAG_PVSYNC;
	bool interlaced = mode->flags & DRM_MODE_FLAG_INTERLACE;
	u32 pixel_rep = (mode->flags & DRM_MODE_FLAG_DBLCLK) ? 2 : 1;
	u32 verta = (VC4_SET_FIELD(mode->crtc_vsync_end - mode->crtc_vsync_start,
				   VC5_HDMI_VERTA_VSP) |
		     VC4_SET_FIELD(mode->crtc_vsync_start - mode->crtc_vdisplay,
				   VC5_HDMI_VERTA_VFP) |
		     VC4_SET_FIELD(mode->crtc_vdisplay, VC5_HDMI_VERTA_VAL));
	u32 vertb = (VC4_SET_FIELD(0, VC5_HDMI_VERTB_VSPO) |
		     VC4_SET_FIELD(mode->crtc_vtotal - mode->crtc_vsync_end,
				   VC4_HDMI_VERTB_VBP));
	u32 vertb_even = (VC4_SET_FIELD(0, VC5_HDMI_VERTB_VSPO) |
			  VC4_SET_FIELD(mode->crtc_vtotal -
					mode->crtc_vsync_end -
					interlaced,
					VC4_HDMI_VERTB_VBP));
	unsigned char gcp;
	bool gcp_en;
	u32 reg;

	HDMI_WRITE(HDMI_VEC_INTERFACE_XBAR, 0x354021);
	HDMI_WRITE(HDMI_HORZA,
		   (vsync_pos ? VC5_HDMI_HORZA_VPOS : 0) |
		   (hsync_pos ? VC5_HDMI_HORZA_HPOS : 0) |
		   VC4_SET_FIELD(mode->hdisplay * pixel_rep,
				 VC5_HDMI_HORZA_HAP) |
		   VC4_SET_FIELD((mode->hsync_start -
				  mode->hdisplay) * pixel_rep,
				 VC5_HDMI_HORZA_HFP));

	HDMI_WRITE(HDMI_HORZB,
		   VC4_SET_FIELD((mode->htotal -
				  mode->hsync_end) * pixel_rep,
				 VC5_HDMI_HORZB_HBP) |
		   VC4_SET_FIELD((mode->hsync_end -
				  mode->hsync_start) * pixel_rep,
				 VC5_HDMI_HORZB_HSP));

	HDMI_WRITE(HDMI_VERTA0, verta);
	HDMI_WRITE(HDMI_VERTA1, verta);

	HDMI_WRITE(HDMI_VERTB0, vertb_even);
	HDMI_WRITE(HDMI_VERTB1, vertb);

	switch (state->max_bpc) {
	case 12:
		gcp = 6;
		gcp_en = true;
		break;
	case 10:
		gcp = 5;
		gcp_en = true;
		break;
	case 8:
	default:
		gcp = 4;
		gcp_en = false;
		break;
	}

	reg = HDMI_READ(HDMI_DEEP_COLOR_CONFIG_1);
	reg &= ~(VC5_HDMI_DEEP_COLOR_CONFIG_1_INIT_PACK_PHASE_MASK |
		 VC5_HDMI_DEEP_COLOR_CONFIG_1_COLOR_DEPTH_MASK);
	reg |= VC4_SET_FIELD(2, VC5_HDMI_DEEP_COLOR_CONFIG_1_INIT_PACK_PHASE) |
	       VC4_SET_FIELD(gcp, VC5_HDMI_DEEP_COLOR_CONFIG_1_COLOR_DEPTH);
	HDMI_WRITE(HDMI_DEEP_COLOR_CONFIG_1, reg);

	reg = HDMI_READ(HDMI_GCP_WORD_1);
	reg &= ~VC5_HDMI_GCP_WORD_1_GCP_SUBPACKET_BYTE_1_MASK;
	reg |= VC4_SET_FIELD(gcp, VC5_HDMI_GCP_WORD_1_GCP_SUBPACKET_BYTE_1);
	HDMI_WRITE(HDMI_GCP_WORD_1, reg);

	reg = HDMI_READ(HDMI_GCP_CONFIG);
	reg &= ~VC5_HDMI_GCP_CONFIG_GCP_ENABLE;
	reg |= gcp_en ? VC5_HDMI_GCP_CONFIG_GCP_ENABLE : 0;
	HDMI_WRITE(HDMI_GCP_CONFIG, reg);

	HDMI_WRITE(HDMI_CLOCK_STOP, 0);
}

static void vc4_hdmi_recenter_fifo(struct vc4_hdmi *vc4_hdmi)
{
	u32 drift;
	int ret;

	drift = HDMI_READ(HDMI_FIFO_CTL);
	drift &= VC4_HDMI_FIFO_VALID_WRITE_MASK;

	HDMI_WRITE(HDMI_FIFO_CTL,
		   drift & ~VC4_HDMI_FIFO_CTL_RECENTER);
	HDMI_WRITE(HDMI_FIFO_CTL,
		   drift | VC4_HDMI_FIFO_CTL_RECENTER);
	usleep_range(1000, 1100);
	HDMI_WRITE(HDMI_FIFO_CTL,
		   drift & ~VC4_HDMI_FIFO_CTL_RECENTER);
	HDMI_WRITE(HDMI_FIFO_CTL,
		   drift | VC4_HDMI_FIFO_CTL_RECENTER);

	ret = wait_for(HDMI_READ(HDMI_FIFO_CTL) &
		       VC4_HDMI_FIFO_CTL_RECENTER_DONE, 1);
	WARN_ONCE(ret, "Timeout waiting for "
		  "VC4_HDMI_FIFO_CTL_RECENTER_DONE");
}

static struct drm_connector_state *
vc4_hdmi_encoder_get_connector_state(struct drm_encoder *encoder,
				     struct drm_atomic_state *state)
{
	struct drm_connector_state *conn_state;
	struct drm_connector *connector;
	unsigned int i;

	for_each_new_connector_in_state(state, connector, conn_state, i) {
		if (conn_state->best_encoder == encoder)
			return conn_state;
	}

	return NULL;
}

static void vc4_hdmi_encoder_pre_crtc_configure(struct drm_encoder *encoder,
						struct drm_atomic_state *state)
{
	struct drm_connector_state *conn_state =
		vc4_hdmi_encoder_get_connector_state(encoder, state);
	struct vc4_hdmi_connector_state *vc4_conn_state =
		conn_state_to_vc4_hdmi_conn_state(conn_state);
	struct drm_display_mode *mode = &encoder->crtc->state->adjusted_mode;
	struct vc4_hdmi *vc4_hdmi = encoder_to_vc4_hdmi(encoder);
	unsigned long bvb_rate, pixel_rate, hsm_rate;
	int ret;

	ret = pm_runtime_resume_and_get(&vc4_hdmi->pdev->dev);
	if (ret < 0) {
		DRM_ERROR("Failed to retain power domain: %d\n", ret);
		return;
	}

	pixel_rate = vc4_conn_state->pixel_rate;
	ret = clk_set_rate(vc4_hdmi->pixel_clock, pixel_rate);
	if (ret) {
		DRM_ERROR("Failed to set pixel clock rate: %d\n", ret);
		goto err_put_runtime_pm;
	}

	ret = clk_prepare_enable(vc4_hdmi->pixel_clock);
	if (ret) {
		DRM_ERROR("Failed to turn on pixel clock: %d\n", ret);
		goto err_put_runtime_pm;
	}

	/*
	 * As stated in RPi's vc4 firmware "HDMI state machine (HSM) clock must
	 * be faster than pixel clock, infinitesimally faster, tested in
	 * simulation. Otherwise, exact value is unimportant for HDMI
	 * operation." This conflicts with bcm2835's vc4 documentation, which
	 * states HSM's clock has to be at least 108% of the pixel clock.
	 *
	 * Real life tests reveal that vc4's firmware statement holds up, and
	 * users are able to use pixel clocks closer to HSM's, namely for
	 * 1920x1200@60Hz. So it was decided to have leave a 1% margin between
	 * both clocks. Which, for RPi0-3 implies a maximum pixel clock of
	 * 162MHz.
	 *
	 * Additionally, the AXI clock needs to be at least 25% of
	 * pixel clock, but HSM ends up being the limiting factor.
	 */
	hsm_rate = max_t(unsigned long, 120000000, (pixel_rate / 100) * 101);
	ret = clk_set_min_rate(vc4_hdmi->hsm_clock, hsm_rate);
	if (ret) {
		DRM_ERROR("Failed to set HSM clock rate: %d\n", ret);
		goto err_disable_pixel_clock;
	}

	ret = clk_prepare_enable(vc4_hdmi->hsm_clock);
	if (ret) {
		DRM_ERROR("Failed to turn on HSM clock: %d\n", ret);
		clk_disable_unprepare(vc4_hdmi->pixel_clock);
		return;
	}

	vc4_hdmi_cec_update_clk_div(vc4_hdmi);

	if (pixel_rate > 297000000)
		bvb_rate = 300000000;
	else if (pixel_rate > 148500000)
		bvb_rate = 150000000;
	else
		bvb_rate = 75000000;

	ret = clk_set_min_rate(vc4_hdmi->pixel_bvb_clock, bvb_rate);
	if (ret) {
		DRM_ERROR("Failed to set pixel bvb clock rate: %d\n", ret);
<<<<<<< HEAD
		clk_disable_unprepare(vc4_hdmi->hsm_clock);
		clk_disable_unprepare(vc4_hdmi->pixel_clock);
		return;
=======
		goto err_disable_pixel_clock;
>>>>>>> 19bd6cdb
	}

	ret = clk_prepare_enable(vc4_hdmi->pixel_bvb_clock);
	if (ret) {
		DRM_ERROR("Failed to turn on pixel bvb clock: %d\n", ret);
<<<<<<< HEAD
		clk_disable_unprepare(vc4_hdmi->hsm_clock);
		clk_disable_unprepare(vc4_hdmi->pixel_clock);
		return;
=======
		goto err_disable_pixel_clock;
>>>>>>> 19bd6cdb
	}

	if (vc4_hdmi->variant->phy_init)
		vc4_hdmi->variant->phy_init(vc4_hdmi, vc4_conn_state);

	HDMI_WRITE(HDMI_SCHEDULER_CONTROL,
		   HDMI_READ(HDMI_SCHEDULER_CONTROL) |
		   VC4_HDMI_SCHEDULER_CONTROL_MANUAL_FORMAT |
		   VC4_HDMI_SCHEDULER_CONTROL_IGNORE_VSYNC_PREDICTS);

	if (vc4_hdmi->variant->set_timings)
		vc4_hdmi->variant->set_timings(vc4_hdmi, conn_state, mode);

	return;

err_disable_pixel_clock:
	clk_disable_unprepare(vc4_hdmi->pixel_clock);
err_put_runtime_pm:
	pm_runtime_put(&vc4_hdmi->pdev->dev);

	return;
}

static void vc4_hdmi_encoder_pre_crtc_enable(struct drm_encoder *encoder,
					     struct drm_atomic_state *state)
{
	struct drm_display_mode *mode = &encoder->crtc->state->adjusted_mode;
	struct vc4_hdmi_encoder *vc4_encoder = to_vc4_hdmi_encoder(encoder);
	struct vc4_hdmi *vc4_hdmi = encoder_to_vc4_hdmi(encoder);

	if (vc4_encoder->hdmi_monitor &&
	    drm_default_rgb_quant_range(mode) == HDMI_QUANTIZATION_RANGE_LIMITED) {
		if (vc4_hdmi->variant->csc_setup)
			vc4_hdmi->variant->csc_setup(vc4_hdmi, true);

		vc4_encoder->limited_rgb_range = true;
	} else {
		if (vc4_hdmi->variant->csc_setup)
			vc4_hdmi->variant->csc_setup(vc4_hdmi, false);

		vc4_encoder->limited_rgb_range = false;
	}

	HDMI_WRITE(HDMI_FIFO_CTL, VC4_HDMI_FIFO_CTL_MASTER_SLAVE_N);
}

static void vc4_hdmi_encoder_post_crtc_enable(struct drm_encoder *encoder,
					      struct drm_atomic_state *state)
{
	struct drm_display_mode *mode = &encoder->crtc->state->adjusted_mode;
	struct vc4_hdmi *vc4_hdmi = encoder_to_vc4_hdmi(encoder);
	struct vc4_hdmi_encoder *vc4_encoder = to_vc4_hdmi_encoder(encoder);
	bool hsync_pos = mode->flags & DRM_MODE_FLAG_PHSYNC;
	bool vsync_pos = mode->flags & DRM_MODE_FLAG_PVSYNC;
	int ret;

	HDMI_WRITE(HDMI_VID_CTL,
		   VC4_HD_VID_CTL_ENABLE |
		   VC4_HD_VID_CTL_CLRRGB |
		   VC4_HD_VID_CTL_UNDERFLOW_ENABLE |
		   VC4_HD_VID_CTL_FRAME_COUNTER_RESET |
		   (vsync_pos ? 0 : VC4_HD_VID_CTL_VSYNC_LOW) |
		   (hsync_pos ? 0 : VC4_HD_VID_CTL_HSYNC_LOW));

	HDMI_WRITE(HDMI_VID_CTL,
		   HDMI_READ(HDMI_VID_CTL) & ~VC4_HD_VID_CTL_BLANKPIX);

	if (vc4_encoder->hdmi_monitor) {
		HDMI_WRITE(HDMI_SCHEDULER_CONTROL,
			   HDMI_READ(HDMI_SCHEDULER_CONTROL) |
			   VC4_HDMI_SCHEDULER_CONTROL_MODE_HDMI);

		ret = wait_for(HDMI_READ(HDMI_SCHEDULER_CONTROL) &
			       VC4_HDMI_SCHEDULER_CONTROL_HDMI_ACTIVE, 1000);
		WARN_ONCE(ret, "Timeout waiting for "
			  "VC4_HDMI_SCHEDULER_CONTROL_HDMI_ACTIVE\n");
	} else {
		HDMI_WRITE(HDMI_RAM_PACKET_CONFIG,
			   HDMI_READ(HDMI_RAM_PACKET_CONFIG) &
			   ~(VC4_HDMI_RAM_PACKET_ENABLE));
		HDMI_WRITE(HDMI_SCHEDULER_CONTROL,
			   HDMI_READ(HDMI_SCHEDULER_CONTROL) &
			   ~VC4_HDMI_SCHEDULER_CONTROL_MODE_HDMI);

		ret = wait_for(!(HDMI_READ(HDMI_SCHEDULER_CONTROL) &
				 VC4_HDMI_SCHEDULER_CONTROL_HDMI_ACTIVE), 1000);
		WARN_ONCE(ret, "Timeout waiting for "
			  "!VC4_HDMI_SCHEDULER_CONTROL_HDMI_ACTIVE\n");
	}

	if (vc4_encoder->hdmi_monitor) {
		WARN_ON(!(HDMI_READ(HDMI_SCHEDULER_CONTROL) &
			  VC4_HDMI_SCHEDULER_CONTROL_HDMI_ACTIVE));
		HDMI_WRITE(HDMI_SCHEDULER_CONTROL,
			   HDMI_READ(HDMI_SCHEDULER_CONTROL) |
			   VC4_HDMI_SCHEDULER_CONTROL_VERT_ALWAYS_KEEPOUT);

		HDMI_WRITE(HDMI_RAM_PACKET_CONFIG,
			   VC4_HDMI_RAM_PACKET_ENABLE);

		vc4_hdmi_set_infoframes(encoder);
	}

	vc4_hdmi_recenter_fifo(vc4_hdmi);
	vc4_hdmi_enable_scrambling(encoder);
}

static void vc4_hdmi_encoder_enable(struct drm_encoder *encoder)
{
}

#define WIFI_2_4GHz_CH1_MIN_FREQ	2400000000ULL
#define WIFI_2_4GHz_CH1_MAX_FREQ	2422000000ULL

static int vc4_hdmi_encoder_atomic_check(struct drm_encoder *encoder,
					 struct drm_crtc_state *crtc_state,
					 struct drm_connector_state *conn_state)
{
	struct vc4_hdmi_connector_state *vc4_state = conn_state_to_vc4_hdmi_conn_state(conn_state);
	struct drm_display_mode *mode = &crtc_state->adjusted_mode;
	struct vc4_hdmi *vc4_hdmi = encoder_to_vc4_hdmi(encoder);
	unsigned long long pixel_rate = mode->clock * 1000;
	unsigned long long tmds_rate;

	if (vc4_hdmi->variant->unsupported_odd_h_timings &&
	    ((mode->hdisplay % 2) || (mode->hsync_start % 2) ||
	     (mode->hsync_end % 2) || (mode->htotal % 2)))
		return -EINVAL;

	/*
	 * The 1440p@60 pixel rate is in the same range than the first
	 * WiFi channel (between 2.4GHz and 2.422GHz with 22MHz
	 * bandwidth). Slightly lower the frequency to bring it out of
	 * the WiFi range.
	 */
	tmds_rate = pixel_rate * 10;
	if (vc4_hdmi->disable_wifi_frequencies &&
	    (tmds_rate >= WIFI_2_4GHz_CH1_MIN_FREQ &&
	     tmds_rate <= WIFI_2_4GHz_CH1_MAX_FREQ)) {
		mode->clock = 238560;
		pixel_rate = mode->clock * 1000;
	}

	if (conn_state->max_bpc == 12) {
		pixel_rate = pixel_rate * 150;
		do_div(pixel_rate, 100);
	} else if (conn_state->max_bpc == 10) {
		pixel_rate = pixel_rate * 125;
		do_div(pixel_rate, 100);
	}

	if (mode->flags & DRM_MODE_FLAG_DBLCLK)
		pixel_rate = pixel_rate * 2;

	if (pixel_rate > vc4_hdmi->variant->max_pixel_clock)
		return -EINVAL;

	if (vc4_hdmi->disable_4kp60 && (pixel_rate > HDMI_14_MAX_TMDS_CLK))
		return -EINVAL;

	vc4_state->pixel_rate = pixel_rate;

	return 0;
}

static enum drm_mode_status
vc4_hdmi_encoder_mode_valid(struct drm_encoder *encoder,
			    const struct drm_display_mode *mode)
{
	struct vc4_hdmi *vc4_hdmi = encoder_to_vc4_hdmi(encoder);

	if (vc4_hdmi->variant->unsupported_odd_h_timings &&
	    ((mode->hdisplay % 2) || (mode->hsync_start % 2) ||
	     (mode->hsync_end % 2) || (mode->htotal % 2)))
		return MODE_H_ILLEGAL;

	if ((mode->clock * 1000) > vc4_hdmi->variant->max_pixel_clock)
		return MODE_CLOCK_HIGH;

	if (vc4_hdmi->disable_4kp60 && vc4_hdmi_mode_needs_scrambling(mode))
		return MODE_CLOCK_HIGH;

	return MODE_OK;
}

static const struct drm_encoder_helper_funcs vc4_hdmi_encoder_helper_funcs = {
	.atomic_check = vc4_hdmi_encoder_atomic_check,
	.mode_valid = vc4_hdmi_encoder_mode_valid,
	.disable = vc4_hdmi_encoder_disable,
	.enable = vc4_hdmi_encoder_enable,
};

static u32 vc4_hdmi_channel_map(struct vc4_hdmi *vc4_hdmi, u32 channel_mask)
{
	int i;
	u32 channel_map = 0;

	for (i = 0; i < 8; i++) {
		if (channel_mask & BIT(i))
			channel_map |= i << (3 * i);
	}
	return channel_map;
}

static u32 vc5_hdmi_channel_map(struct vc4_hdmi *vc4_hdmi, u32 channel_mask)
{
	int i;
	u32 channel_map = 0;

	for (i = 0; i < 8; i++) {
		if (channel_mask & BIT(i))
			channel_map |= i << (4 * i);
	}
	return channel_map;
}

/* HDMI audio codec callbacks */
static void vc4_hdmi_audio_set_mai_clock(struct vc4_hdmi *vc4_hdmi,
					 unsigned int samplerate)
{
	u32 hsm_clock = clk_get_rate(vc4_hdmi->audio_clock);
	unsigned long n, m;

	rational_best_approximation(hsm_clock, samplerate,
				    VC4_HD_MAI_SMP_N_MASK >>
				    VC4_HD_MAI_SMP_N_SHIFT,
				    (VC4_HD_MAI_SMP_M_MASK >>
				     VC4_HD_MAI_SMP_M_SHIFT) + 1,
				    &n, &m);

	HDMI_WRITE(HDMI_MAI_SMP,
		   VC4_SET_FIELD(n, VC4_HD_MAI_SMP_N) |
		   VC4_SET_FIELD(m - 1, VC4_HD_MAI_SMP_M));
}

static void vc4_hdmi_set_n_cts(struct vc4_hdmi *vc4_hdmi, unsigned int samplerate)
{
	struct drm_encoder *encoder = &vc4_hdmi->encoder.base.base;
	struct drm_crtc *crtc = encoder->crtc;
	const struct drm_display_mode *mode = &crtc->state->adjusted_mode;
	u32 n, cts;
	u64 tmp;

	n = 128 * samplerate / 1000;
	tmp = (u64)(mode->clock * 1000) * n;
	do_div(tmp, 128 * samplerate);
	cts = tmp;

	HDMI_WRITE(HDMI_CRP_CFG,
		   VC4_HDMI_CRP_CFG_EXTERNAL_CTS_EN |
		   VC4_SET_FIELD(n, VC4_HDMI_CRP_CFG_N));

	/*
	 * We could get slightly more accurate clocks in some cases by
	 * providing a CTS_1 value.  The two CTS values are alternated
	 * between based on the period fields
	 */
	HDMI_WRITE(HDMI_CTS_0, cts);
	HDMI_WRITE(HDMI_CTS_1, cts);
}

static inline struct vc4_hdmi *dai_to_hdmi(struct snd_soc_dai *dai)
{
	struct snd_soc_card *card = snd_soc_dai_get_drvdata(dai);

	return snd_soc_card_get_drvdata(card);
}

static int vc4_hdmi_audio_startup(struct device *dev, void *data)
{
	struct vc4_hdmi *vc4_hdmi = dev_get_drvdata(dev);
	struct drm_encoder *encoder = &vc4_hdmi->encoder.base.base;

	/*
	 * If the HDMI encoder hasn't probed, or the encoder is
	 * currently in DVI mode, treat the codec dai as missing.
	 */
	if (!encoder->crtc || !(HDMI_READ(HDMI_RAM_PACKET_CONFIG) &
				VC4_HDMI_RAM_PACKET_ENABLE))
		return -ENODEV;

	vc4_hdmi->audio.streaming = true;

	HDMI_WRITE(HDMI_MAI_CTL,
		   VC4_HD_MAI_CTL_RESET |
		   VC4_HD_MAI_CTL_FLUSH |
		   VC4_HD_MAI_CTL_DLATE |
		   VC4_HD_MAI_CTL_ERRORE |
		   VC4_HD_MAI_CTL_ERRORF);

	if (vc4_hdmi->variant->phy_rng_enable)
		vc4_hdmi->variant->phy_rng_enable(vc4_hdmi);

	return 0;
}

static void vc4_hdmi_audio_reset(struct vc4_hdmi *vc4_hdmi)
{
	struct drm_encoder *encoder = &vc4_hdmi->encoder.base.base;
	struct device *dev = &vc4_hdmi->pdev->dev;
	int ret;

	vc4_hdmi->audio.streaming = false;
	ret = vc4_hdmi_stop_packet(encoder, HDMI_INFOFRAME_TYPE_AUDIO, false);
	if (ret)
		dev_err(dev, "Failed to stop audio infoframe: %d\n", ret);

	HDMI_WRITE(HDMI_MAI_CTL, VC4_HD_MAI_CTL_RESET);
	HDMI_WRITE(HDMI_MAI_CTL, VC4_HD_MAI_CTL_ERRORF);
	HDMI_WRITE(HDMI_MAI_CTL, VC4_HD_MAI_CTL_FLUSH);
}

static void vc4_hdmi_audio_shutdown(struct device *dev, void *data)
{
	struct vc4_hdmi *vc4_hdmi = dev_get_drvdata(dev);

	HDMI_WRITE(HDMI_MAI_CTL,
		   VC4_HD_MAI_CTL_DLATE |
		   VC4_HD_MAI_CTL_ERRORE |
		   VC4_HD_MAI_CTL_ERRORF);

	if (vc4_hdmi->variant->phy_rng_disable)
		vc4_hdmi->variant->phy_rng_disable(vc4_hdmi);

	vc4_hdmi->audio.streaming = false;
	vc4_hdmi_audio_reset(vc4_hdmi);
}

static int sample_rate_to_mai_fmt(int samplerate)
{
	switch (samplerate) {
	case 8000:
		return VC4_HDMI_MAI_SAMPLE_RATE_8000;
	case 11025:
		return VC4_HDMI_MAI_SAMPLE_RATE_11025;
	case 12000:
		return VC4_HDMI_MAI_SAMPLE_RATE_12000;
	case 16000:
		return VC4_HDMI_MAI_SAMPLE_RATE_16000;
	case 22050:
		return VC4_HDMI_MAI_SAMPLE_RATE_22050;
	case 24000:
		return VC4_HDMI_MAI_SAMPLE_RATE_24000;
	case 32000:
		return VC4_HDMI_MAI_SAMPLE_RATE_32000;
	case 44100:
		return VC4_HDMI_MAI_SAMPLE_RATE_44100;
	case 48000:
		return VC4_HDMI_MAI_SAMPLE_RATE_48000;
	case 64000:
		return VC4_HDMI_MAI_SAMPLE_RATE_64000;
	case 88200:
		return VC4_HDMI_MAI_SAMPLE_RATE_88200;
	case 96000:
		return VC4_HDMI_MAI_SAMPLE_RATE_96000;
	case 128000:
		return VC4_HDMI_MAI_SAMPLE_RATE_128000;
	case 176400:
		return VC4_HDMI_MAI_SAMPLE_RATE_176400;
	case 192000:
		return VC4_HDMI_MAI_SAMPLE_RATE_192000;
	default:
		return VC4_HDMI_MAI_SAMPLE_RATE_NOT_INDICATED;
	}
}

/* HDMI audio codec callbacks */
static int vc4_hdmi_audio_prepare(struct device *dev, void *data,
				  struct hdmi_codec_daifmt *daifmt,
				  struct hdmi_codec_params *params)
{
	struct vc4_hdmi *vc4_hdmi = dev_get_drvdata(dev);
	struct drm_encoder *encoder = &vc4_hdmi->encoder.base.base;
	unsigned int sample_rate = params->sample_rate;
	unsigned int channels = params->channels;
	u32 audio_packet_config, channel_mask;
	u32 channel_map;
	u32 mai_audio_format;
	u32 mai_sample_rate;

	dev_dbg(dev, "%s: %u Hz, %d bit, %d channels\n", __func__,
		sample_rate, params->sample_width, channels);

	HDMI_WRITE(HDMI_MAI_CTL,
		   VC4_SET_FIELD(channels, VC4_HD_MAI_CTL_CHNUM) |
		   VC4_HD_MAI_CTL_WHOLSMP |
		   VC4_HD_MAI_CTL_CHALIGN |
		   VC4_HD_MAI_CTL_ENABLE);

	vc4_hdmi_audio_set_mai_clock(vc4_hdmi, sample_rate);

	mai_sample_rate = sample_rate_to_mai_fmt(sample_rate);
	if (params->iec.status[0] & IEC958_AES0_NONAUDIO &&
	    params->channels == 8)
		mai_audio_format = VC4_HDMI_MAI_FORMAT_HBR;
	else
		mai_audio_format = VC4_HDMI_MAI_FORMAT_PCM;
	HDMI_WRITE(HDMI_MAI_FMT,
		   VC4_SET_FIELD(mai_sample_rate,
				 VC4_HDMI_MAI_FORMAT_SAMPLE_RATE) |
		   VC4_SET_FIELD(mai_audio_format,
				 VC4_HDMI_MAI_FORMAT_AUDIO_FORMAT));

	/* The B frame identifier should match the value used by alsa-lib (8) */
	audio_packet_config =
		VC4_HDMI_AUDIO_PACKET_ZERO_DATA_ON_SAMPLE_FLAT |
		VC4_HDMI_AUDIO_PACKET_ZERO_DATA_ON_INACTIVE_CHANNELS |
		VC4_SET_FIELD(0x8, VC4_HDMI_AUDIO_PACKET_B_FRAME_IDENTIFIER);

	channel_mask = GENMASK(channels - 1, 0);
	audio_packet_config |= VC4_SET_FIELD(channel_mask,
					     VC4_HDMI_AUDIO_PACKET_CEA_MASK);

	/* Set the MAI threshold */
	HDMI_WRITE(HDMI_MAI_THR,
		   VC4_SET_FIELD(0x10, VC4_HD_MAI_THR_PANICHIGH) |
		   VC4_SET_FIELD(0x10, VC4_HD_MAI_THR_PANICLOW) |
		   VC4_SET_FIELD(0x10, VC4_HD_MAI_THR_DREQHIGH) |
		   VC4_SET_FIELD(0x10, VC4_HD_MAI_THR_DREQLOW));

	HDMI_WRITE(HDMI_MAI_CONFIG,
		   VC4_HDMI_MAI_CONFIG_BIT_REVERSE |
		   VC4_HDMI_MAI_CONFIG_FORMAT_REVERSE |
		   VC4_SET_FIELD(channel_mask, VC4_HDMI_MAI_CHANNEL_MASK));

	channel_map = vc4_hdmi->variant->channel_map(vc4_hdmi, channel_mask);
	HDMI_WRITE(HDMI_MAI_CHANNEL_MAP, channel_map);
	HDMI_WRITE(HDMI_AUDIO_PACKET_CONFIG, audio_packet_config);
	vc4_hdmi_set_n_cts(vc4_hdmi, sample_rate);

	memcpy(&vc4_hdmi->audio.infoframe, &params->cea, sizeof(params->cea));
	vc4_hdmi_set_audio_infoframe(encoder);

	return 0;
}

static const struct snd_soc_component_driver vc4_hdmi_audio_cpu_dai_comp = {
	.name = "vc4-hdmi-cpu-dai-component",
};

static int vc4_hdmi_audio_cpu_dai_probe(struct snd_soc_dai *dai)
{
	struct vc4_hdmi *vc4_hdmi = dai_to_hdmi(dai);

	snd_soc_dai_init_dma_data(dai, &vc4_hdmi->audio.dma_data, NULL);

	return 0;
}

static struct snd_soc_dai_driver vc4_hdmi_audio_cpu_dai_drv = {
	.name = "vc4-hdmi-cpu-dai",
	.probe  = vc4_hdmi_audio_cpu_dai_probe,
	.playback = {
		.stream_name = "Playback",
		.channels_min = 1,
		.channels_max = 8,
		.rates = SNDRV_PCM_RATE_32000 | SNDRV_PCM_RATE_44100 |
			 SNDRV_PCM_RATE_48000 | SNDRV_PCM_RATE_88200 |
			 SNDRV_PCM_RATE_96000 | SNDRV_PCM_RATE_176400 |
			 SNDRV_PCM_RATE_192000,
		.formats = SNDRV_PCM_FMTBIT_IEC958_SUBFRAME_LE,
	},
};

static const struct snd_dmaengine_pcm_config pcm_conf = {
	.chan_names[SNDRV_PCM_STREAM_PLAYBACK] = "audio-rx",
	.prepare_slave_config = snd_dmaengine_pcm_prepare_slave_config,
};

static int vc4_hdmi_audio_get_eld(struct device *dev, void *data,
				  uint8_t *buf, size_t len)
{
	struct vc4_hdmi *vc4_hdmi = dev_get_drvdata(dev);
	struct drm_connector *connector = &vc4_hdmi->connector;

	memcpy(buf, connector->eld, min(sizeof(connector->eld), len));

	return 0;
}

static const struct hdmi_codec_ops vc4_hdmi_codec_ops = {
	.get_eld = vc4_hdmi_audio_get_eld,
	.prepare = vc4_hdmi_audio_prepare,
	.audio_shutdown = vc4_hdmi_audio_shutdown,
	.audio_startup = vc4_hdmi_audio_startup,
};

static struct hdmi_codec_pdata vc4_hdmi_codec_pdata = {
	.ops = &vc4_hdmi_codec_ops,
	.max_i2s_channels = 8,
	.i2s = 1,
};

static int vc4_hdmi_audio_init(struct vc4_hdmi *vc4_hdmi)
{
	const struct vc4_hdmi_register *mai_data =
		&vc4_hdmi->variant->registers[HDMI_MAI_DATA];
	struct snd_soc_dai_link *dai_link = &vc4_hdmi->audio.link;
	struct snd_soc_card *card = &vc4_hdmi->audio.card;
	struct device *dev = &vc4_hdmi->pdev->dev;
	struct platform_device *codec_pdev;
	const __be32 *addr;
	int index;
	int ret;

	if (!of_find_property(dev->of_node, "dmas", NULL)) {
		dev_warn(dev,
			 "'dmas' DT property is missing, no HDMI audio\n");
		return 0;
	}

	if (mai_data->reg != VC4_HD) {
		WARN_ONCE(true, "MAI isn't in the HD block\n");
		return -EINVAL;
	}

	/*
	 * Get the physical address of VC4_HD_MAI_DATA. We need to retrieve
	 * the bus address specified in the DT, because the physical address
	 * (the one returned by platform_get_resource()) is not appropriate
	 * for DMA transfers.
	 * This VC/MMU should probably be exposed to avoid this kind of hacks.
	 */
	index = of_property_match_string(dev->of_node, "reg-names", "hd");
	/* Before BCM2711, we don't have a named register range */
	if (index < 0)
		index = 1;

	addr = of_get_address(dev->of_node, index, NULL, NULL);

	vc4_hdmi->audio.dma_data.addr = be32_to_cpup(addr) + mai_data->offset;
	vc4_hdmi->audio.dma_data.addr_width = DMA_SLAVE_BUSWIDTH_4_BYTES;
	vc4_hdmi->audio.dma_data.maxburst = 2;

	ret = devm_snd_dmaengine_pcm_register(dev, &pcm_conf, 0);
	if (ret) {
		dev_err(dev, "Could not register PCM component: %d\n", ret);
		return ret;
	}

	ret = devm_snd_soc_register_component(dev, &vc4_hdmi_audio_cpu_dai_comp,
					      &vc4_hdmi_audio_cpu_dai_drv, 1);
	if (ret) {
		dev_err(dev, "Could not register CPU DAI: %d\n", ret);
		return ret;
	}

	codec_pdev = platform_device_register_data(dev, HDMI_CODEC_DRV_NAME,
						   PLATFORM_DEVID_AUTO,
						   &vc4_hdmi_codec_pdata,
						   sizeof(vc4_hdmi_codec_pdata));
	if (IS_ERR(codec_pdev)) {
		dev_err(dev, "Couldn't register the HDMI codec: %ld\n", PTR_ERR(codec_pdev));
		return PTR_ERR(codec_pdev);
	}

	dai_link->cpus		= &vc4_hdmi->audio.cpu;
	dai_link->codecs	= &vc4_hdmi->audio.codec;
	dai_link->platforms	= &vc4_hdmi->audio.platform;

	dai_link->num_cpus	= 1;
	dai_link->num_codecs	= 1;
	dai_link->num_platforms	= 1;

	dai_link->name = "MAI";
	dai_link->stream_name = "MAI PCM";
	dai_link->codecs->dai_name = "i2s-hifi";
	dai_link->cpus->dai_name = dev_name(dev);
	dai_link->codecs->name = dev_name(&codec_pdev->dev);
	dai_link->platforms->name = dev_name(dev);

	card->dai_link = dai_link;
	card->num_links = 1;
	card->name = vc4_hdmi->variant->card_name;
	card->driver_name = "vc4-hdmi";
	card->dev = dev;
	card->owner = THIS_MODULE;

	/*
	 * Be careful, snd_soc_register_card() calls dev_set_drvdata() and
	 * stores a pointer to the snd card object in dev->driver_data. This
	 * means we cannot use it for something else. The hdmi back-pointer is
	 * now stored in card->drvdata and should be retrieved with
	 * snd_soc_card_get_drvdata() if needed.
	 */
	snd_soc_card_set_drvdata(card, vc4_hdmi);
	ret = devm_snd_soc_register_card(dev, card);
	if (ret)
		dev_err_probe(dev, ret, "Could not register sound card\n");

	return ret;

}

static irqreturn_t vc4_hdmi_hpd_irq_thread(int irq, void *priv)
{
	struct vc4_hdmi *vc4_hdmi = priv;
	struct drm_device *dev = vc4_hdmi->connector.dev;

	if (dev && dev->registered)
		drm_kms_helper_hotplug_event(dev);

	return IRQ_HANDLED;
}

static int vc4_hdmi_hotplug_init(struct vc4_hdmi *vc4_hdmi)
{
	struct drm_connector *connector = &vc4_hdmi->connector;
	struct platform_device *pdev = vc4_hdmi->pdev;
	int ret;

	if (vc4_hdmi->variant->external_irq_controller) {
		unsigned int hpd_con = platform_get_irq_byname(pdev, "hpd-connected");
		unsigned int hpd_rm = platform_get_irq_byname(pdev, "hpd-removed");

		ret = request_threaded_irq(hpd_con,
					   NULL,
					   vc4_hdmi_hpd_irq_thread, IRQF_ONESHOT,
					   "vc4 hdmi hpd connected", vc4_hdmi);
		if (ret)
			return ret;

		ret = request_threaded_irq(hpd_rm,
					   NULL,
					   vc4_hdmi_hpd_irq_thread, IRQF_ONESHOT,
					   "vc4 hdmi hpd disconnected", vc4_hdmi);
		if (ret) {
			free_irq(hpd_con, vc4_hdmi);
			return ret;
		}

		connector->polled = DRM_CONNECTOR_POLL_HPD;
	}

	return 0;
}

static void vc4_hdmi_hotplug_exit(struct vc4_hdmi *vc4_hdmi)
{
	struct platform_device *pdev = vc4_hdmi->pdev;

	if (vc4_hdmi->variant->external_irq_controller) {
		free_irq(platform_get_irq_byname(pdev, "hpd-connected"), vc4_hdmi);
		free_irq(platform_get_irq_byname(pdev, "hpd-removed"), vc4_hdmi);
	}
}

#ifdef CONFIG_DRM_VC4_HDMI_CEC
static irqreturn_t vc4_cec_irq_handler_rx_thread(int irq, void *priv)
{
	struct vc4_hdmi *vc4_hdmi = priv;

	if (vc4_hdmi->cec_rx_msg.len)
		cec_received_msg(vc4_hdmi->cec_adap,
				 &vc4_hdmi->cec_rx_msg);

	return IRQ_HANDLED;
}

static irqreturn_t vc4_cec_irq_handler_tx_thread(int irq, void *priv)
{
	struct vc4_hdmi *vc4_hdmi = priv;

	if (vc4_hdmi->cec_tx_ok) {
		cec_transmit_done(vc4_hdmi->cec_adap, CEC_TX_STATUS_OK,
				  0, 0, 0, 0);
	} else {
		/*
		 * This CEC implementation makes 1 retry, so if we
		 * get a NACK, then that means it made 2 attempts.
		 */
		cec_transmit_done(vc4_hdmi->cec_adap, CEC_TX_STATUS_NACK,
				  0, 2, 0, 0);
	}
	return IRQ_HANDLED;
}

static irqreturn_t vc4_cec_irq_handler_thread(int irq, void *priv)
{
	struct vc4_hdmi *vc4_hdmi = priv;
	irqreturn_t ret;

	if (vc4_hdmi->cec_irq_was_rx)
		ret = vc4_cec_irq_handler_rx_thread(irq, priv);
	else
		ret = vc4_cec_irq_handler_tx_thread(irq, priv);

	return ret;
}

static void vc4_cec_read_msg(struct vc4_hdmi *vc4_hdmi, u32 cntrl1)
{
	struct drm_device *dev = vc4_hdmi->connector.dev;
	struct cec_msg *msg = &vc4_hdmi->cec_rx_msg;
	unsigned int i;

	msg->len = 1 + ((cntrl1 & VC4_HDMI_CEC_REC_WRD_CNT_MASK) >>
					VC4_HDMI_CEC_REC_WRD_CNT_SHIFT);

	if (msg->len > 16) {
		drm_err(dev, "Attempting to read too much data (%d)\n", msg->len);
		return;
	}

	for (i = 0; i < msg->len; i += 4) {
		u32 val = HDMI_READ(HDMI_CEC_RX_DATA_1 + (i >> 2));

		msg->msg[i] = val & 0xff;
		msg->msg[i + 1] = (val >> 8) & 0xff;
		msg->msg[i + 2] = (val >> 16) & 0xff;
		msg->msg[i + 3] = (val >> 24) & 0xff;
	}
}

static irqreturn_t vc4_cec_irq_handler_tx_bare(int irq, void *priv)
{
	struct vc4_hdmi *vc4_hdmi = priv;
	u32 cntrl1;

	cntrl1 = HDMI_READ(HDMI_CEC_CNTRL_1);
	vc4_hdmi->cec_tx_ok = cntrl1 & VC4_HDMI_CEC_TX_STATUS_GOOD;
	cntrl1 &= ~VC4_HDMI_CEC_START_XMIT_BEGIN;
	HDMI_WRITE(HDMI_CEC_CNTRL_1, cntrl1);

	return IRQ_WAKE_THREAD;
}

static irqreturn_t vc4_cec_irq_handler_rx_bare(int irq, void *priv)
{
	struct vc4_hdmi *vc4_hdmi = priv;
	u32 cntrl1;

	vc4_hdmi->cec_rx_msg.len = 0;
	cntrl1 = HDMI_READ(HDMI_CEC_CNTRL_1);
	vc4_cec_read_msg(vc4_hdmi, cntrl1);
	cntrl1 |= VC4_HDMI_CEC_CLEAR_RECEIVE_OFF;
	HDMI_WRITE(HDMI_CEC_CNTRL_1, cntrl1);
	cntrl1 &= ~VC4_HDMI_CEC_CLEAR_RECEIVE_OFF;

	HDMI_WRITE(HDMI_CEC_CNTRL_1, cntrl1);

	return IRQ_WAKE_THREAD;
}

static irqreturn_t vc4_cec_irq_handler(int irq, void *priv)
{
	struct vc4_hdmi *vc4_hdmi = priv;
	u32 stat = HDMI_READ(HDMI_CEC_CPU_STATUS);
	irqreturn_t ret;
	u32 cntrl5;

	if (!(stat & VC4_HDMI_CPU_CEC))
		return IRQ_NONE;

	cntrl5 = HDMI_READ(HDMI_CEC_CNTRL_5);
	vc4_hdmi->cec_irq_was_rx = cntrl5 & VC4_HDMI_CEC_RX_CEC_INT;
	if (vc4_hdmi->cec_irq_was_rx)
		ret = vc4_cec_irq_handler_rx_bare(irq, priv);
	else
		ret = vc4_cec_irq_handler_tx_bare(irq, priv);

	HDMI_WRITE(HDMI_CEC_CPU_CLEAR, VC4_HDMI_CPU_CEC);
	return ret;
}

static int vc4_hdmi_cec_enable(struct cec_adapter *adap)
{
	struct vc4_hdmi *vc4_hdmi = cec_get_drvdata(adap);
	/* clock period in microseconds */
	const u32 usecs = 1000000 / CEC_CLOCK_FREQ;
	u32 val;
	int ret;

	ret = pm_runtime_resume_and_get(&vc4_hdmi->pdev->dev);
	if (ret)
		return ret;

	val = HDMI_READ(HDMI_CEC_CNTRL_5);
	val &= ~(VC4_HDMI_CEC_TX_SW_RESET | VC4_HDMI_CEC_RX_SW_RESET |
		 VC4_HDMI_CEC_CNT_TO_4700_US_MASK |
		 VC4_HDMI_CEC_CNT_TO_4500_US_MASK);
	val |= ((4700 / usecs) << VC4_HDMI_CEC_CNT_TO_4700_US_SHIFT) |
	       ((4500 / usecs) << VC4_HDMI_CEC_CNT_TO_4500_US_SHIFT);

	HDMI_WRITE(HDMI_CEC_CNTRL_5, val |
		   VC4_HDMI_CEC_TX_SW_RESET | VC4_HDMI_CEC_RX_SW_RESET);
	HDMI_WRITE(HDMI_CEC_CNTRL_5, val);
	HDMI_WRITE(HDMI_CEC_CNTRL_2,
		   ((1500 / usecs) << VC4_HDMI_CEC_CNT_TO_1500_US_SHIFT) |
		   ((1300 / usecs) << VC4_HDMI_CEC_CNT_TO_1300_US_SHIFT) |
		   ((800 / usecs) << VC4_HDMI_CEC_CNT_TO_800_US_SHIFT) |
		   ((600 / usecs) << VC4_HDMI_CEC_CNT_TO_600_US_SHIFT) |
		   ((400 / usecs) << VC4_HDMI_CEC_CNT_TO_400_US_SHIFT));
	HDMI_WRITE(HDMI_CEC_CNTRL_3,
		   ((2750 / usecs) << VC4_HDMI_CEC_CNT_TO_2750_US_SHIFT) |
		   ((2400 / usecs) << VC4_HDMI_CEC_CNT_TO_2400_US_SHIFT) |
		   ((2050 / usecs) << VC4_HDMI_CEC_CNT_TO_2050_US_SHIFT) |
		   ((1700 / usecs) << VC4_HDMI_CEC_CNT_TO_1700_US_SHIFT));
	HDMI_WRITE(HDMI_CEC_CNTRL_4,
		   ((4300 / usecs) << VC4_HDMI_CEC_CNT_TO_4300_US_SHIFT) |
		   ((3900 / usecs) << VC4_HDMI_CEC_CNT_TO_3900_US_SHIFT) |
		   ((3600 / usecs) << VC4_HDMI_CEC_CNT_TO_3600_US_SHIFT) |
		   ((3500 / usecs) << VC4_HDMI_CEC_CNT_TO_3500_US_SHIFT));

	if (!vc4_hdmi->variant->external_irq_controller)
		HDMI_WRITE(HDMI_CEC_CPU_MASK_CLEAR, VC4_HDMI_CPU_CEC);

	return 0;
}

static int vc4_hdmi_cec_disable(struct cec_adapter *adap)
{
	struct vc4_hdmi *vc4_hdmi = cec_get_drvdata(adap);

	if (!vc4_hdmi->variant->external_irq_controller)
		HDMI_WRITE(HDMI_CEC_CPU_MASK_SET, VC4_HDMI_CPU_CEC);

	HDMI_WRITE(HDMI_CEC_CNTRL_5, HDMI_READ(HDMI_CEC_CNTRL_5) |
		   VC4_HDMI_CEC_TX_SW_RESET | VC4_HDMI_CEC_RX_SW_RESET);

	pm_runtime_put(&vc4_hdmi->pdev->dev);

	return 0;
}

static int vc4_hdmi_cec_adap_enable(struct cec_adapter *adap, bool enable)
{
	if (enable)
		return vc4_hdmi_cec_enable(adap);
	else
		return vc4_hdmi_cec_disable(adap);
}

static int vc4_hdmi_cec_adap_log_addr(struct cec_adapter *adap, u8 log_addr)
{
	struct vc4_hdmi *vc4_hdmi = cec_get_drvdata(adap);

	HDMI_WRITE(HDMI_CEC_CNTRL_1,
		   (HDMI_READ(HDMI_CEC_CNTRL_1) & ~VC4_HDMI_CEC_ADDR_MASK) |
		   (log_addr & 0xf) << VC4_HDMI_CEC_ADDR_SHIFT);
	return 0;
}

static int vc4_hdmi_cec_adap_transmit(struct cec_adapter *adap, u8 attempts,
				      u32 signal_free_time, struct cec_msg *msg)
{
	struct vc4_hdmi *vc4_hdmi = cec_get_drvdata(adap);
	struct drm_device *dev = vc4_hdmi->connector.dev;
	u32 val;
	unsigned int i;

	if (msg->len > 16) {
		drm_err(dev, "Attempting to transmit too much data (%d)\n", msg->len);
		return -ENOMEM;
	}

	for (i = 0; i < msg->len; i += 4)
		HDMI_WRITE(HDMI_CEC_TX_DATA_1 + (i >> 2),
			   (msg->msg[i]) |
			   (msg->msg[i + 1] << 8) |
			   (msg->msg[i + 2] << 16) |
			   (msg->msg[i + 3] << 24));

	val = HDMI_READ(HDMI_CEC_CNTRL_1);
	val &= ~VC4_HDMI_CEC_START_XMIT_BEGIN;
	HDMI_WRITE(HDMI_CEC_CNTRL_1, val);
	val &= ~VC4_HDMI_CEC_MESSAGE_LENGTH_MASK;
	val |= (msg->len - 1) << VC4_HDMI_CEC_MESSAGE_LENGTH_SHIFT;
	val |= VC4_HDMI_CEC_START_XMIT_BEGIN;

	HDMI_WRITE(HDMI_CEC_CNTRL_1, val);
	return 0;
}

static const struct cec_adap_ops vc4_hdmi_cec_adap_ops = {
	.adap_enable = vc4_hdmi_cec_adap_enable,
	.adap_log_addr = vc4_hdmi_cec_adap_log_addr,
	.adap_transmit = vc4_hdmi_cec_adap_transmit,
};

static int vc4_hdmi_cec_init(struct vc4_hdmi *vc4_hdmi)
{
	struct cec_connector_info conn_info;
	struct platform_device *pdev = vc4_hdmi->pdev;
	struct device *dev = &pdev->dev;
	u32 value;
	int ret;

	if (!of_find_property(dev->of_node, "interrupts", NULL)) {
		dev_warn(dev, "'interrupts' DT property is missing, no CEC\n");
		return 0;
	}

	vc4_hdmi->cec_adap = cec_allocate_adapter(&vc4_hdmi_cec_adap_ops,
						  vc4_hdmi, "vc4",
						  CEC_CAP_DEFAULTS |
						  CEC_CAP_CONNECTOR_INFO, 1);
	ret = PTR_ERR_OR_ZERO(vc4_hdmi->cec_adap);
	if (ret < 0)
		return ret;

	cec_fill_conn_info_from_drm(&conn_info, &vc4_hdmi->connector);
	cec_s_conn_info(vc4_hdmi->cec_adap, &conn_info);

	value = HDMI_READ(HDMI_CEC_CNTRL_1);
	/* Set the logical address to Unregistered */
	value |= VC4_HDMI_CEC_ADDR_MASK;
	HDMI_WRITE(HDMI_CEC_CNTRL_1, value);

	vc4_hdmi_cec_update_clk_div(vc4_hdmi);

	if (vc4_hdmi->variant->external_irq_controller) {
		ret = request_threaded_irq(platform_get_irq_byname(pdev, "cec-rx"),
					   vc4_cec_irq_handler_rx_bare,
					   vc4_cec_irq_handler_rx_thread, 0,
					   "vc4 hdmi cec rx", vc4_hdmi);
		if (ret)
			goto err_delete_cec_adap;

		ret = request_threaded_irq(platform_get_irq_byname(pdev, "cec-tx"),
					   vc4_cec_irq_handler_tx_bare,
					   vc4_cec_irq_handler_tx_thread, 0,
					   "vc4 hdmi cec tx", vc4_hdmi);
		if (ret)
			goto err_remove_cec_rx_handler;
	} else {
		HDMI_WRITE(HDMI_CEC_CPU_MASK_SET, 0xffffffff);

		ret = request_threaded_irq(platform_get_irq(pdev, 0),
					   vc4_cec_irq_handler,
					   vc4_cec_irq_handler_thread, 0,
					   "vc4 hdmi cec", vc4_hdmi);
		if (ret)
			goto err_delete_cec_adap;
	}

	ret = cec_register_adapter(vc4_hdmi->cec_adap, &pdev->dev);
	if (ret < 0)
		goto err_remove_handlers;

	return 0;

err_remove_handlers:
	if (vc4_hdmi->variant->external_irq_controller)
		free_irq(platform_get_irq_byname(pdev, "cec-tx"), vc4_hdmi);
	else
		free_irq(platform_get_irq(pdev, 0), vc4_hdmi);

err_remove_cec_rx_handler:
	if (vc4_hdmi->variant->external_irq_controller)
		free_irq(platform_get_irq_byname(pdev, "cec-rx"), vc4_hdmi);

err_delete_cec_adap:
	cec_delete_adapter(vc4_hdmi->cec_adap);

	return ret;
}

static void vc4_hdmi_cec_exit(struct vc4_hdmi *vc4_hdmi)
{
	struct platform_device *pdev = vc4_hdmi->pdev;

	if (vc4_hdmi->variant->external_irq_controller) {
		free_irq(platform_get_irq_byname(pdev, "cec-rx"), vc4_hdmi);
		free_irq(platform_get_irq_byname(pdev, "cec-tx"), vc4_hdmi);
	} else {
		free_irq(platform_get_irq(pdev, 0), vc4_hdmi);
	}

	cec_unregister_adapter(vc4_hdmi->cec_adap);
}
#else
static int vc4_hdmi_cec_init(struct vc4_hdmi *vc4_hdmi)
{
	return 0;
}

static void vc4_hdmi_cec_exit(struct vc4_hdmi *vc4_hdmi) {};

#endif

static int vc4_hdmi_build_regset(struct vc4_hdmi *vc4_hdmi,
				 struct debugfs_regset32 *regset,
				 enum vc4_hdmi_regs reg)
{
	const struct vc4_hdmi_variant *variant = vc4_hdmi->variant;
	struct debugfs_reg32 *regs, *new_regs;
	unsigned int count = 0;
	unsigned int i;

	regs = kcalloc(variant->num_registers, sizeof(*regs),
		       GFP_KERNEL);
	if (!regs)
		return -ENOMEM;

	for (i = 0; i < variant->num_registers; i++) {
		const struct vc4_hdmi_register *field =	&variant->registers[i];

		if (field->reg != reg)
			continue;

		regs[count].name = field->name;
		regs[count].offset = field->offset;
		count++;
	}

	new_regs = krealloc(regs, count * sizeof(*regs), GFP_KERNEL);
	if (!new_regs)
		return -ENOMEM;

	regset->base = __vc4_hdmi_get_field_base(vc4_hdmi, reg);
	regset->regs = new_regs;
	regset->nregs = count;

	return 0;
}

static int vc4_hdmi_init_resources(struct vc4_hdmi *vc4_hdmi)
{
	struct platform_device *pdev = vc4_hdmi->pdev;
	struct device *dev = &pdev->dev;
	int ret;

	vc4_hdmi->hdmicore_regs = vc4_ioremap_regs(pdev, 0);
	if (IS_ERR(vc4_hdmi->hdmicore_regs))
		return PTR_ERR(vc4_hdmi->hdmicore_regs);

	vc4_hdmi->hd_regs = vc4_ioremap_regs(pdev, 1);
	if (IS_ERR(vc4_hdmi->hd_regs))
		return PTR_ERR(vc4_hdmi->hd_regs);

	ret = vc4_hdmi_build_regset(vc4_hdmi, &vc4_hdmi->hd_regset, VC4_HD);
	if (ret)
		return ret;

	ret = vc4_hdmi_build_regset(vc4_hdmi, &vc4_hdmi->hdmi_regset, VC4_HDMI);
	if (ret)
		return ret;

	vc4_hdmi->pixel_clock = devm_clk_get(dev, "pixel");
	if (IS_ERR(vc4_hdmi->pixel_clock)) {
		ret = PTR_ERR(vc4_hdmi->pixel_clock);
		if (ret != -EPROBE_DEFER)
			DRM_ERROR("Failed to get pixel clock\n");
		return ret;
	}

	vc4_hdmi->hsm_clock = devm_clk_get(dev, "hdmi");
	if (IS_ERR(vc4_hdmi->hsm_clock)) {
		DRM_ERROR("Failed to get HDMI state machine clock\n");
		return PTR_ERR(vc4_hdmi->hsm_clock);
	}
	vc4_hdmi->audio_clock = vc4_hdmi->hsm_clock;
	vc4_hdmi->cec_clock = vc4_hdmi->hsm_clock;

	return 0;
}

static int vc5_hdmi_init_resources(struct vc4_hdmi *vc4_hdmi)
{
	struct platform_device *pdev = vc4_hdmi->pdev;
	struct device *dev = &pdev->dev;
	struct resource *res;

	res = platform_get_resource_byname(pdev, IORESOURCE_MEM, "hdmi");
	if (!res)
		return -ENODEV;

	vc4_hdmi->hdmicore_regs = devm_ioremap(dev, res->start,
					       resource_size(res));
	if (!vc4_hdmi->hdmicore_regs)
		return -ENOMEM;

	res = platform_get_resource_byname(pdev, IORESOURCE_MEM, "hd");
	if (!res)
		return -ENODEV;

	vc4_hdmi->hd_regs = devm_ioremap(dev, res->start, resource_size(res));
	if (!vc4_hdmi->hd_regs)
		return -ENOMEM;

	res = platform_get_resource_byname(pdev, IORESOURCE_MEM, "cec");
	if (!res)
		return -ENODEV;

	vc4_hdmi->cec_regs = devm_ioremap(dev, res->start, resource_size(res));
	if (!vc4_hdmi->cec_regs)
		return -ENOMEM;

	res = platform_get_resource_byname(pdev, IORESOURCE_MEM, "csc");
	if (!res)
		return -ENODEV;

	vc4_hdmi->csc_regs = devm_ioremap(dev, res->start, resource_size(res));
	if (!vc4_hdmi->csc_regs)
		return -ENOMEM;

	res = platform_get_resource_byname(pdev, IORESOURCE_MEM, "dvp");
	if (!res)
		return -ENODEV;

	vc4_hdmi->dvp_regs = devm_ioremap(dev, res->start, resource_size(res));
	if (!vc4_hdmi->dvp_regs)
		return -ENOMEM;

	res = platform_get_resource_byname(pdev, IORESOURCE_MEM, "phy");
	if (!res)
		return -ENODEV;

	vc4_hdmi->phy_regs = devm_ioremap(dev, res->start, resource_size(res));
	if (!vc4_hdmi->phy_regs)
		return -ENOMEM;

	res = platform_get_resource_byname(pdev, IORESOURCE_MEM, "packet");
	if (!res)
		return -ENODEV;

	vc4_hdmi->ram_regs = devm_ioremap(dev, res->start, resource_size(res));
	if (!vc4_hdmi->ram_regs)
		return -ENOMEM;

	res = platform_get_resource_byname(pdev, IORESOURCE_MEM, "rm");
	if (!res)
		return -ENODEV;

	vc4_hdmi->rm_regs = devm_ioremap(dev, res->start, resource_size(res));
	if (!vc4_hdmi->rm_regs)
		return -ENOMEM;

	vc4_hdmi->hsm_clock = devm_clk_get(dev, "hdmi");
	if (IS_ERR(vc4_hdmi->hsm_clock)) {
		DRM_ERROR("Failed to get HDMI state machine clock\n");
		return PTR_ERR(vc4_hdmi->hsm_clock);
	}

	vc4_hdmi->pixel_bvb_clock = devm_clk_get(dev, "bvb");
	if (IS_ERR(vc4_hdmi->pixel_bvb_clock)) {
		DRM_ERROR("Failed to get pixel bvb clock\n");
		return PTR_ERR(vc4_hdmi->pixel_bvb_clock);
	}

	vc4_hdmi->audio_clock = devm_clk_get(dev, "audio");
	if (IS_ERR(vc4_hdmi->audio_clock)) {
		DRM_ERROR("Failed to get audio clock\n");
		return PTR_ERR(vc4_hdmi->audio_clock);
	}

	vc4_hdmi->cec_clock = devm_clk_get(dev, "cec");
	if (IS_ERR(vc4_hdmi->cec_clock)) {
		DRM_ERROR("Failed to get CEC clock\n");
		return PTR_ERR(vc4_hdmi->cec_clock);
	}

	vc4_hdmi->reset = devm_reset_control_get(dev, NULL);
	if (IS_ERR(vc4_hdmi->reset)) {
		DRM_ERROR("Failed to get HDMI reset line\n");
		return PTR_ERR(vc4_hdmi->reset);
	}

	return 0;
}

<<<<<<< HEAD
=======
static int vc4_hdmi_runtime_suspend(struct device *dev)
{
	struct vc4_hdmi *vc4_hdmi = dev_get_drvdata(dev);

	clk_disable_unprepare(vc4_hdmi->hsm_clock);

	return 0;
}

static int vc4_hdmi_runtime_resume(struct device *dev)
{
	struct vc4_hdmi *vc4_hdmi = dev_get_drvdata(dev);
	int ret;

	ret = clk_prepare_enable(vc4_hdmi->hsm_clock);
	if (ret)
		return ret;

	return 0;
}

>>>>>>> 19bd6cdb
static int vc4_hdmi_bind(struct device *dev, struct device *master, void *data)
{
	const struct vc4_hdmi_variant *variant = of_device_get_match_data(dev);
	struct platform_device *pdev = to_platform_device(dev);
	struct drm_device *drm = dev_get_drvdata(master);
	struct vc4_hdmi *vc4_hdmi;
	struct drm_encoder *encoder;
	struct device_node *ddc_node;
	int ret;

	vc4_hdmi = devm_kzalloc(dev, sizeof(*vc4_hdmi), GFP_KERNEL);
	if (!vc4_hdmi)
		return -ENOMEM;
	INIT_DELAYED_WORK(&vc4_hdmi->scrambling_work, vc4_hdmi_scrambling_wq);

	dev_set_drvdata(dev, vc4_hdmi);
	encoder = &vc4_hdmi->encoder.base.base;
	vc4_hdmi->encoder.base.type = variant->encoder_type;
	vc4_hdmi->encoder.base.pre_crtc_configure = vc4_hdmi_encoder_pre_crtc_configure;
	vc4_hdmi->encoder.base.pre_crtc_enable = vc4_hdmi_encoder_pre_crtc_enable;
	vc4_hdmi->encoder.base.post_crtc_enable = vc4_hdmi_encoder_post_crtc_enable;
	vc4_hdmi->encoder.base.post_crtc_disable = vc4_hdmi_encoder_post_crtc_disable;
	vc4_hdmi->encoder.base.post_crtc_powerdown = vc4_hdmi_encoder_post_crtc_powerdown;
	vc4_hdmi->pdev = pdev;
	vc4_hdmi->variant = variant;

	ret = variant->init_resources(vc4_hdmi);
	if (ret)
		return ret;

	ddc_node = of_parse_phandle(dev->of_node, "ddc", 0);
	if (!ddc_node) {
		DRM_ERROR("Failed to find ddc node in device tree\n");
		return -ENODEV;
	}

	vc4_hdmi->ddc = of_find_i2c_adapter_by_node(ddc_node);
	of_node_put(ddc_node);
	if (!vc4_hdmi->ddc) {
		DRM_DEBUG("Failed to get ddc i2c adapter by node\n");
		return -EPROBE_DEFER;
	}

	/* Only use the GPIO HPD pin if present in the DT, otherwise
	 * we'll use the HDMI core's register.
	 */
	vc4_hdmi->hpd_gpio = devm_gpiod_get_optional(dev, "hpd", GPIOD_IN);
	if (IS_ERR(vc4_hdmi->hpd_gpio)) {
		ret = PTR_ERR(vc4_hdmi->hpd_gpio);
		goto err_put_ddc;
	}

	vc4_hdmi->disable_wifi_frequencies =
		of_property_read_bool(dev->of_node, "wifi-2.4ghz-coexistence");

	if (variant->max_pixel_clock == 600000000) {
		struct vc4_dev *vc4 = to_vc4_dev(drm);
		long max_rate = clk_round_rate(vc4->hvs->core_clk, 550000000);

		if (max_rate < 550000000)
			vc4_hdmi->disable_4kp60 = true;
	}

	/*
	 * We need to have the device powered up at this point to call
	 * our reset hook and for the CEC init.
	 */
	ret = vc4_hdmi_runtime_resume(dev);
	if (ret)
		goto err_put_ddc;

	pm_runtime_get_noresume(dev);
	pm_runtime_set_active(dev);
	pm_runtime_enable(dev);

	if (vc4_hdmi->variant->reset)
		vc4_hdmi->variant->reset(vc4_hdmi);

	if ((of_device_is_compatible(dev->of_node, "brcm,bcm2711-hdmi0") ||
	     of_device_is_compatible(dev->of_node, "brcm,bcm2711-hdmi1")) &&
	    HDMI_READ(HDMI_VID_CTL) & VC4_HD_VID_CTL_ENABLE) {
		clk_prepare_enable(vc4_hdmi->pixel_clock);
		clk_prepare_enable(vc4_hdmi->hsm_clock);
		clk_prepare_enable(vc4_hdmi->pixel_bvb_clock);
	}

	drm_simple_encoder_init(drm, encoder, DRM_MODE_ENCODER_TMDS);
	drm_encoder_helper_add(encoder, &vc4_hdmi_encoder_helper_funcs);

	ret = vc4_hdmi_connector_init(drm, vc4_hdmi);
	if (ret)
		goto err_destroy_encoder;

	ret = vc4_hdmi_hotplug_init(vc4_hdmi);
	if (ret)
		goto err_destroy_conn;

	ret = vc4_hdmi_cec_init(vc4_hdmi);
	if (ret)
		goto err_free_hotplug;

	ret = vc4_hdmi_audio_init(vc4_hdmi);
	if (ret)
		goto err_free_cec;

	vc4_debugfs_add_file(drm, variant->debugfs_name,
			     vc4_hdmi_debugfs_regs,
			     vc4_hdmi);

	pm_runtime_put_sync(dev);

	return 0;

err_free_cec:
	vc4_hdmi_cec_exit(vc4_hdmi);
err_free_hotplug:
	vc4_hdmi_hotplug_exit(vc4_hdmi);
err_destroy_conn:
	vc4_hdmi_connector_destroy(&vc4_hdmi->connector);
err_destroy_encoder:
	drm_encoder_cleanup(encoder);
	pm_runtime_put_sync(dev);
	pm_runtime_disable(dev);
err_put_ddc:
	put_device(&vc4_hdmi->ddc->dev);

	return ret;
}

static void vc4_hdmi_unbind(struct device *dev, struct device *master,
			    void *data)
{
	struct vc4_hdmi *vc4_hdmi;

	/*
	 * ASoC makes it a bit hard to retrieve a pointer to the
	 * vc4_hdmi structure. Registering the card will overwrite our
	 * device drvdata with a pointer to the snd_soc_card structure,
	 * which can then be used to retrieve whatever drvdata we want
	 * to associate.
	 *
	 * However, that doesn't fly in the case where we wouldn't
	 * register an ASoC card (because of an old DT that is missing
	 * the dmas properties for example), then the card isn't
	 * registered and the device drvdata wouldn't be set.
	 *
	 * We can deal with both cases by making sure a snd_soc_card
	 * pointer and a vc4_hdmi structure are pointing to the same
	 * memory address, so we can treat them indistinctly without any
	 * issue.
	 */
	BUILD_BUG_ON(offsetof(struct vc4_hdmi_audio, card) != 0);
	BUILD_BUG_ON(offsetof(struct vc4_hdmi, audio) != 0);
	vc4_hdmi = dev_get_drvdata(dev);

	kfree(vc4_hdmi->hdmi_regset.regs);
	kfree(vc4_hdmi->hd_regset.regs);

	vc4_hdmi_cec_exit(vc4_hdmi);
	vc4_hdmi_hotplug_exit(vc4_hdmi);
	vc4_hdmi_connector_destroy(&vc4_hdmi->connector);
	drm_encoder_cleanup(&vc4_hdmi->encoder.base.base);

	pm_runtime_disable(dev);

	put_device(&vc4_hdmi->ddc->dev);
}

static const struct component_ops vc4_hdmi_ops = {
	.bind   = vc4_hdmi_bind,
	.unbind = vc4_hdmi_unbind,
};

static int vc4_hdmi_dev_probe(struct platform_device *pdev)
{
	return component_add(&pdev->dev, &vc4_hdmi_ops);
}

static int vc4_hdmi_dev_remove(struct platform_device *pdev)
{
	component_del(&pdev->dev, &vc4_hdmi_ops);
	return 0;
}

static const struct vc4_hdmi_variant bcm2835_variant = {
	.encoder_type		= VC4_ENCODER_TYPE_HDMI0,
	.debugfs_name		= "hdmi_regs",
	.card_name		= "vc4-hdmi",
	.max_pixel_clock	= 162000000,
	.registers		= vc4_hdmi_fields,
	.num_registers		= ARRAY_SIZE(vc4_hdmi_fields),

	.init_resources		= vc4_hdmi_init_resources,
	.csc_setup		= vc4_hdmi_csc_setup,
	.reset			= vc4_hdmi_reset,
	.set_timings		= vc4_hdmi_set_timings,
	.phy_init		= vc4_hdmi_phy_init,
	.phy_disable		= vc4_hdmi_phy_disable,
	.phy_rng_enable		= vc4_hdmi_phy_rng_enable,
	.phy_rng_disable	= vc4_hdmi_phy_rng_disable,
	.channel_map		= vc4_hdmi_channel_map,
	.supports_hdr		= false,
};

static const struct vc4_hdmi_variant bcm2711_hdmi0_variant = {
	.encoder_type		= VC4_ENCODER_TYPE_HDMI0,
	.debugfs_name		= "hdmi0_regs",
	.card_name		= "vc4-hdmi-0",
	.max_pixel_clock	= HDMI_14_MAX_TMDS_CLK,
	.registers		= vc5_hdmi_hdmi0_fields,
	.num_registers		= ARRAY_SIZE(vc5_hdmi_hdmi0_fields),
	.phy_lane_mapping	= {
		PHY_LANE_0,
		PHY_LANE_1,
		PHY_LANE_2,
		PHY_LANE_CK,
	},
	.unsupported_odd_h_timings	= true,
	.external_irq_controller	= true,

	.init_resources		= vc5_hdmi_init_resources,
	.csc_setup		= vc5_hdmi_csc_setup,
	.reset			= vc5_hdmi_reset,
	.set_timings		= vc5_hdmi_set_timings,
	.phy_init		= vc5_hdmi_phy_init,
	.phy_disable		= vc5_hdmi_phy_disable,
	.phy_rng_enable		= vc5_hdmi_phy_rng_enable,
	.phy_rng_disable	= vc5_hdmi_phy_rng_disable,
	.channel_map		= vc5_hdmi_channel_map,
	.supports_hdr		= true,
};

static const struct vc4_hdmi_variant bcm2711_hdmi1_variant = {
	.encoder_type		= VC4_ENCODER_TYPE_HDMI1,
	.debugfs_name		= "hdmi1_regs",
	.card_name		= "vc4-hdmi-1",
	.max_pixel_clock	= HDMI_14_MAX_TMDS_CLK,
	.registers		= vc5_hdmi_hdmi1_fields,
	.num_registers		= ARRAY_SIZE(vc5_hdmi_hdmi1_fields),
	.phy_lane_mapping	= {
		PHY_LANE_1,
		PHY_LANE_0,
		PHY_LANE_CK,
		PHY_LANE_2,
	},
	.unsupported_odd_h_timings	= true,
	.external_irq_controller	= true,

	.init_resources		= vc5_hdmi_init_resources,
	.csc_setup		= vc5_hdmi_csc_setup,
	.reset			= vc5_hdmi_reset,
	.set_timings		= vc5_hdmi_set_timings,
	.phy_init		= vc5_hdmi_phy_init,
	.phy_disable		= vc5_hdmi_phy_disable,
	.phy_rng_enable		= vc5_hdmi_phy_rng_enable,
	.phy_rng_disable	= vc5_hdmi_phy_rng_disable,
	.channel_map		= vc5_hdmi_channel_map,
	.supports_hdr		= true,
};

static const struct of_device_id vc4_hdmi_dt_match[] = {
	{ .compatible = "brcm,bcm2835-hdmi", .data = &bcm2835_variant },
	{ .compatible = "brcm,bcm2711-hdmi0", .data = &bcm2711_hdmi0_variant },
	{ .compatible = "brcm,bcm2711-hdmi1", .data = &bcm2711_hdmi1_variant },
	{}
};

struct platform_driver vc4_hdmi_driver = {
	.probe = vc4_hdmi_dev_probe,
	.remove = vc4_hdmi_dev_remove,
	.driver = {
		.name = "vc4_hdmi",
		.of_match_table = vc4_hdmi_dt_match,
	},
};<|MERGE_RESOLUTION|>--- conflicted
+++ resolved
@@ -167,6 +167,8 @@
 	struct vc4_hdmi *vc4_hdmi = connector_to_vc4_hdmi(connector);
 	bool connected = false;
 
+	WARN_ON(pm_runtime_resume_and_get(&vc4_hdmi->pdev->dev));
+
 	if (vc4_hdmi->hpd_gpio &&
 	    gpiod_get_value_cansleep(vc4_hdmi->hpd_gpio)) {
 		connected = true;
@@ -187,10 +189,12 @@
 			}
 		}
 
+		pm_runtime_put(&vc4_hdmi->pdev->dev);
 		return connector_status_connected;
 	}
 
 	cec_phys_addr_invalidate(vc4_hdmi->cec_adap);
+	pm_runtime_put(&vc4_hdmi->pdev->dev);
 	return connector_status_disconnected;
 }
 
@@ -627,7 +631,6 @@
 		vc4_hdmi->variant->phy_disable(vc4_hdmi);
 
 	clk_disable_unprepare(vc4_hdmi->pixel_bvb_clock);
-	clk_disable_unprepare(vc4_hdmi->hsm_clock);
 	clk_disable_unprepare(vc4_hdmi->pixel_clock);
 
 	ret = pm_runtime_put(&vc4_hdmi->pdev->dev);
@@ -938,13 +941,6 @@
 		goto err_disable_pixel_clock;
 	}
 
-	ret = clk_prepare_enable(vc4_hdmi->hsm_clock);
-	if (ret) {
-		DRM_ERROR("Failed to turn on HSM clock: %d\n", ret);
-		clk_disable_unprepare(vc4_hdmi->pixel_clock);
-		return;
-	}
-
 	vc4_hdmi_cec_update_clk_div(vc4_hdmi);
 
 	if (pixel_rate > 297000000)
@@ -957,25 +953,13 @@
 	ret = clk_set_min_rate(vc4_hdmi->pixel_bvb_clock, bvb_rate);
 	if (ret) {
 		DRM_ERROR("Failed to set pixel bvb clock rate: %d\n", ret);
-<<<<<<< HEAD
-		clk_disable_unprepare(vc4_hdmi->hsm_clock);
-		clk_disable_unprepare(vc4_hdmi->pixel_clock);
-		return;
-=======
 		goto err_disable_pixel_clock;
->>>>>>> 19bd6cdb
 	}
 
 	ret = clk_prepare_enable(vc4_hdmi->pixel_bvb_clock);
 	if (ret) {
 		DRM_ERROR("Failed to turn on pixel bvb clock: %d\n", ret);
-<<<<<<< HEAD
-		clk_disable_unprepare(vc4_hdmi->hsm_clock);
-		clk_disable_unprepare(vc4_hdmi->pixel_clock);
-		return;
-=======
 		goto err_disable_pixel_clock;
->>>>>>> 19bd6cdb
 	}
 
 	if (vc4_hdmi->variant->phy_init)
@@ -2138,8 +2122,6 @@
 	return 0;
 }
 
-<<<<<<< HEAD
-=======
 static int vc4_hdmi_runtime_suspend(struct device *dev)
 {
 	struct vc4_hdmi *vc4_hdmi = dev_get_drvdata(dev);
@@ -2161,7 +2143,6 @@
 	return 0;
 }
 
->>>>>>> 19bd6cdb
 static int vc4_hdmi_bind(struct device *dev, struct device *master, void *data)
 {
 	const struct vc4_hdmi_variant *variant = of_device_get_match_data(dev);
@@ -2429,11 +2410,18 @@
 	{}
 };
 
+static const struct dev_pm_ops vc4_hdmi_pm_ops = {
+	SET_RUNTIME_PM_OPS(vc4_hdmi_runtime_suspend,
+			   vc4_hdmi_runtime_resume,
+			   NULL)
+};
+
 struct platform_driver vc4_hdmi_driver = {
 	.probe = vc4_hdmi_dev_probe,
 	.remove = vc4_hdmi_dev_remove,
 	.driver = {
 		.name = "vc4_hdmi",
 		.of_match_table = vc4_hdmi_dt_match,
+		.pm = &vc4_hdmi_pm_ops,
 	},
 };