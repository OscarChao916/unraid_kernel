// SPDX-License-Identifier: GPL-2.0
/*
 *  Copyright (C) 2019 Texas Instruments Incorporated - http://www.ti.com
 *  Author: Peter Ujfalusi <peter.ujfalusi@ti.com>
 */

#include <linux/module.h>
#include <linux/of.h>
#include <linux/regulator/consumer.h>

#include <drm/drm_crtc.h>
#include <drm/drm_device.h>
#include <drm/drm_mipi_dsi.h>
#include <drm/drm_panel.h>

#include <video/mipi_display.h>

struct osd101t2587_panel {
	struct drm_panel base;
	struct mipi_dsi_device *dsi;

	struct regulator *supply;

	bool prepared;
	bool enabled;

	const struct drm_display_mode *default_mode;
};

static inline struct osd101t2587_panel *ti_osd_panel(struct drm_panel *panel)
{
	return container_of(panel, struct osd101t2587_panel, base);
}

static int osd101t2587_panel_disable(struct drm_panel *panel)
{
	struct osd101t2587_panel *osd101t2587 = ti_osd_panel(panel);
	int ret;

	if (!osd101t2587->enabled)
		return 0;

	ret = mipi_dsi_shutdown_peripheral(osd101t2587->dsi);

	osd101t2587->enabled = false;

	return ret;
}

static int osd101t2587_panel_unprepare(struct drm_panel *panel)
{
	struct osd101t2587_panel *osd101t2587 = ti_osd_panel(panel);

	if (!osd101t2587->prepared)
		return 0;

	regulator_disable(osd101t2587->supply);
	osd101t2587->prepared = false;

	return 0;
}

static int osd101t2587_panel_prepare(struct drm_panel *panel)
{
	struct osd101t2587_panel *osd101t2587 = ti_osd_panel(panel);
	int ret;

	if (osd101t2587->prepared)
		return 0;

	ret = regulator_enable(osd101t2587->supply);
	if (!ret)
		osd101t2587->prepared = true;

	return ret;
}

static int osd101t2587_panel_enable(struct drm_panel *panel)
{
	struct osd101t2587_panel *osd101t2587 = ti_osd_panel(panel);
	int ret;

	if (osd101t2587->enabled)
		return 0;

	ret = mipi_dsi_turn_on_peripheral(osd101t2587->dsi);
	if (ret)
		return ret;

	osd101t2587->enabled = true;

	return ret;
}

static const struct drm_display_mode default_mode_osd101t2587 = {
	.clock = 164400,
	.hdisplay = 1920,
	.hsync_start = 1920 + 152,
	.hsync_end = 1920 + 152 + 52,
	.htotal = 1920 + 152 + 52 + 20,
	.vdisplay = 1200,
	.vsync_start = 1200 + 24,
	.vsync_end = 1200 + 24 + 6,
	.vtotal = 1200 + 24 + 6 + 48,
	.vrefresh = 60,
	.flags = DRM_MODE_FLAG_NHSYNC | DRM_MODE_FLAG_NVSYNC,
};

static int osd101t2587_panel_get_modes(struct drm_panel *panel,
				       struct drm_connector *connector)
{
	struct osd101t2587_panel *osd101t2587 = ti_osd_panel(panel);
	struct drm_display_mode *mode;

	mode = drm_mode_duplicate(connector->dev, osd101t2587->default_mode);
	if (!mode) {
		dev_err(panel->dev, "failed to add mode %ux%ux@%u\n",
			osd101t2587->default_mode->hdisplay,
			osd101t2587->default_mode->vdisplay,
			osd101t2587->default_mode->vrefresh);
		return -ENOMEM;
	}

	drm_mode_set_name(mode);

	drm_mode_probed_add(connector, mode);

	connector->display_info.width_mm = 217;
	connector->display_info.height_mm = 136;

	return 1;
}

static const struct drm_panel_funcs osd101t2587_panel_funcs = {
	.disable = osd101t2587_panel_disable,
	.unprepare = osd101t2587_panel_unprepare,
	.prepare = osd101t2587_panel_prepare,
	.enable = osd101t2587_panel_enable,
	.get_modes = osd101t2587_panel_get_modes,
};

static const struct of_device_id osd101t2587_of_match[] = {
	{
		.compatible = "osddisplays,osd101t2587-53ts",
		.data = &default_mode_osd101t2587,
	}, {
		/* sentinel */
	}
};
MODULE_DEVICE_TABLE(of, osd101t2587_of_match);

static int osd101t2587_panel_add(struct osd101t2587_panel *osd101t2587)
{
	struct device *dev = &osd101t2587->dsi->dev;
	int ret;

	osd101t2587->supply = devm_regulator_get(dev, "power");
	if (IS_ERR(osd101t2587->supply))
		return PTR_ERR(osd101t2587->supply);

	drm_panel_init(&osd101t2587->base, &osd101t2587->dsi->dev,
		       &osd101t2587_panel_funcs, DRM_MODE_CONNECTOR_DSI);

<<<<<<< HEAD
	drm_panel_init(&osd101t2587->base, &osd101t2587->dsi->dev,
		       &osd101t2587_panel_funcs, DRM_MODE_CONNECTOR_DSI);
=======
	ret = drm_panel_of_backlight(&osd101t2587->base);
	if (ret)
		return ret;
>>>>>>> d4e6a62d

	return drm_panel_add(&osd101t2587->base);
}

static int osd101t2587_panel_probe(struct mipi_dsi_device *dsi)
{
	struct osd101t2587_panel *osd101t2587;
	const struct of_device_id *id;
	int ret;

	id = of_match_node(osd101t2587_of_match, dsi->dev.of_node);
	if (!id)
		return -ENODEV;

	dsi->lanes = 4;
	dsi->format = MIPI_DSI_FMT_RGB888;
	dsi->mode_flags = MIPI_DSI_MODE_VIDEO |
			  MIPI_DSI_MODE_VIDEO_BURST |
			  MIPI_DSI_MODE_VIDEO_SYNC_PULSE |
			  MIPI_DSI_MODE_EOT_PACKET;

	osd101t2587 = devm_kzalloc(&dsi->dev, sizeof(*osd101t2587), GFP_KERNEL);
	if (!osd101t2587)
		return -ENOMEM;

	mipi_dsi_set_drvdata(dsi, osd101t2587);

	osd101t2587->dsi = dsi;
	osd101t2587->default_mode = id->data;

	ret = osd101t2587_panel_add(osd101t2587);
	if (ret < 0)
		return ret;

	ret = mipi_dsi_attach(dsi);
	if (ret)
		drm_panel_remove(&osd101t2587->base);

	return ret;
}

static int osd101t2587_panel_remove(struct mipi_dsi_device *dsi)
{
	struct osd101t2587_panel *osd101t2587 = mipi_dsi_get_drvdata(dsi);
	int ret;

	ret = drm_panel_disable(&osd101t2587->base);
	if (ret < 0)
		dev_warn(&dsi->dev, "failed to disable panel: %d\n", ret);

	drm_panel_unprepare(&osd101t2587->base);
	drm_panel_remove(&osd101t2587->base);

	ret = mipi_dsi_detach(dsi);
	if (ret < 0)
		dev_err(&dsi->dev, "failed to detach from DSI host: %d\n", ret);

	return ret;
}

static void osd101t2587_panel_shutdown(struct mipi_dsi_device *dsi)
{
	struct osd101t2587_panel *osd101t2587 = mipi_dsi_get_drvdata(dsi);

	drm_panel_disable(&osd101t2587->base);
	drm_panel_unprepare(&osd101t2587->base);
}

static struct mipi_dsi_driver osd101t2587_panel_driver = {
	.driver = {
		.name = "panel-osd-osd101t2587-53ts",
		.of_match_table = osd101t2587_of_match,
	},
	.probe = osd101t2587_panel_probe,
	.remove = osd101t2587_panel_remove,
	.shutdown = osd101t2587_panel_shutdown,
};
module_mipi_dsi_driver(osd101t2587_panel_driver);

MODULE_AUTHOR("Peter Ujfalusi <peter.ujfalusi@ti.com>");
MODULE_DESCRIPTION("OSD101T2587-53TS DSI panel");
MODULE_LICENSE("GPL v2");<|MERGE_RESOLUTION|>--- conflicted
+++ resolved
@@ -161,14 +161,9 @@
 	drm_panel_init(&osd101t2587->base, &osd101t2587->dsi->dev,
 		       &osd101t2587_panel_funcs, DRM_MODE_CONNECTOR_DSI);
 
-<<<<<<< HEAD
-	drm_panel_init(&osd101t2587->base, &osd101t2587->dsi->dev,
-		       &osd101t2587_panel_funcs, DRM_MODE_CONNECTOR_DSI);
-=======
 	ret = drm_panel_of_backlight(&osd101t2587->base);
 	if (ret)
 		return ret;
->>>>>>> d4e6a62d
 
 	return drm_panel_add(&osd101t2587->base);
 }
