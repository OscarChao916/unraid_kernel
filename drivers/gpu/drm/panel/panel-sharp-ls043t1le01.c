// SPDX-License-Identifier: GPL-2.0-only
/*
 * Copyright (C) 2015 Red Hat
 * Copyright (C) 2015 Sony Mobile Communications Inc.
 * Author: Werner Johansson <werner.johansson@sonymobile.com>
 *
 * Based on AUO panel driver by Rob Clark <robdclark@gmail.com>
 */

#include <linux/delay.h>
#include <linux/gpio/consumer.h>
#include <linux/module.h>
#include <linux/of.h>
#include <linux/regulator/consumer.h>

#include <video/mipi_display.h>

#include <drm/drm_crtc.h>
#include <drm/drm_device.h>
#include <drm/drm_mipi_dsi.h>
#include <drm/drm_panel.h>

struct sharp_nt_panel {
	struct drm_panel base;
	struct mipi_dsi_device *dsi;

	struct regulator *supply;
	struct gpio_desc *reset_gpio;

	bool prepared;
	bool enabled;

	const struct drm_display_mode *mode;
};

static inline struct sharp_nt_panel *to_sharp_nt_panel(struct drm_panel *panel)
{
	return container_of(panel, struct sharp_nt_panel, base);
}

static int sharp_nt_panel_init(struct sharp_nt_panel *sharp_nt)
{
	struct mipi_dsi_device *dsi = sharp_nt->dsi;
	int ret;

	dsi->mode_flags |= MIPI_DSI_MODE_LPM;

	ret = mipi_dsi_dcs_exit_sleep_mode(dsi);
	if (ret < 0)
		return ret;

	msleep(120);

	/* Novatek two-lane operation */
	ret = mipi_dsi_dcs_write(dsi, 0xae, (u8[]){ 0x03 }, 1);
	if (ret < 0)
		return ret;

	/* Set both MCU and RGB I/F to 24bpp */
	ret = mipi_dsi_dcs_set_pixel_format(dsi, MIPI_DCS_PIXEL_FMT_24BIT |
					(MIPI_DCS_PIXEL_FMT_24BIT << 4));
	if (ret < 0)
		return ret;

	return 0;
}

static int sharp_nt_panel_on(struct sharp_nt_panel *sharp_nt)
{
	struct mipi_dsi_device *dsi = sharp_nt->dsi;
	int ret;

	dsi->mode_flags |= MIPI_DSI_MODE_LPM;

	ret = mipi_dsi_dcs_set_display_on(dsi);
	if (ret < 0)
		return ret;

	return 0;
}

static int sharp_nt_panel_off(struct sharp_nt_panel *sharp_nt)
{
	struct mipi_dsi_device *dsi = sharp_nt->dsi;
	int ret;

	dsi->mode_flags &= ~MIPI_DSI_MODE_LPM;

	ret = mipi_dsi_dcs_set_display_off(dsi);
	if (ret < 0)
		return ret;

	ret = mipi_dsi_dcs_enter_sleep_mode(dsi);
	if (ret < 0)
		return ret;

	return 0;
}


static int sharp_nt_panel_disable(struct drm_panel *panel)
{
	struct sharp_nt_panel *sharp_nt = to_sharp_nt_panel(panel);

	if (!sharp_nt->enabled)
		return 0;

	sharp_nt->enabled = false;

	return 0;
}

static int sharp_nt_panel_unprepare(struct drm_panel *panel)
{
	struct sharp_nt_panel *sharp_nt = to_sharp_nt_panel(panel);
	int ret;

	if (!sharp_nt->prepared)
		return 0;

	ret = sharp_nt_panel_off(sharp_nt);
	if (ret < 0) {
		dev_err(panel->dev, "failed to set panel off: %d\n", ret);
		return ret;
	}

	regulator_disable(sharp_nt->supply);
	if (sharp_nt->reset_gpio)
		gpiod_set_value(sharp_nt->reset_gpio, 0);

	sharp_nt->prepared = false;

	return 0;
}

static int sharp_nt_panel_prepare(struct drm_panel *panel)
{
	struct sharp_nt_panel *sharp_nt = to_sharp_nt_panel(panel);
	int ret;

	if (sharp_nt->prepared)
		return 0;

	ret = regulator_enable(sharp_nt->supply);
	if (ret < 0)
		return ret;

	msleep(20);

	if (sharp_nt->reset_gpio) {
		gpiod_set_value(sharp_nt->reset_gpio, 1);
		msleep(1);
		gpiod_set_value(sharp_nt->reset_gpio, 0);
		msleep(1);
		gpiod_set_value(sharp_nt->reset_gpio, 1);
		msleep(10);
	}

	ret = sharp_nt_panel_init(sharp_nt);
	if (ret < 0) {
		dev_err(panel->dev, "failed to init panel: %d\n", ret);
		goto poweroff;
	}

	ret = sharp_nt_panel_on(sharp_nt);
	if (ret < 0) {
		dev_err(panel->dev, "failed to set panel on: %d\n", ret);
		goto poweroff;
	}

	sharp_nt->prepared = true;

	return 0;

poweroff:
	regulator_disable(sharp_nt->supply);
	if (sharp_nt->reset_gpio)
		gpiod_set_value(sharp_nt->reset_gpio, 0);
	return ret;
}

static int sharp_nt_panel_enable(struct drm_panel *panel)
{
	struct sharp_nt_panel *sharp_nt = to_sharp_nt_panel(panel);

	if (sharp_nt->enabled)
		return 0;

	sharp_nt->enabled = true;

	return 0;
}

static const struct drm_display_mode default_mode = {
	.clock = 41118,
	.hdisplay = 540,
	.hsync_start = 540 + 48,
	.hsync_end = 540 + 48 + 80,
	.htotal = 540 + 48 + 80 + 32,
	.vdisplay = 960,
	.vsync_start = 960 + 3,
	.vsync_end = 960 + 3 + 15,
	.vtotal = 960 + 3 + 15 + 1,
	.vrefresh = 60,
};

static int sharp_nt_panel_get_modes(struct drm_panel *panel,
				    struct drm_connector *connector)
{
	struct drm_display_mode *mode;

	mode = drm_mode_duplicate(connector->dev, &default_mode);
	if (!mode) {
		dev_err(panel->dev, "failed to add mode %ux%u@%u\n",
			default_mode.hdisplay, default_mode.vdisplay,
			default_mode.vrefresh);
		return -ENOMEM;
	}

	drm_mode_set_name(mode);

	drm_mode_probed_add(connector, mode);

	connector->display_info.width_mm = 54;
	connector->display_info.height_mm = 95;

	return 1;
}

static const struct drm_panel_funcs sharp_nt_panel_funcs = {
	.disable = sharp_nt_panel_disable,
	.unprepare = sharp_nt_panel_unprepare,
	.prepare = sharp_nt_panel_prepare,
	.enable = sharp_nt_panel_enable,
	.get_modes = sharp_nt_panel_get_modes,
};

static int sharp_nt_panel_add(struct sharp_nt_panel *sharp_nt)
{
	struct device *dev = &sharp_nt->dsi->dev;
	int ret;

	sharp_nt->mode = &default_mode;

	sharp_nt->supply = devm_regulator_get(dev, "avdd");
	if (IS_ERR(sharp_nt->supply))
		return PTR_ERR(sharp_nt->supply);

	sharp_nt->reset_gpio = devm_gpiod_get(dev, "reset", GPIOD_OUT_LOW);
	if (IS_ERR(sharp_nt->reset_gpio)) {
		dev_err(dev, "cannot get reset-gpios %ld\n",
			PTR_ERR(sharp_nt->reset_gpio));
		sharp_nt->reset_gpio = NULL;
	} else {
		gpiod_set_value(sharp_nt->reset_gpio, 0);
	}

	drm_panel_init(&sharp_nt->base, &sharp_nt->dsi->dev,
		       &sharp_nt_panel_funcs, DRM_MODE_CONNECTOR_DSI);

<<<<<<< HEAD
	if (IS_ERR(sharp_nt->backlight))
		return PTR_ERR(sharp_nt->backlight);

	drm_panel_init(&sharp_nt->base, &sharp_nt->dsi->dev,
		       &sharp_nt_panel_funcs, DRM_MODE_CONNECTOR_DSI);
=======
	ret = drm_panel_of_backlight(&sharp_nt->base);
	if (ret)
		return ret;
>>>>>>> d4e6a62d

	return drm_panel_add(&sharp_nt->base);
}

static void sharp_nt_panel_del(struct sharp_nt_panel *sharp_nt)
{
	if (sharp_nt->base.dev)
		drm_panel_remove(&sharp_nt->base);
}

static int sharp_nt_panel_probe(struct mipi_dsi_device *dsi)
{
	struct sharp_nt_panel *sharp_nt;
	int ret;

	dsi->lanes = 2;
	dsi->format = MIPI_DSI_FMT_RGB888;
	dsi->mode_flags = MIPI_DSI_MODE_VIDEO |
			MIPI_DSI_MODE_VIDEO_HSE |
			MIPI_DSI_CLOCK_NON_CONTINUOUS |
			MIPI_DSI_MODE_EOT_PACKET;

	sharp_nt = devm_kzalloc(&dsi->dev, sizeof(*sharp_nt), GFP_KERNEL);
	if (!sharp_nt)
		return -ENOMEM;

	mipi_dsi_set_drvdata(dsi, sharp_nt);

	sharp_nt->dsi = dsi;

	ret = sharp_nt_panel_add(sharp_nt);
	if (ret < 0)
		return ret;

	return mipi_dsi_attach(dsi);
}

static int sharp_nt_panel_remove(struct mipi_dsi_device *dsi)
{
	struct sharp_nt_panel *sharp_nt = mipi_dsi_get_drvdata(dsi);
	int ret;

	ret = drm_panel_disable(&sharp_nt->base);
	if (ret < 0)
		dev_err(&dsi->dev, "failed to disable panel: %d\n", ret);

	ret = mipi_dsi_detach(dsi);
	if (ret < 0)
		dev_err(&dsi->dev, "failed to detach from DSI host: %d\n", ret);

	sharp_nt_panel_del(sharp_nt);

	return 0;
}

static void sharp_nt_panel_shutdown(struct mipi_dsi_device *dsi)
{
	struct sharp_nt_panel *sharp_nt = mipi_dsi_get_drvdata(dsi);

	drm_panel_disable(&sharp_nt->base);
}

static const struct of_device_id sharp_nt_of_match[] = {
	{ .compatible = "sharp,ls043t1le01-qhd", },
	{ }
};
MODULE_DEVICE_TABLE(of, sharp_nt_of_match);

static struct mipi_dsi_driver sharp_nt_panel_driver = {
	.driver = {
		.name = "panel-sharp-ls043t1le01-qhd",
		.of_match_table = sharp_nt_of_match,
	},
	.probe = sharp_nt_panel_probe,
	.remove = sharp_nt_panel_remove,
	.shutdown = sharp_nt_panel_shutdown,
};
module_mipi_dsi_driver(sharp_nt_panel_driver);

MODULE_AUTHOR("Werner Johansson <werner.johansson@sonymobile.com>");
MODULE_DESCRIPTION("Sharp LS043T1LE01 NT35565-based qHD (540x960) video mode panel driver");
MODULE_LICENSE("GPL v2");<|MERGE_RESOLUTION|>--- conflicted
+++ resolved
@@ -258,17 +258,9 @@
 	drm_panel_init(&sharp_nt->base, &sharp_nt->dsi->dev,
 		       &sharp_nt_panel_funcs, DRM_MODE_CONNECTOR_DSI);
 
-<<<<<<< HEAD
-	if (IS_ERR(sharp_nt->backlight))
-		return PTR_ERR(sharp_nt->backlight);
-
-	drm_panel_init(&sharp_nt->base, &sharp_nt->dsi->dev,
-		       &sharp_nt_panel_funcs, DRM_MODE_CONNECTOR_DSI);
-=======
 	ret = drm_panel_of_backlight(&sharp_nt->base);
 	if (ret)
 		return ret;
->>>>>>> d4e6a62d
 
 	return drm_panel_add(&sharp_nt->base);
 }
