// SPDX-License-Identifier: GPL-2.0+
/*
 * Copyright (c) 2017, Fuzhou Rockchip Electronics Co., Ltd
 */

#include <linux/delay.h>
#include <linux/gpio/consumer.h>
#include <linux/module.h>
#include <linux/of.h>
#include <linux/regulator/consumer.h>

#include <video/mipi_display.h>

#include <drm/drm_crtc.h>
#include <drm/drm_device.h>
#include <drm/drm_mipi_dsi.h>
#include <drm/drm_modes.h>
#include <drm/drm_panel.h>
#include <drm/drm_print.h>

struct kingdisplay_panel {
	struct drm_panel base;
	struct mipi_dsi_device *link;

	struct regulator *supply;
	struct gpio_desc *enable_gpio;

	bool prepared;
	bool enabled;
};

struct kingdisplay_panel_cmd {
	char cmd;
	char data;
};

/*
 * According to the discussion on
 * https://review.coreboot.org/#/c/coreboot/+/22472/
 * the panel init array is not part of the panels datasheet but instead
 * just came in this form from the panel vendor.
 */
static const struct kingdisplay_panel_cmd init_code[] = {
	/* voltage setting */
	{ 0xB0, 0x00 },
	{ 0xB2, 0x02 },
	{ 0xB3, 0x11 },
	{ 0xB4, 0x00 },
	{ 0xB6, 0x80 },
	/* VCOM disable */
	{ 0xB7, 0x02 },
	{ 0xB8, 0x80 },
	{ 0xBA, 0x43 },
	/* VCOM setting */
	{ 0xBB, 0x53 },
	/* VSP setting */
	{ 0xBC, 0x0A },
	/* VSN setting */
	{ 0xBD, 0x4A },
	/* VGH setting */
	{ 0xBE, 0x2F },
	/* VGL setting */
	{ 0xBF, 0x1A },
	{ 0xF0, 0x39 },
	{ 0xF1, 0x22 },
	/* Gamma setting */
	{ 0xB0, 0x02 },
	{ 0xC0, 0x00 },
	{ 0xC1, 0x01 },
	{ 0xC2, 0x0B },
	{ 0xC3, 0x15 },
	{ 0xC4, 0x22 },
	{ 0xC5, 0x11 },
	{ 0xC6, 0x15 },
	{ 0xC7, 0x19 },
	{ 0xC8, 0x1A },
	{ 0xC9, 0x16 },
	{ 0xCA, 0x18 },
	{ 0xCB, 0x13 },
	{ 0xCC, 0x18 },
	{ 0xCD, 0x13 },
	{ 0xCE, 0x1C },
	{ 0xCF, 0x19 },
	{ 0xD0, 0x21 },
	{ 0xD1, 0x2C },
	{ 0xD2, 0x2F },
	{ 0xD3, 0x30 },
	{ 0xD4, 0x19 },
	{ 0xD5, 0x1F },
	{ 0xD6, 0x00 },
	{ 0xD7, 0x01 },
	{ 0xD8, 0x0B },
	{ 0xD9, 0x15 },
	{ 0xDA, 0x22 },
	{ 0xDB, 0x11 },
	{ 0xDC, 0x15 },
	{ 0xDD, 0x19 },
	{ 0xDE, 0x1A },
	{ 0xDF, 0x16 },
	{ 0xE0, 0x18 },
	{ 0xE1, 0x13 },
	{ 0xE2, 0x18 },
	{ 0xE3, 0x13 },
	{ 0xE4, 0x1C },
	{ 0xE5, 0x19 },
	{ 0xE6, 0x21 },
	{ 0xE7, 0x2C },
	{ 0xE8, 0x2F },
	{ 0xE9, 0x30 },
	{ 0xEA, 0x19 },
	{ 0xEB, 0x1F },
	/* GOA MUX setting */
	{ 0xB0, 0x01 },
	{ 0xC0, 0x10 },
	{ 0xC1, 0x0F },
	{ 0xC2, 0x0E },
	{ 0xC3, 0x0D },
	{ 0xC4, 0x0C },
	{ 0xC5, 0x0B },
	{ 0xC6, 0x0A },
	{ 0xC7, 0x09 },
	{ 0xC8, 0x08 },
	{ 0xC9, 0x07 },
	{ 0xCA, 0x06 },
	{ 0xCB, 0x05 },
	{ 0xCC, 0x00 },
	{ 0xCD, 0x01 },
	{ 0xCE, 0x02 },
	{ 0xCF, 0x03 },
	{ 0xD0, 0x04 },
	{ 0xD6, 0x10 },
	{ 0xD7, 0x0F },
	{ 0xD8, 0x0E },
	{ 0xD9, 0x0D },
	{ 0xDA, 0x0C },
	{ 0xDB, 0x0B },
	{ 0xDC, 0x0A },
	{ 0xDD, 0x09 },
	{ 0xDE, 0x08 },
	{ 0xDF, 0x07 },
	{ 0xE0, 0x06 },
	{ 0xE1, 0x05 },
	{ 0xE2, 0x00 },
	{ 0xE3, 0x01 },
	{ 0xE4, 0x02 },
	{ 0xE5, 0x03 },
	{ 0xE6, 0x04 },
	{ 0xE7, 0x00 },
	{ 0xEC, 0xC0 },
	/* GOA timing setting */
	{ 0xB0, 0x03 },
	{ 0xC0, 0x01 },
	{ 0xC2, 0x6F },
	{ 0xC3, 0x6F },
	{ 0xC5, 0x36 },
	{ 0xC8, 0x08 },
	{ 0xC9, 0x04 },
	{ 0xCA, 0x41 },
	{ 0xCC, 0x43 },
	{ 0xCF, 0x60 },
	{ 0xD2, 0x04 },
	{ 0xD3, 0x04 },
	{ 0xD4, 0x03 },
	{ 0xD5, 0x02 },
	{ 0xD6, 0x01 },
	{ 0xD7, 0x00 },
	{ 0xDB, 0x01 },
	{ 0xDE, 0x36 },
	{ 0xE6, 0x6F },
	{ 0xE7, 0x6F },
	/* GOE setting */
	{ 0xB0, 0x06 },
	{ 0xB8, 0xA5 },
	{ 0xC0, 0xA5 },
	{ 0xD5, 0x3F },
};

static inline
struct kingdisplay_panel *to_kingdisplay_panel(struct drm_panel *panel)
{
	return container_of(panel, struct kingdisplay_panel, base);
}

static int kingdisplay_panel_disable(struct drm_panel *panel)
{
	struct kingdisplay_panel *kingdisplay = to_kingdisplay_panel(panel);
	int err;

	if (!kingdisplay->enabled)
		return 0;

	err = mipi_dsi_dcs_set_display_off(kingdisplay->link);
	if (err < 0)
		DRM_DEV_ERROR(panel->dev, "failed to set display off: %d\n",
			      err);

	kingdisplay->enabled = false;

	return 0;
}

static int kingdisplay_panel_unprepare(struct drm_panel *panel)
{
	struct kingdisplay_panel *kingdisplay = to_kingdisplay_panel(panel);
	int err;

	if (!kingdisplay->prepared)
		return 0;

	err = mipi_dsi_dcs_enter_sleep_mode(kingdisplay->link);
	if (err < 0) {
		DRM_DEV_ERROR(panel->dev, "failed to enter sleep mode: %d\n",
			      err);
		return err;
	}

	/* T15: 120ms */
	msleep(120);

	gpiod_set_value_cansleep(kingdisplay->enable_gpio, 0);

	err = regulator_disable(kingdisplay->supply);
	if (err < 0)
		return err;

	kingdisplay->prepared = false;

	return 0;
}

static int kingdisplay_panel_prepare(struct drm_panel *panel)
{
	struct kingdisplay_panel *kingdisplay = to_kingdisplay_panel(panel);
	int err, regulator_err;
	unsigned int i;

	if (kingdisplay->prepared)
		return 0;

	gpiod_set_value_cansleep(kingdisplay->enable_gpio, 0);

	err = regulator_enable(kingdisplay->supply);
	if (err < 0)
		return err;

	/* T2: 15ms */
	usleep_range(15000, 16000);

	gpiod_set_value_cansleep(kingdisplay->enable_gpio, 1);

	/* T4: 15ms */
	usleep_range(15000, 16000);

	for (i = 0; i < ARRAY_SIZE(init_code); i++) {
		err = mipi_dsi_generic_write(kingdisplay->link, &init_code[i],
					sizeof(struct kingdisplay_panel_cmd));
		if (err < 0) {
			DRM_DEV_ERROR(panel->dev, "failed write init cmds: %d\n",
				      err);
			goto poweroff;
		}
	}

	err = mipi_dsi_dcs_exit_sleep_mode(kingdisplay->link);
	if (err < 0) {
		DRM_DEV_ERROR(panel->dev, "failed to exit sleep mode: %d\n",
			      err);
		goto poweroff;
	}

	/* T6: 120ms */
	msleep(120);

	err = mipi_dsi_dcs_set_display_on(kingdisplay->link);
	if (err < 0) {
		DRM_DEV_ERROR(panel->dev, "failed to set display on: %d\n",
			      err);
		goto poweroff;
	}

	/* T7: 10ms */
	usleep_range(10000, 11000);

	kingdisplay->prepared = true;

	return 0;

poweroff:
	gpiod_set_value_cansleep(kingdisplay->enable_gpio, 0);

	regulator_err = regulator_disable(kingdisplay->supply);
	if (regulator_err)
		DRM_DEV_ERROR(panel->dev, "failed to disable regulator: %d\n",
			      regulator_err);

	return err;
}

static int kingdisplay_panel_enable(struct drm_panel *panel)
{
	struct kingdisplay_panel *kingdisplay = to_kingdisplay_panel(panel);

	if (kingdisplay->enabled)
		return 0;

	kingdisplay->enabled = true;

	return 0;
}

static const struct drm_display_mode default_mode = {
	.clock = 229000,
	.hdisplay = 1536,
	.hsync_start = 1536 + 100,
	.hsync_end = 1536 + 100 + 24,
	.htotal = 1536 + 100 + 24 + 100,
	.vdisplay = 2048,
	.vsync_start = 2048 + 95,
	.vsync_end = 2048 + 95 + 2,
	.vtotal = 2048 + 95 + 2 + 23,
	.vrefresh = 60,
};

static int kingdisplay_panel_get_modes(struct drm_panel *panel,
				       struct drm_connector *connector)
{
	struct drm_display_mode *mode;

	mode = drm_mode_duplicate(connector->dev, &default_mode);
	if (!mode) {
		DRM_DEV_ERROR(panel->dev, "failed to add mode %ux%ux@%u\n",
			      default_mode.hdisplay, default_mode.vdisplay,
			      default_mode.vrefresh);
		return -ENOMEM;
	}

	drm_mode_set_name(mode);

	drm_mode_probed_add(connector, mode);

	connector->display_info.width_mm = 147;
	connector->display_info.height_mm = 196;
	connector->display_info.bpc = 8;

	return 1;
}

static const struct drm_panel_funcs kingdisplay_panel_funcs = {
	.disable = kingdisplay_panel_disable,
	.unprepare = kingdisplay_panel_unprepare,
	.prepare = kingdisplay_panel_prepare,
	.enable = kingdisplay_panel_enable,
	.get_modes = kingdisplay_panel_get_modes,
};

static const struct of_device_id kingdisplay_of_match[] = {
	{ .compatible = "kingdisplay,kd097d04", },
	{ }
};
MODULE_DEVICE_TABLE(of, kingdisplay_of_match);

static int kingdisplay_panel_add(struct kingdisplay_panel *kingdisplay)
{
	struct device *dev = &kingdisplay->link->dev;
	int err;

	kingdisplay->supply = devm_regulator_get(dev, "power");
	if (IS_ERR(kingdisplay->supply))
		return PTR_ERR(kingdisplay->supply);

	kingdisplay->enable_gpio = devm_gpiod_get_optional(dev, "enable",
							   GPIOD_OUT_HIGH);
	if (IS_ERR(kingdisplay->enable_gpio)) {
		err = PTR_ERR(kingdisplay->enable_gpio);
		dev_dbg(dev, "failed to get enable gpio: %d\n", err);
		kingdisplay->enable_gpio = NULL;
	}

	drm_panel_init(&kingdisplay->base, &kingdisplay->link->dev,
		       &kingdisplay_panel_funcs, DRM_MODE_CONNECTOR_DSI);

<<<<<<< HEAD
	drm_panel_init(&kingdisplay->base, &kingdisplay->link->dev,
		       &kingdisplay_panel_funcs, DRM_MODE_CONNECTOR_DSI);
=======
	err = drm_panel_of_backlight(&kingdisplay->base);
	if (err)
		return err;
>>>>>>> d4e6a62d

	return drm_panel_add(&kingdisplay->base);
}

static void kingdisplay_panel_del(struct kingdisplay_panel *kingdisplay)
{
	drm_panel_remove(&kingdisplay->base);
}

static int kingdisplay_panel_probe(struct mipi_dsi_device *dsi)
{
	struct kingdisplay_panel *kingdisplay;
	int err;

	dsi->lanes = 4;
	dsi->format = MIPI_DSI_FMT_RGB888;
	dsi->mode_flags = MIPI_DSI_MODE_VIDEO | MIPI_DSI_MODE_VIDEO_BURST |
			  MIPI_DSI_MODE_LPM;

	kingdisplay = devm_kzalloc(&dsi->dev, sizeof(*kingdisplay), GFP_KERNEL);
	if (!kingdisplay)
		return -ENOMEM;

	mipi_dsi_set_drvdata(dsi, kingdisplay);
	kingdisplay->link = dsi;

	err = kingdisplay_panel_add(kingdisplay);
	if (err < 0)
		return err;

	return mipi_dsi_attach(dsi);
}

static int kingdisplay_panel_remove(struct mipi_dsi_device *dsi)
{
	struct kingdisplay_panel *kingdisplay = mipi_dsi_get_drvdata(dsi);
	int err;

	err = drm_panel_unprepare(&kingdisplay->base);
	if (err < 0)
		DRM_DEV_ERROR(&dsi->dev, "failed to unprepare panel: %d\n",
			      err);

	err = drm_panel_disable(&kingdisplay->base);
	if (err < 0)
		DRM_DEV_ERROR(&dsi->dev, "failed to disable panel: %d\n", err);

	err = mipi_dsi_detach(dsi);
	if (err < 0)
		DRM_DEV_ERROR(&dsi->dev, "failed to detach from DSI host: %d\n",
			      err);

	kingdisplay_panel_del(kingdisplay);

	return 0;
}

static void kingdisplay_panel_shutdown(struct mipi_dsi_device *dsi)
{
	struct kingdisplay_panel *kingdisplay = mipi_dsi_get_drvdata(dsi);

	drm_panel_unprepare(&kingdisplay->base);
	drm_panel_disable(&kingdisplay->base);
}

static struct mipi_dsi_driver kingdisplay_panel_driver = {
	.driver = {
		.name = "panel-kingdisplay-kd097d04",
		.of_match_table = kingdisplay_of_match,
	},
	.probe = kingdisplay_panel_probe,
	.remove = kingdisplay_panel_remove,
	.shutdown = kingdisplay_panel_shutdown,
};
module_mipi_dsi_driver(kingdisplay_panel_driver);

MODULE_AUTHOR("Chris Zhong <zyw@rock-chips.com>");
MODULE_AUTHOR("Nickey Yang <nickey.yang@rock-chips.com>");
MODULE_DESCRIPTION("kingdisplay KD097D04 panel driver");
MODULE_LICENSE("GPL v2");<|MERGE_RESOLUTION|>--- conflicted
+++ resolved
@@ -379,14 +379,9 @@
 	drm_panel_init(&kingdisplay->base, &kingdisplay->link->dev,
 		       &kingdisplay_panel_funcs, DRM_MODE_CONNECTOR_DSI);
 
-<<<<<<< HEAD
-	drm_panel_init(&kingdisplay->base, &kingdisplay->link->dev,
-		       &kingdisplay_panel_funcs, DRM_MODE_CONNECTOR_DSI);
-=======
 	err = drm_panel_of_backlight(&kingdisplay->base);
 	if (err)
 		return err;
->>>>>>> d4e6a62d
 
 	return drm_panel_add(&kingdisplay->base);
 }
