--- conflicted
+++ resolved
@@ -47,9 +47,6 @@
 
 static int mga_pci_probe(struct pci_dev *pdev, const struct pci_device_id *ent)
 {
-<<<<<<< HEAD
-	drm_fb_helper_remove_conflicting_pci_framebuffers(pdev, "mgag200drmfb");
-=======
 	struct drm_device *dev;
 	int ret;
 
@@ -64,7 +61,6 @@
 		ret = PTR_ERR(dev);
 		goto err_pci_disable_device;
 	}
->>>>>>> d4e6a62d
 
 	dev->pdev = pdev;
 	pci_set_drvdata(pdev, dev);
@@ -98,7 +94,6 @@
 }
 
 DEFINE_DRM_GEM_FOPS(mgag200_driver_fops);
-<<<<<<< HEAD
 
 static bool mgag200_pin_bo_at_0(const struct mga_device *mdev)
 {
@@ -128,8 +123,6 @@
 	return drm_gem_vram_fill_create_dumb(file, dev, &dev->vram_mm->bdev,
 					     pg_align, false, args);
 }
-=======
->>>>>>> d4e6a62d
 
 static struct drm_driver driver = {
 	.driver_features = DRIVER_GEM | DRIVER_MODESET,
