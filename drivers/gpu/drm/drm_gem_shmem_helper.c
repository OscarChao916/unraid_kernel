--- conflicted
+++ resolved
@@ -528,12 +528,9 @@
 	struct drm_gem_shmem_object *shmem;
 	int ret;
 
-<<<<<<< HEAD
-=======
 	/* Remove the fake offset */
 	vma->vm_pgoff -= drm_vma_node_start(&obj->vma_node);
 
->>>>>>> d4e6a62d
 	shmem = to_drm_gem_shmem_obj(obj);
 
 	ret = drm_gem_shmem_get_pages(shmem);
