--- conflicted
+++ resolved
@@ -230,16 +230,6 @@
  *
  * 	Setting MODE_ID to 0 will release reserved resources for the CRTC.
  * SCALING_FILTER:
-<<<<<<< HEAD
- *	Atomic property for setting the scaling filter for CRTC scaler
- *
- *	The value of this property can be one of the following:
- *	Default:
- *		Driver's default scaling filter
- *	Nearest Neighbor:
- *		Nearest Neighbor scaling filter
- *
-=======
  * 	Atomic property for setting the scaling filter for CRTC scaler
  *
  * 	The value of this property can be one of the following:
@@ -248,7 +238,6 @@
  * 		Driver's default scaling filter
  * 	Nearest Neighbor:
  * 		Nearest Neighbor scaling filter
->>>>>>> 8a8109f3
  */
 
 /**
