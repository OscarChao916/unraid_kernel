# SPDX-License-Identifier: MIT
#
# Makefile for the 'dsc' sub-component of DAL.

dsc_ccflags := -mhard-float -msse

<<<<<<< HEAD
ifdef CONFIG_CC_IS_GCC
ifeq ($(call cc-ifversion, -lt, 0701, y), y)
IS_OLD_GCC = 1
endif
endif
=======
ifdef CONFIG_X86
dsc_ccflags := -mhard-float -msse $(cc_stack_align)
>>>>>>> 9812d400

ifdef IS_OLD_GCC
# Stack alignment mismatch, proceed with caution.
# GCC < 7.1 cannot compile code using `double` and -mpreferred-stack-boundary=3
# (8B stack alignment).
dsc_ccflags += -mpreferred-stack-boundary=4
else
dsc_ccflags += -msse2
endif
endif

ifdef CONFIG_PPC64
dsc_ccflags := -mhard-float -maltivec $(cc_stack_align)
endif

CFLAGS_$(AMDDALPATH)/dc/dsc/rc_calc.o := $(dsc_ccflags)
CFLAGS_$(AMDDALPATH)/dc/dsc/rc_calc_dpi.o := $(dsc_ccflags)
CFLAGS_$(AMDDALPATH)/dc/dsc/dc_dsc.o := $(dsc_ccflags)

DSC = dc_dsc.o rc_calc.o rc_calc_dpi.o

AMD_DAL_DSC = $(addprefix $(AMDDALPATH)/dc/dsc/,$(DSC))

AMD_DISPLAY_FILES += $(AMD_DAL_DSC)<|MERGE_RESOLUTION|>--- conflicted
+++ resolved
@@ -2,18 +2,19 @@
 #
 # Makefile for the 'dsc' sub-component of DAL.
 
+ifdef CONFIG_X86
 dsc_ccflags := -mhard-float -msse
+endif
 
-<<<<<<< HEAD
+ifdef CONFIG_PPC64
+dsc_ccflags := -mhard-float -maltivec
+endif
+
 ifdef CONFIG_CC_IS_GCC
 ifeq ($(call cc-ifversion, -lt, 0701, y), y)
 IS_OLD_GCC = 1
 endif
 endif
-=======
-ifdef CONFIG_X86
-dsc_ccflags := -mhard-float -msse $(cc_stack_align)
->>>>>>> 9812d400
 
 ifdef IS_OLD_GCC
 # Stack alignment mismatch, proceed with caution.
@@ -21,12 +22,9 @@
 # (8B stack alignment).
 dsc_ccflags += -mpreferred-stack-boundary=4
 else
+ifdef CONFIG_X86
 dsc_ccflags += -msse2
 endif
-endif
-
-ifdef CONFIG_PPC64
-dsc_ccflags := -mhard-float -maltivec $(cc_stack_align)
 endif
 
 CFLAGS_$(AMDDALPATH)/dc/dsc/rc_calc.o := $(dsc_ccflags)
