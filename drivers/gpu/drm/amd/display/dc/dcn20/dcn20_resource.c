/*
* Copyright 2016 Advanced Micro Devices, Inc.
 * Copyright 2019 Raptor Engineering, LLC
 *
 * Permission is hereby granted, free of charge, to any person obtaining a
 * copy of this software and associated documentation files (the "Software"),
 * to deal in the Software without restriction, including without limitation
 * the rights to use, copy, modify, merge, publish, distribute, sublicense,
 * and/or sell copies of the Software, and to permit persons to whom the
 * Software is furnished to do so, subject to the following conditions:
 *
 * The above copyright notice and this permission notice shall be included in
 * all copies or substantial portions of the Software.
 *
 * THE SOFTWARE IS PROVIDED "AS IS", WITHOUT WARRANTY OF ANY KIND, EXPRESS OR
 * IMPLIED, INCLUDING BUT NOT LIMITED TO THE WARRANTIES OF MERCHANTABILITY,
 * FITNESS FOR A PARTICULAR PURPOSE AND NONINFRINGEMENT.  IN NO EVENT SHALL
 * THE COPYRIGHT HOLDER(S) OR AUTHOR(S) BE LIABLE FOR ANY CLAIM, DAMAGES OR
 * OTHER LIABILITY, WHETHER IN AN ACTION OF CONTRACT, TORT OR OTHERWISE,
 * ARISING FROM, OUT OF OR IN CONNECTION WITH THE SOFTWARE OR THE USE OR
 * OTHER DEALINGS IN THE SOFTWARE.
 *
 * Authors: AMD
 *
 */

#include <linux/slab.h>

#include "dm_services.h"
#include "dc.h"

#include "dcn20_init.h"

#include "resource.h"
#include "include/irq_service_interface.h"
#include "dcn20/dcn20_resource.h"

#include "dcn10/dcn10_hubp.h"
#include "dcn10/dcn10_ipp.h"
#include "dcn20_hubbub.h"
#include "dcn20_mpc.h"
#include "dcn20_hubp.h"
#include "irq/dcn20/irq_service_dcn20.h"
#include "dcn20_dpp.h"
#include "dcn20_optc.h"
#include "dcn20_hwseq.h"
#include "dce110/dce110_hw_sequencer.h"
#include "dcn10/dcn10_resource.h"
#include "dcn20_opp.h"

#include "dcn20_dsc.h"

#include "dcn20_link_encoder.h"
#include "dcn20_stream_encoder.h"
#include "dce/dce_clock_source.h"
#include "dce/dce_audio.h"
#include "dce/dce_hwseq.h"
#include "virtual/virtual_stream_encoder.h"
#include "dce110/dce110_resource.h"
#include "dml/display_mode_vba.h"
#include "dcn20_dccg.h"
#include "dcn20_vmid.h"
#include "dc_link_ddc.h"

#include "navi10_ip_offset.h"

#include "dcn/dcn_2_0_0_offset.h"
#include "dcn/dcn_2_0_0_sh_mask.h"

#include "nbio/nbio_2_3_offset.h"

#include "dcn20/dcn20_dwb.h"
#include "dcn20/dcn20_mmhubbub.h"

#include "mmhub/mmhub_2_0_0_offset.h"
#include "mmhub/mmhub_2_0_0_sh_mask.h"

#include "reg_helper.h"
#include "dce/dce_abm.h"
#include "dce/dce_dmcu.h"
#include "dce/dce_aux.h"
#include "dce/dce_i2c.h"
#include "vm_helper.h"

#include "amdgpu_socbb.h"

#define DC_LOGGER_INIT(logger)

struct _vcs_dpi_ip_params_st dcn2_0_ip = {
	.odm_capable = 1,
	.gpuvm_enable = 0,
	.hostvm_enable = 0,
	.gpuvm_max_page_table_levels = 4,
	.hostvm_max_page_table_levels = 4,
	.hostvm_cached_page_table_levels = 0,
	.pte_group_size_bytes = 2048,
	.num_dsc = 6,
	.rob_buffer_size_kbytes = 168,
	.det_buffer_size_kbytes = 164,
	.dpte_buffer_size_in_pte_reqs_luma = 84,
	.pde_proc_buffer_size_64k_reqs = 48,
	.dpp_output_buffer_pixels = 2560,
	.opp_output_buffer_lines = 1,
	.pixel_chunk_size_kbytes = 8,
	.pte_chunk_size_kbytes = 2,
	.meta_chunk_size_kbytes = 2,
	.writeback_chunk_size_kbytes = 2,
	.line_buffer_size_bits = 789504,
	.is_line_buffer_bpp_fixed = 0,
	.line_buffer_fixed_bpp = 0,
	.dcc_supported = true,
	.max_line_buffer_lines = 12,
	.writeback_luma_buffer_size_kbytes = 12,
	.writeback_chroma_buffer_size_kbytes = 8,
	.writeback_chroma_line_buffer_width_pixels = 4,
	.writeback_max_hscl_ratio = 1,
	.writeback_max_vscl_ratio = 1,
	.writeback_min_hscl_ratio = 1,
	.writeback_min_vscl_ratio = 1,
	.writeback_max_hscl_taps = 12,
	.writeback_max_vscl_taps = 12,
	.writeback_line_buffer_luma_buffer_size = 0,
	.writeback_line_buffer_chroma_buffer_size = 14643,
	.cursor_buffer_size = 8,
	.cursor_chunk_size = 2,
	.max_num_otg = 6,
	.max_num_dpp = 6,
	.max_num_wb = 1,
	.max_dchub_pscl_bw_pix_per_clk = 4,
	.max_pscl_lb_bw_pix_per_clk = 2,
	.max_lb_vscl_bw_pix_per_clk = 4,
	.max_vscl_hscl_bw_pix_per_clk = 4,
	.max_hscl_ratio = 8,
	.max_vscl_ratio = 8,
	.hscl_mults = 4,
	.vscl_mults = 4,
	.max_hscl_taps = 8,
	.max_vscl_taps = 8,
	.dispclk_ramp_margin_percent = 1,
	.underscan_factor = 1.10,
	.min_vblank_lines = 32, //
	.dppclk_delay_subtotal = 77, //
	.dppclk_delay_scl_lb_only = 16,
	.dppclk_delay_scl = 50,
	.dppclk_delay_cnvc_formatter = 8,
	.dppclk_delay_cnvc_cursor = 6,
	.dispclk_delay_subtotal = 87, //
	.dcfclk_cstate_latency = 10, // SRExitTime
	.max_inter_dcn_tile_repeaters = 8,

	.xfc_supported = true,
	.xfc_fill_bw_overhead_percent = 10.0,
	.xfc_fill_constant_bytes = 0,
};

struct _vcs_dpi_ip_params_st dcn2_0_nv14_ip = {
	.odm_capable = 1,
	.gpuvm_enable = 0,
	.hostvm_enable = 0,
	.gpuvm_max_page_table_levels = 4,
	.hostvm_max_page_table_levels = 4,
	.hostvm_cached_page_table_levels = 0,
	.num_dsc = 5,
	.rob_buffer_size_kbytes = 168,
	.det_buffer_size_kbytes = 164,
	.dpte_buffer_size_in_pte_reqs_luma = 84,
	.dpte_buffer_size_in_pte_reqs_chroma = 42,//todo
	.dpp_output_buffer_pixels = 2560,
	.opp_output_buffer_lines = 1,
	.pixel_chunk_size_kbytes = 8,
	.pte_enable = 1,
	.max_page_table_levels = 4,
	.pte_chunk_size_kbytes = 2,
	.meta_chunk_size_kbytes = 2,
	.writeback_chunk_size_kbytes = 2,
	.line_buffer_size_bits = 789504,
	.is_line_buffer_bpp_fixed = 0,
	.line_buffer_fixed_bpp = 0,
	.dcc_supported = true,
	.max_line_buffer_lines = 12,
	.writeback_luma_buffer_size_kbytes = 12,
	.writeback_chroma_buffer_size_kbytes = 8,
	.writeback_chroma_line_buffer_width_pixels = 4,
	.writeback_max_hscl_ratio = 1,
	.writeback_max_vscl_ratio = 1,
	.writeback_min_hscl_ratio = 1,
	.writeback_min_vscl_ratio = 1,
	.writeback_max_hscl_taps = 12,
	.writeback_max_vscl_taps = 12,
	.writeback_line_buffer_luma_buffer_size = 0,
	.writeback_line_buffer_chroma_buffer_size = 14643,
	.cursor_buffer_size = 8,
	.cursor_chunk_size = 2,
	.max_num_otg = 5,
	.max_num_dpp = 5,
	.max_num_wb = 1,
	.max_dchub_pscl_bw_pix_per_clk = 4,
	.max_pscl_lb_bw_pix_per_clk = 2,
	.max_lb_vscl_bw_pix_per_clk = 4,
	.max_vscl_hscl_bw_pix_per_clk = 4,
	.max_hscl_ratio = 8,
	.max_vscl_ratio = 8,
	.hscl_mults = 4,
	.vscl_mults = 4,
	.max_hscl_taps = 8,
	.max_vscl_taps = 8,
	.dispclk_ramp_margin_percent = 1,
	.underscan_factor = 1.10,
	.min_vblank_lines = 32, //
	.dppclk_delay_subtotal = 77, //
	.dppclk_delay_scl_lb_only = 16,
	.dppclk_delay_scl = 50,
	.dppclk_delay_cnvc_formatter = 8,
	.dppclk_delay_cnvc_cursor = 6,
	.dispclk_delay_subtotal = 87, //
	.dcfclk_cstate_latency = 10, // SRExitTime
	.max_inter_dcn_tile_repeaters = 8,
	.xfc_supported = true,
	.xfc_fill_bw_overhead_percent = 10.0,
	.xfc_fill_constant_bytes = 0,
	.ptoi_supported = 0
};

struct _vcs_dpi_soc_bounding_box_st dcn2_0_soc = {
	/* Defaults that get patched on driver load from firmware. */
	.clock_limits = {
			{
				.state = 0,
				.dcfclk_mhz = 560.0,
				.fabricclk_mhz = 560.0,
				.dispclk_mhz = 513.0,
				.dppclk_mhz = 513.0,
				.phyclk_mhz = 540.0,
				.socclk_mhz = 560.0,
				.dscclk_mhz = 171.0,
				.dram_speed_mts = 8960.0,
			},
			{
				.state = 1,
				.dcfclk_mhz = 694.0,
				.fabricclk_mhz = 694.0,
				.dispclk_mhz = 642.0,
				.dppclk_mhz = 642.0,
				.phyclk_mhz = 600.0,
				.socclk_mhz = 694.0,
				.dscclk_mhz = 214.0,
				.dram_speed_mts = 11104.0,
			},
			{
				.state = 2,
				.dcfclk_mhz = 875.0,
				.fabricclk_mhz = 875.0,
				.dispclk_mhz = 734.0,
				.dppclk_mhz = 734.0,
				.phyclk_mhz = 810.0,
				.socclk_mhz = 875.0,
				.dscclk_mhz = 245.0,
				.dram_speed_mts = 14000.0,
			},
			{
				.state = 3,
				.dcfclk_mhz = 1000.0,
				.fabricclk_mhz = 1000.0,
				.dispclk_mhz = 1100.0,
				.dppclk_mhz = 1100.0,
				.phyclk_mhz = 810.0,
				.socclk_mhz = 1000.0,
				.dscclk_mhz = 367.0,
				.dram_speed_mts = 16000.0,
			},
			{
				.state = 4,
				.dcfclk_mhz = 1200.0,
				.fabricclk_mhz = 1200.0,
				.dispclk_mhz = 1284.0,
				.dppclk_mhz = 1284.0,
				.phyclk_mhz = 810.0,
				.socclk_mhz = 1200.0,
				.dscclk_mhz = 428.0,
				.dram_speed_mts = 16000.0,
			},
			/*Extra state, no dispclk ramping*/
			{
				.state = 5,
				.dcfclk_mhz = 1200.0,
				.fabricclk_mhz = 1200.0,
				.dispclk_mhz = 1284.0,
				.dppclk_mhz = 1284.0,
				.phyclk_mhz = 810.0,
				.socclk_mhz = 1200.0,
				.dscclk_mhz = 428.0,
				.dram_speed_mts = 16000.0,
			},
		},
	.num_states = 5,
	.sr_exit_time_us = 8.6,
	.sr_enter_plus_exit_time_us = 10.9,
	.urgent_latency_us = 4.0,
	.urgent_latency_pixel_data_only_us = 4.0,
	.urgent_latency_pixel_mixed_with_vm_data_us = 4.0,
	.urgent_latency_vm_data_only_us = 4.0,
	.urgent_out_of_order_return_per_channel_pixel_only_bytes = 4096,
	.urgent_out_of_order_return_per_channel_pixel_and_vm_bytes = 4096,
	.urgent_out_of_order_return_per_channel_vm_only_bytes = 4096,
	.pct_ideal_dram_sdp_bw_after_urgent_pixel_only = 40.0,
	.pct_ideal_dram_sdp_bw_after_urgent_pixel_and_vm = 40.0,
	.pct_ideal_dram_sdp_bw_after_urgent_vm_only = 40.0,
	.max_avg_sdp_bw_use_normal_percent = 40.0,
	.max_avg_dram_bw_use_normal_percent = 40.0,
	.writeback_latency_us = 12.0,
	.ideal_dram_bw_after_urgent_percent = 40.0,
	.max_request_size_bytes = 256,
	.dram_channel_width_bytes = 2,
	.fabric_datapath_to_dcn_data_return_bytes = 64,
	.dcn_downspread_percent = 0.5,
	.downspread_percent = 0.38,
	.dram_page_open_time_ns = 50.0,
	.dram_rw_turnaround_time_ns = 17.5,
	.dram_return_buffer_per_channel_bytes = 8192,
	.round_trip_ping_latency_dcfclk_cycles = 131,
	.urgent_out_of_order_return_per_channel_bytes = 256,
	.channel_interleave_bytes = 256,
	.num_banks = 8,
	.num_chans = 16,
	.vmm_page_size_bytes = 4096,
	.dram_clock_change_latency_us = 404.0,
	.dummy_pstate_latency_us = 5.0,
	.writeback_dram_clock_change_latency_us = 23.0,
	.return_bus_width_bytes = 64,
	.dispclk_dppclk_vco_speed_mhz = 3850,
	.xfc_bus_transport_time_us = 20,
	.xfc_xbuf_latency_tolerance_us = 4,
	.use_urgent_burst_bw = 0
};

struct _vcs_dpi_soc_bounding_box_st dcn2_0_nv12_soc = { 0 };

#ifndef mmDP0_DP_DPHY_INTERNAL_CTRL
	#define mmDP0_DP_DPHY_INTERNAL_CTRL		0x210f
	#define mmDP0_DP_DPHY_INTERNAL_CTRL_BASE_IDX	2
	#define mmDP1_DP_DPHY_INTERNAL_CTRL		0x220f
	#define mmDP1_DP_DPHY_INTERNAL_CTRL_BASE_IDX	2
	#define mmDP2_DP_DPHY_INTERNAL_CTRL		0x230f
	#define mmDP2_DP_DPHY_INTERNAL_CTRL_BASE_IDX	2
	#define mmDP3_DP_DPHY_INTERNAL_CTRL		0x240f
	#define mmDP3_DP_DPHY_INTERNAL_CTRL_BASE_IDX	2
	#define mmDP4_DP_DPHY_INTERNAL_CTRL		0x250f
	#define mmDP4_DP_DPHY_INTERNAL_CTRL_BASE_IDX	2
	#define mmDP5_DP_DPHY_INTERNAL_CTRL		0x260f
	#define mmDP5_DP_DPHY_INTERNAL_CTRL_BASE_IDX	2
	#define mmDP6_DP_DPHY_INTERNAL_CTRL		0x270f
	#define mmDP6_DP_DPHY_INTERNAL_CTRL_BASE_IDX	2
#endif


enum dcn20_clk_src_array_id {
	DCN20_CLK_SRC_PLL0,
	DCN20_CLK_SRC_PLL1,
	DCN20_CLK_SRC_PLL2,
	DCN20_CLK_SRC_PLL3,
	DCN20_CLK_SRC_PLL4,
	DCN20_CLK_SRC_PLL5,
	DCN20_CLK_SRC_TOTAL
};

/* begin *********************
 * macros to expend register list macro defined in HW object header file */

/* DCN */
/* TODO awful hack. fixup dcn20_dwb.h */
#undef BASE_INNER
#define BASE_INNER(seg) DCN_BASE__INST0_SEG ## seg

#define BASE(seg) BASE_INNER(seg)

#define SR(reg_name)\
		.reg_name = BASE(mm ## reg_name ## _BASE_IDX) +  \
					mm ## reg_name

#define SRI(reg_name, block, id)\
	.reg_name = BASE(mm ## block ## id ## _ ## reg_name ## _BASE_IDX) + \
					mm ## block ## id ## _ ## reg_name

#define SRIR(var_name, reg_name, block, id)\
	.var_name = BASE(mm ## block ## id ## _ ## reg_name ## _BASE_IDX) + \
					mm ## block ## id ## _ ## reg_name

#define SRII(reg_name, block, id)\
	.reg_name[id] = BASE(mm ## block ## id ## _ ## reg_name ## _BASE_IDX) + \
					mm ## block ## id ## _ ## reg_name

#define DCCG_SRII(reg_name, block, id)\
	.block ## _ ## reg_name[id] = BASE(mm ## block ## id ## _ ## reg_name ## _BASE_IDX) + \
					mm ## block ## id ## _ ## reg_name

/* NBIO */
#define NBIO_BASE_INNER(seg) \
	NBIO_BASE__INST0_SEG ## seg

#define NBIO_BASE(seg) \
	NBIO_BASE_INNER(seg)

#define NBIO_SR(reg_name)\
		.reg_name = NBIO_BASE(mm ## reg_name ## _BASE_IDX) + \
					mm ## reg_name

/* MMHUB */
#define MMHUB_BASE_INNER(seg) \
	MMHUB_BASE__INST0_SEG ## seg

#define MMHUB_BASE(seg) \
	MMHUB_BASE_INNER(seg)

#define MMHUB_SR(reg_name)\
		.reg_name = MMHUB_BASE(mmMM ## reg_name ## _BASE_IDX) + \
					mmMM ## reg_name

static const struct bios_registers bios_regs = {
		NBIO_SR(BIOS_SCRATCH_3),
		NBIO_SR(BIOS_SCRATCH_6)
};

#define clk_src_regs(index, pllid)\
[index] = {\
	CS_COMMON_REG_LIST_DCN2_0(index, pllid),\
}

static const struct dce110_clk_src_regs clk_src_regs[] = {
	clk_src_regs(0, A),
	clk_src_regs(1, B),
	clk_src_regs(2, C),
	clk_src_regs(3, D),
	clk_src_regs(4, E),
	clk_src_regs(5, F)
};

static const struct dce110_clk_src_shift cs_shift = {
		CS_COMMON_MASK_SH_LIST_DCN2_0(__SHIFT)
};

static const struct dce110_clk_src_mask cs_mask = {
		CS_COMMON_MASK_SH_LIST_DCN2_0(_MASK)
};

static const struct dce_dmcu_registers dmcu_regs = {
		DMCU_DCN10_REG_LIST()
};

static const struct dce_dmcu_shift dmcu_shift = {
		DMCU_MASK_SH_LIST_DCN10(__SHIFT)
};

static const struct dce_dmcu_mask dmcu_mask = {
		DMCU_MASK_SH_LIST_DCN10(_MASK)
};

static const struct dce_abm_registers abm_regs = {
		ABM_DCN20_REG_LIST()
};

static const struct dce_abm_shift abm_shift = {
		ABM_MASK_SH_LIST_DCN20(__SHIFT)
};

static const struct dce_abm_mask abm_mask = {
		ABM_MASK_SH_LIST_DCN20(_MASK)
};

#define audio_regs(id)\
[id] = {\
		AUD_COMMON_REG_LIST(id)\
}

static const struct dce_audio_registers audio_regs[] = {
	audio_regs(0),
	audio_regs(1),
	audio_regs(2),
	audio_regs(3),
	audio_regs(4),
	audio_regs(5),
	audio_regs(6),
};

#define DCE120_AUD_COMMON_MASK_SH_LIST(mask_sh)\
		SF(AZF0ENDPOINT0_AZALIA_F0_CODEC_ENDPOINT_INDEX, AZALIA_ENDPOINT_REG_INDEX, mask_sh),\
		SF(AZF0ENDPOINT0_AZALIA_F0_CODEC_ENDPOINT_DATA, AZALIA_ENDPOINT_REG_DATA, mask_sh),\
		AUD_COMMON_MASK_SH_LIST_BASE(mask_sh)

static const struct dce_audio_shift audio_shift = {
		DCE120_AUD_COMMON_MASK_SH_LIST(__SHIFT)
};

static const struct dce_audio_mask audio_mask = {
		DCE120_AUD_COMMON_MASK_SH_LIST(_MASK)
};

#define stream_enc_regs(id)\
[id] = {\
	SE_DCN2_REG_LIST(id)\
}

static const struct dcn10_stream_enc_registers stream_enc_regs[] = {
	stream_enc_regs(0),
	stream_enc_regs(1),
	stream_enc_regs(2),
	stream_enc_regs(3),
	stream_enc_regs(4),
	stream_enc_regs(5),
};

static const struct dcn10_stream_encoder_shift se_shift = {
		SE_COMMON_MASK_SH_LIST_DCN20(__SHIFT)
};

static const struct dcn10_stream_encoder_mask se_mask = {
		SE_COMMON_MASK_SH_LIST_DCN20(_MASK)
};


#define aux_regs(id)\
[id] = {\
	DCN2_AUX_REG_LIST(id)\
}

static const struct dcn10_link_enc_aux_registers link_enc_aux_regs[] = {
		aux_regs(0),
		aux_regs(1),
		aux_regs(2),
		aux_regs(3),
		aux_regs(4),
		aux_regs(5)
};

#define hpd_regs(id)\
[id] = {\
	HPD_REG_LIST(id)\
}

static const struct dcn10_link_enc_hpd_registers link_enc_hpd_regs[] = {
		hpd_regs(0),
		hpd_regs(1),
		hpd_regs(2),
		hpd_regs(3),
		hpd_regs(4),
		hpd_regs(5)
};

#define link_regs(id, phyid)\
[id] = {\
	LE_DCN10_REG_LIST(id), \
	UNIPHY_DCN2_REG_LIST(phyid), \
	SRI(DP_DPHY_INTERNAL_CTRL, DP, id) \
}

static const struct dcn10_link_enc_registers link_enc_regs[] = {
	link_regs(0, A),
	link_regs(1, B),
	link_regs(2, C),
	link_regs(3, D),
	link_regs(4, E),
	link_regs(5, F)
};

static const struct dcn10_link_enc_shift le_shift = {
	LINK_ENCODER_MASK_SH_LIST_DCN20(__SHIFT)
};

static const struct dcn10_link_enc_mask le_mask = {
	LINK_ENCODER_MASK_SH_LIST_DCN20(_MASK)
};

#define ipp_regs(id)\
[id] = {\
	IPP_REG_LIST_DCN20(id),\
}

static const struct dcn10_ipp_registers ipp_regs[] = {
	ipp_regs(0),
	ipp_regs(1),
	ipp_regs(2),
	ipp_regs(3),
	ipp_regs(4),
	ipp_regs(5),
};

static const struct dcn10_ipp_shift ipp_shift = {
		IPP_MASK_SH_LIST_DCN20(__SHIFT)
};

static const struct dcn10_ipp_mask ipp_mask = {
		IPP_MASK_SH_LIST_DCN20(_MASK),
};

#define opp_regs(id)\
[id] = {\
	OPP_REG_LIST_DCN20(id),\
}

static const struct dcn20_opp_registers opp_regs[] = {
	opp_regs(0),
	opp_regs(1),
	opp_regs(2),
	opp_regs(3),
	opp_regs(4),
	opp_regs(5),
};

static const struct dcn20_opp_shift opp_shift = {
		OPP_MASK_SH_LIST_DCN20(__SHIFT)
};

static const struct dcn20_opp_mask opp_mask = {
		OPP_MASK_SH_LIST_DCN20(_MASK)
};

#define aux_engine_regs(id)\
[id] = {\
	AUX_COMMON_REG_LIST0(id), \
	.AUXN_IMPCAL = 0, \
	.AUXP_IMPCAL = 0, \
	.AUX_RESET_MASK = DP_AUX0_AUX_CONTROL__AUX_RESET_MASK, \
}

static const struct dce110_aux_registers aux_engine_regs[] = {
		aux_engine_regs(0),
		aux_engine_regs(1),
		aux_engine_regs(2),
		aux_engine_regs(3),
		aux_engine_regs(4),
		aux_engine_regs(5)
};

#define tf_regs(id)\
[id] = {\
	TF_REG_LIST_DCN20(id),\
}

static const struct dcn2_dpp_registers tf_regs[] = {
	tf_regs(0),
	tf_regs(1),
	tf_regs(2),
	tf_regs(3),
	tf_regs(4),
	tf_regs(5),
};

static const struct dcn2_dpp_shift tf_shift = {
		TF_REG_LIST_SH_MASK_DCN20(__SHIFT),
		TF_DEBUG_REG_LIST_SH_DCN10
};

static const struct dcn2_dpp_mask tf_mask = {
		TF_REG_LIST_SH_MASK_DCN20(_MASK),
		TF_DEBUG_REG_LIST_MASK_DCN10
};

#define dwbc_regs_dcn2(id)\
[id] = {\
	DWBC_COMMON_REG_LIST_DCN2_0(id),\
		}

static const struct dcn20_dwbc_registers dwbc20_regs[] = {
	dwbc_regs_dcn2(0),
};

static const struct dcn20_dwbc_shift dwbc20_shift = {
	DWBC_COMMON_MASK_SH_LIST_DCN2_0(__SHIFT)
};

static const struct dcn20_dwbc_mask dwbc20_mask = {
	DWBC_COMMON_MASK_SH_LIST_DCN2_0(_MASK)
};

#define mcif_wb_regs_dcn2(id)\
[id] = {\
	MCIF_WB_COMMON_REG_LIST_DCN2_0(id),\
		}

static const struct dcn20_mmhubbub_registers mcif_wb20_regs[] = {
	mcif_wb_regs_dcn2(0),
};

static const struct dcn20_mmhubbub_shift mcif_wb20_shift = {
	MCIF_WB_COMMON_MASK_SH_LIST_DCN2_0(__SHIFT)
};

static const struct dcn20_mmhubbub_mask mcif_wb20_mask = {
	MCIF_WB_COMMON_MASK_SH_LIST_DCN2_0(_MASK)
};

static const struct dcn20_mpc_registers mpc_regs = {
		MPC_REG_LIST_DCN2_0(0),
		MPC_REG_LIST_DCN2_0(1),
		MPC_REG_LIST_DCN2_0(2),
		MPC_REG_LIST_DCN2_0(3),
		MPC_REG_LIST_DCN2_0(4),
		MPC_REG_LIST_DCN2_0(5),
		MPC_OUT_MUX_REG_LIST_DCN2_0(0),
		MPC_OUT_MUX_REG_LIST_DCN2_0(1),
		MPC_OUT_MUX_REG_LIST_DCN2_0(2),
		MPC_OUT_MUX_REG_LIST_DCN2_0(3),
		MPC_OUT_MUX_REG_LIST_DCN2_0(4),
		MPC_OUT_MUX_REG_LIST_DCN2_0(5),
};

static const struct dcn20_mpc_shift mpc_shift = {
	MPC_COMMON_MASK_SH_LIST_DCN2_0(__SHIFT)
};

static const struct dcn20_mpc_mask mpc_mask = {
	MPC_COMMON_MASK_SH_LIST_DCN2_0(_MASK)
};

#define tg_regs(id)\
[id] = {TG_COMMON_REG_LIST_DCN2_0(id)}


static const struct dcn_optc_registers tg_regs[] = {
	tg_regs(0),
	tg_regs(1),
	tg_regs(2),
	tg_regs(3),
	tg_regs(4),
	tg_regs(5)
};

static const struct dcn_optc_shift tg_shift = {
	TG_COMMON_MASK_SH_LIST_DCN2_0(__SHIFT)
};

static const struct dcn_optc_mask tg_mask = {
	TG_COMMON_MASK_SH_LIST_DCN2_0(_MASK)
};

#define hubp_regs(id)\
[id] = {\
	HUBP_REG_LIST_DCN20(id)\
}

static const struct dcn_hubp2_registers hubp_regs[] = {
		hubp_regs(0),
		hubp_regs(1),
		hubp_regs(2),
		hubp_regs(3),
		hubp_regs(4),
		hubp_regs(5)
};

static const struct dcn_hubp2_shift hubp_shift = {
		HUBP_MASK_SH_LIST_DCN20(__SHIFT)
};

static const struct dcn_hubp2_mask hubp_mask = {
		HUBP_MASK_SH_LIST_DCN20(_MASK)
};

static const struct dcn_hubbub_registers hubbub_reg = {
		HUBBUB_REG_LIST_DCN20(0)
};

static const struct dcn_hubbub_shift hubbub_shift = {
		HUBBUB_MASK_SH_LIST_DCN20(__SHIFT)
};

static const struct dcn_hubbub_mask hubbub_mask = {
		HUBBUB_MASK_SH_LIST_DCN20(_MASK)
};

#define vmid_regs(id)\
[id] = {\
		DCN20_VMID_REG_LIST(id)\
}

static const struct dcn_vmid_registers vmid_regs[] = {
	vmid_regs(0),
	vmid_regs(1),
	vmid_regs(2),
	vmid_regs(3),
	vmid_regs(4),
	vmid_regs(5),
	vmid_regs(6),
	vmid_regs(7),
	vmid_regs(8),
	vmid_regs(9),
	vmid_regs(10),
	vmid_regs(11),
	vmid_regs(12),
	vmid_regs(13),
	vmid_regs(14),
	vmid_regs(15)
};

static const struct dcn20_vmid_shift vmid_shifts = {
		DCN20_VMID_MASK_SH_LIST(__SHIFT)
};

static const struct dcn20_vmid_mask vmid_masks = {
		DCN20_VMID_MASK_SH_LIST(_MASK)
};

static const struct dce110_aux_registers_shift aux_shift = {
		DCN_AUX_MASK_SH_LIST(__SHIFT)
};

static const struct dce110_aux_registers_mask aux_mask = {
		DCN_AUX_MASK_SH_LIST(_MASK)
};

static int map_transmitter_id_to_phy_instance(
	enum transmitter transmitter)
{
	switch (transmitter) {
	case TRANSMITTER_UNIPHY_A:
		return 0;
	break;
	case TRANSMITTER_UNIPHY_B:
		return 1;
	break;
	case TRANSMITTER_UNIPHY_C:
		return 2;
	break;
	case TRANSMITTER_UNIPHY_D:
		return 3;
	break;
	case TRANSMITTER_UNIPHY_E:
		return 4;
	break;
	case TRANSMITTER_UNIPHY_F:
		return 5;
	break;
	default:
		ASSERT(0);
		return 0;
	}
}

#define dsc_regsDCN20(id)\
[id] = {\
	DSC_REG_LIST_DCN20(id)\
}

static const struct dcn20_dsc_registers dsc_regs[] = {
	dsc_regsDCN20(0),
	dsc_regsDCN20(1),
	dsc_regsDCN20(2),
	dsc_regsDCN20(3),
	dsc_regsDCN20(4),
	dsc_regsDCN20(5)
};

static const struct dcn20_dsc_shift dsc_shift = {
	DSC_REG_LIST_SH_MASK_DCN20(__SHIFT)
};

static const struct dcn20_dsc_mask dsc_mask = {
	DSC_REG_LIST_SH_MASK_DCN20(_MASK)
};

static const struct dccg_registers dccg_regs = {
		DCCG_REG_LIST_DCN2()
};

static const struct dccg_shift dccg_shift = {
		DCCG_MASK_SH_LIST_DCN2(__SHIFT)
};

static const struct dccg_mask dccg_mask = {
		DCCG_MASK_SH_LIST_DCN2(_MASK)
};

static const struct resource_caps res_cap_nv10 = {
		.num_timing_generator = 6,
		.num_opp = 6,
		.num_video_plane = 6,
		.num_audio = 7,
		.num_stream_encoder = 6,
		.num_pll = 6,
		.num_dwb = 1,
		.num_ddc = 6,
		.num_vmid = 16,
		.num_dsc = 6,
};

static const struct dc_plane_cap plane_cap = {
	.type = DC_PLANE_TYPE_DCN_UNIVERSAL,
	.blends_with_above = true,
	.blends_with_below = true,
	.per_pixel_alpha = true,

	.pixel_format_support = {
			.argb8888 = true,
			.nv12 = true,
			.fp16 = true
	},

	.max_upscale_factor = {
			.argb8888 = 16000,
			.nv12 = 16000,
			.fp16 = 1
	},

	.max_downscale_factor = {
			.argb8888 = 250,
			.nv12 = 250,
			.fp16 = 1
	}
};
static const struct resource_caps res_cap_nv14 = {
		.num_timing_generator = 5,
		.num_opp = 5,
		.num_video_plane = 5,
		.num_audio = 6,
		.num_stream_encoder = 5,
		.num_pll = 5,
		.num_dwb = 1,
		.num_ddc = 5,
		.num_vmid = 16,
<<<<<<< HEAD
#ifdef CONFIG_DRM_AMD_DC_DSC_SUPPORT
		.num_dsc = 5,
#endif
=======
		.num_dsc = 5,
>>>>>>> 9812d400
};

static const struct dc_debug_options debug_defaults_drv = {
		.disable_dmcu = true,
		.force_abm_enable = false,
		.timing_trace = false,
		.clock_trace = true,
		.disable_pplib_clock_request = true,
		.pipe_split_policy = MPC_SPLIT_DYNAMIC,
		.force_single_disp_pipe_split = false,
		.disable_dcc = DCC_ENABLE,
		.vsr_support = true,
		.performance_trace = false,
		.max_downscale_src_width = 5120,/*upto 5K*/
		.disable_pplib_wm_range = false,
		.scl_reset_length10 = true,
		.sanity_checks = false,
		.disable_tri_buf = true,
		.underflow_assert_delay_us = 0xFFFFFFFF,
};

static const struct dc_debug_options debug_defaults_diags = {
		.disable_dmcu = true,
		.force_abm_enable = false,
		.timing_trace = true,
		.clock_trace = true,
		.disable_dpp_power_gate = true,
		.disable_hubp_power_gate = true,
		.disable_clock_gate = true,
		.disable_pplib_clock_request = true,
		.disable_pplib_wm_range = true,
		.disable_stutter = true,
		.scl_reset_length10 = true,
		.underflow_assert_delay_us = 0xFFFFFFFF,
};

void dcn20_dpp_destroy(struct dpp **dpp)
{
	kfree(TO_DCN20_DPP(*dpp));
	*dpp = NULL;
}

struct dpp *dcn20_dpp_create(
	struct dc_context *ctx,
	uint32_t inst)
{
	struct dcn20_dpp *dpp =
		kzalloc(sizeof(struct dcn20_dpp), GFP_KERNEL);

	if (!dpp)
		return NULL;

	if (dpp2_construct(dpp, ctx, inst,
			&tf_regs[inst], &tf_shift, &tf_mask))
		return &dpp->base;

	BREAK_TO_DEBUGGER();
	kfree(dpp);
	return NULL;
}

struct input_pixel_processor *dcn20_ipp_create(
	struct dc_context *ctx, uint32_t inst)
{
	struct dcn10_ipp *ipp =
		kzalloc(sizeof(struct dcn10_ipp), GFP_KERNEL);

	if (!ipp) {
		BREAK_TO_DEBUGGER();
		return NULL;
	}

	dcn20_ipp_construct(ipp, ctx, inst,
			&ipp_regs[inst], &ipp_shift, &ipp_mask);
	return &ipp->base;
}


struct output_pixel_processor *dcn20_opp_create(
	struct dc_context *ctx, uint32_t inst)
{
	struct dcn20_opp *opp =
		kzalloc(sizeof(struct dcn20_opp), GFP_KERNEL);

	if (!opp) {
		BREAK_TO_DEBUGGER();
		return NULL;
	}

	dcn20_opp_construct(opp, ctx, inst,
			&opp_regs[inst], &opp_shift, &opp_mask);
	return &opp->base;
}

struct dce_aux *dcn20_aux_engine_create(
	struct dc_context *ctx,
	uint32_t inst)
{
	struct aux_engine_dce110 *aux_engine =
		kzalloc(sizeof(struct aux_engine_dce110), GFP_KERNEL);

	if (!aux_engine)
		return NULL;

	dce110_aux_engine_construct(aux_engine, ctx, inst,
				    SW_AUX_TIMEOUT_PERIOD_MULTIPLIER * AUX_TIMEOUT_PERIOD,
				    &aux_engine_regs[inst],
					&aux_mask,
					&aux_shift,
					ctx->dc->caps.extended_aux_timeout_support);

	return &aux_engine->base;
}
#define i2c_inst_regs(id) { I2C_HW_ENGINE_COMMON_REG_LIST(id) }

static const struct dce_i2c_registers i2c_hw_regs[] = {
		i2c_inst_regs(1),
		i2c_inst_regs(2),
		i2c_inst_regs(3),
		i2c_inst_regs(4),
		i2c_inst_regs(5),
		i2c_inst_regs(6),
};

static const struct dce_i2c_shift i2c_shifts = {
		I2C_COMMON_MASK_SH_LIST_DCN2(__SHIFT)
};

static const struct dce_i2c_mask i2c_masks = {
		I2C_COMMON_MASK_SH_LIST_DCN2(_MASK)
};

struct dce_i2c_hw *dcn20_i2c_hw_create(
	struct dc_context *ctx,
	uint32_t inst)
{
	struct dce_i2c_hw *dce_i2c_hw =
		kzalloc(sizeof(struct dce_i2c_hw), GFP_KERNEL);

	if (!dce_i2c_hw)
		return NULL;

	dcn2_i2c_hw_construct(dce_i2c_hw, ctx, inst,
				    &i2c_hw_regs[inst], &i2c_shifts, &i2c_masks);

	return dce_i2c_hw;
}
struct mpc *dcn20_mpc_create(struct dc_context *ctx)
{
	struct dcn20_mpc *mpc20 = kzalloc(sizeof(struct dcn20_mpc),
					  GFP_KERNEL);

	if (!mpc20)
		return NULL;

	dcn20_mpc_construct(mpc20, ctx,
			&mpc_regs,
			&mpc_shift,
			&mpc_mask,
			6);

	return &mpc20->base;
}

struct hubbub *dcn20_hubbub_create(struct dc_context *ctx)
{
	int i;
	struct dcn20_hubbub *hubbub = kzalloc(sizeof(struct dcn20_hubbub),
					  GFP_KERNEL);

	if (!hubbub)
		return NULL;

	hubbub2_construct(hubbub, ctx,
			&hubbub_reg,
			&hubbub_shift,
			&hubbub_mask);

	for (i = 0; i < res_cap_nv10.num_vmid; i++) {
		struct dcn20_vmid *vmid = &hubbub->vmid[i];

		vmid->ctx = ctx;

		vmid->regs = &vmid_regs[i];
		vmid->shifts = &vmid_shifts;
		vmid->masks = &vmid_masks;
	}

	return &hubbub->base;
}

struct timing_generator *dcn20_timing_generator_create(
		struct dc_context *ctx,
		uint32_t instance)
{
	struct optc *tgn10 =
		kzalloc(sizeof(struct optc), GFP_KERNEL);

	if (!tgn10)
		return NULL;

	tgn10->base.inst = instance;
	tgn10->base.ctx = ctx;

	tgn10->tg_regs = &tg_regs[instance];
	tgn10->tg_shift = &tg_shift;
	tgn10->tg_mask = &tg_mask;

	dcn20_timing_generator_init(tgn10);

	return &tgn10->base;
}

static const struct encoder_feature_support link_enc_feature = {
		.max_hdmi_deep_color = COLOR_DEPTH_121212,
		.max_hdmi_pixel_clock = 600000,
		.hdmi_ycbcr420_supported = true,
		.dp_ycbcr420_supported = true,
		.flags.bits.IS_HBR2_CAPABLE = true,
		.flags.bits.IS_HBR3_CAPABLE = true,
		.flags.bits.IS_TPS3_CAPABLE = true,
		.flags.bits.IS_TPS4_CAPABLE = true
};

struct link_encoder *dcn20_link_encoder_create(
	const struct encoder_init_data *enc_init_data)
{
	struct dcn20_link_encoder *enc20 =
		kzalloc(sizeof(struct dcn20_link_encoder), GFP_KERNEL);
	int link_regs_id;

	if (!enc20)
		return NULL;

	link_regs_id =
		map_transmitter_id_to_phy_instance(enc_init_data->transmitter);

	dcn20_link_encoder_construct(enc20,
				      enc_init_data,
				      &link_enc_feature,
				      &link_enc_regs[link_regs_id],
				      &link_enc_aux_regs[enc_init_data->channel - 1],
				      &link_enc_hpd_regs[enc_init_data->hpd_source],
				      &le_shift,
				      &le_mask);

	return &enc20->enc10.base;
}

struct clock_source *dcn20_clock_source_create(
	struct dc_context *ctx,
	struct dc_bios *bios,
	enum clock_source_id id,
	const struct dce110_clk_src_regs *regs,
	bool dp_clk_src)
{
	struct dce110_clk_src *clk_src =
		kzalloc(sizeof(struct dce110_clk_src), GFP_KERNEL);

	if (!clk_src)
		return NULL;

	if (dcn20_clk_src_construct(clk_src, ctx, bios, id,
			regs, &cs_shift, &cs_mask)) {
		clk_src->base.dp_clk_src = dp_clk_src;
		return &clk_src->base;
	}

	kfree(clk_src);
	BREAK_TO_DEBUGGER();
	return NULL;
}

static void read_dce_straps(
	struct dc_context *ctx,
	struct resource_straps *straps)
{
	generic_reg_get(ctx, mmDC_PINSTRAPS + BASE(mmDC_PINSTRAPS_BASE_IDX),
		FN(DC_PINSTRAPS, DC_PINSTRAPS_AUDIO), &straps->dc_pinstraps_audio);
}

static struct audio *dcn20_create_audio(
		struct dc_context *ctx, unsigned int inst)
{
	return dce_audio_create(ctx, inst,
			&audio_regs[inst], &audio_shift, &audio_mask);
}

struct stream_encoder *dcn20_stream_encoder_create(
	enum engine_id eng_id,
	struct dc_context *ctx)
{
	struct dcn10_stream_encoder *enc1 =
		kzalloc(sizeof(struct dcn10_stream_encoder), GFP_KERNEL);

	if (!enc1)
		return NULL;

	if (ASICREV_IS_NAVI14_M(ctx->asic_id.hw_internal_rev)) {
		if (eng_id >= ENGINE_ID_DIGD)
			eng_id++;
	}

	dcn20_stream_encoder_construct(enc1, ctx, ctx->dc_bios, eng_id,
					&stream_enc_regs[eng_id],
					&se_shift, &se_mask);

	return &enc1->base;
}

static const struct dce_hwseq_registers hwseq_reg = {
		HWSEQ_DCN2_REG_LIST()
};

static const struct dce_hwseq_shift hwseq_shift = {
		HWSEQ_DCN2_MASK_SH_LIST(__SHIFT)
};

static const struct dce_hwseq_mask hwseq_mask = {
		HWSEQ_DCN2_MASK_SH_LIST(_MASK)
};

struct dce_hwseq *dcn20_hwseq_create(
	struct dc_context *ctx)
{
	struct dce_hwseq *hws = kzalloc(sizeof(struct dce_hwseq), GFP_KERNEL);

	if (hws) {
		hws->ctx = ctx;
		hws->regs = &hwseq_reg;
		hws->shifts = &hwseq_shift;
		hws->masks = &hwseq_mask;
	}
	return hws;
}

static const struct resource_create_funcs res_create_funcs = {
	.read_dce_straps = read_dce_straps,
	.create_audio = dcn20_create_audio,
	.create_stream_encoder = dcn20_stream_encoder_create,
	.create_hwseq = dcn20_hwseq_create,
};

static const struct resource_create_funcs res_create_maximus_funcs = {
	.read_dce_straps = NULL,
	.create_audio = NULL,
	.create_stream_encoder = NULL,
	.create_hwseq = dcn20_hwseq_create,
};

static void dcn20_pp_smu_destroy(struct pp_smu_funcs **pp_smu);

void dcn20_clock_source_destroy(struct clock_source **clk_src)
{
	kfree(TO_DCE110_CLK_SRC(*clk_src));
	*clk_src = NULL;
}


struct display_stream_compressor *dcn20_dsc_create(
	struct dc_context *ctx, uint32_t inst)
{
	struct dcn20_dsc *dsc =
		kzalloc(sizeof(struct dcn20_dsc), GFP_KERNEL);

	if (!dsc) {
		BREAK_TO_DEBUGGER();
		return NULL;
	}

	dsc2_construct(dsc, ctx, inst, &dsc_regs[inst], &dsc_shift, &dsc_mask);
	return &dsc->base;
}

void dcn20_dsc_destroy(struct display_stream_compressor **dsc)
{
	kfree(container_of(*dsc, struct dcn20_dsc, base));
	*dsc = NULL;
}


static void dcn20_resource_destruct(struct dcn20_resource_pool *pool)
{
	unsigned int i;

	for (i = 0; i < pool->base.stream_enc_count; i++) {
		if (pool->base.stream_enc[i] != NULL) {
			kfree(DCN10STRENC_FROM_STRENC(pool->base.stream_enc[i]));
			pool->base.stream_enc[i] = NULL;
		}
	}

	for (i = 0; i < pool->base.res_cap->num_dsc; i++) {
		if (pool->base.dscs[i] != NULL)
			dcn20_dsc_destroy(&pool->base.dscs[i]);
	}

	if (pool->base.mpc != NULL) {
		kfree(TO_DCN20_MPC(pool->base.mpc));
		pool->base.mpc = NULL;
	}
	if (pool->base.hubbub != NULL) {
		kfree(pool->base.hubbub);
		pool->base.hubbub = NULL;
	}
	for (i = 0; i < pool->base.pipe_count; i++) {
		if (pool->base.dpps[i] != NULL)
			dcn20_dpp_destroy(&pool->base.dpps[i]);

		if (pool->base.ipps[i] != NULL)
			pool->base.ipps[i]->funcs->ipp_destroy(&pool->base.ipps[i]);

		if (pool->base.hubps[i] != NULL) {
			kfree(TO_DCN20_HUBP(pool->base.hubps[i]));
			pool->base.hubps[i] = NULL;
		}

		if (pool->base.irqs != NULL) {
			dal_irq_service_destroy(&pool->base.irqs);
		}
	}

	for (i = 0; i < pool->base.res_cap->num_ddc; i++) {
		if (pool->base.engines[i] != NULL)
			dce110_engine_destroy(&pool->base.engines[i]);
		if (pool->base.hw_i2cs[i] != NULL) {
			kfree(pool->base.hw_i2cs[i]);
			pool->base.hw_i2cs[i] = NULL;
		}
		if (pool->base.sw_i2cs[i] != NULL) {
			kfree(pool->base.sw_i2cs[i]);
			pool->base.sw_i2cs[i] = NULL;
		}
	}

	for (i = 0; i < pool->base.res_cap->num_opp; i++) {
		if (pool->base.opps[i] != NULL)
			pool->base.opps[i]->funcs->opp_destroy(&pool->base.opps[i]);
	}

	for (i = 0; i < pool->base.res_cap->num_timing_generator; i++) {
		if (pool->base.timing_generators[i] != NULL)	{
			kfree(DCN10TG_FROM_TG(pool->base.timing_generators[i]));
			pool->base.timing_generators[i] = NULL;
		}
	}

	for (i = 0; i < pool->base.res_cap->num_dwb; i++) {
		if (pool->base.dwbc[i] != NULL) {
			kfree(TO_DCN20_DWBC(pool->base.dwbc[i]));
			pool->base.dwbc[i] = NULL;
		}
		if (pool->base.mcif_wb[i] != NULL) {
			kfree(TO_DCN20_MMHUBBUB(pool->base.mcif_wb[i]));
			pool->base.mcif_wb[i] = NULL;
		}
	}

	for (i = 0; i < pool->base.audio_count; i++) {
		if (pool->base.audios[i])
			dce_aud_destroy(&pool->base.audios[i]);
	}

	for (i = 0; i < pool->base.clk_src_count; i++) {
		if (pool->base.clock_sources[i] != NULL) {
			dcn20_clock_source_destroy(&pool->base.clock_sources[i]);
			pool->base.clock_sources[i] = NULL;
		}
	}

	if (pool->base.dp_clock_source != NULL) {
		dcn20_clock_source_destroy(&pool->base.dp_clock_source);
		pool->base.dp_clock_source = NULL;
	}


	if (pool->base.abm != NULL)
		dce_abm_destroy(&pool->base.abm);

	if (pool->base.dmcu != NULL)
		dce_dmcu_destroy(&pool->base.dmcu);

	if (pool->base.dccg != NULL)
		dcn_dccg_destroy(&pool->base.dccg);

	if (pool->base.pp_smu != NULL)
		dcn20_pp_smu_destroy(&pool->base.pp_smu);

	if (pool->base.oem_device != NULL)
		dal_ddc_service_destroy(&pool->base.oem_device);
}

struct hubp *dcn20_hubp_create(
	struct dc_context *ctx,
	uint32_t inst)
{
	struct dcn20_hubp *hubp2 =
		kzalloc(sizeof(struct dcn20_hubp), GFP_KERNEL);

	if (!hubp2)
		return NULL;

	if (hubp2_construct(hubp2, ctx, inst,
			&hubp_regs[inst], &hubp_shift, &hubp_mask))
		return &hubp2->base;

	BREAK_TO_DEBUGGER();
	kfree(hubp2);
	return NULL;
}

static void get_pixel_clock_parameters(
	struct pipe_ctx *pipe_ctx,
	struct pixel_clk_params *pixel_clk_params)
{
	const struct dc_stream_state *stream = pipe_ctx->stream;
	struct pipe_ctx *odm_pipe;
	int opp_cnt = 1;

	for (odm_pipe = pipe_ctx->next_odm_pipe; odm_pipe; odm_pipe = odm_pipe->next_odm_pipe)
		opp_cnt++;

	pixel_clk_params->requested_pix_clk_100hz = stream->timing.pix_clk_100hz;
	pixel_clk_params->encoder_object_id = stream->link->link_enc->id;
	pixel_clk_params->signal_type = pipe_ctx->stream->signal;
	pixel_clk_params->controller_id = pipe_ctx->stream_res.tg->inst + 1;
	/* TODO: un-hardcode*/
	pixel_clk_params->requested_sym_clk = LINK_RATE_LOW *
		LINK_RATE_REF_FREQ_IN_KHZ;
	pixel_clk_params->flags.ENABLE_SS = 0;
	pixel_clk_params->color_depth =
		stream->timing.display_color_depth;
	pixel_clk_params->flags.DISPLAY_BLANKED = 1;
	pixel_clk_params->pixel_encoding = stream->timing.pixel_encoding;

	if (stream->timing.pixel_encoding == PIXEL_ENCODING_YCBCR422)
		pixel_clk_params->color_depth = COLOR_DEPTH_888;

	if (opp_cnt == 4)
		pixel_clk_params->requested_pix_clk_100hz /= 4;
	else if (optc2_is_two_pixels_per_containter(&stream->timing) || opp_cnt == 2)
		pixel_clk_params->requested_pix_clk_100hz /= 2;

	if (stream->timing.timing_3d_format == TIMING_3D_FORMAT_HW_FRAME_PACKING)
		pixel_clk_params->requested_pix_clk_100hz *= 2;

}

static void build_clamping_params(struct dc_stream_state *stream)
{
	stream->clamping.clamping_level = CLAMPING_FULL_RANGE;
	stream->clamping.c_depth = stream->timing.display_color_depth;
	stream->clamping.pixel_encoding = stream->timing.pixel_encoding;
}

static enum dc_status build_pipe_hw_param(struct pipe_ctx *pipe_ctx)
{

	get_pixel_clock_parameters(pipe_ctx, &pipe_ctx->stream_res.pix_clk_params);

	pipe_ctx->clock_source->funcs->get_pix_clk_dividers(
		pipe_ctx->clock_source,
		&pipe_ctx->stream_res.pix_clk_params,
		&pipe_ctx->pll_settings);

	pipe_ctx->stream->clamping.pixel_encoding = pipe_ctx->stream->timing.pixel_encoding;

	resource_build_bit_depth_reduction_params(pipe_ctx->stream,
					&pipe_ctx->stream->bit_depth_params);
	build_clamping_params(pipe_ctx->stream);

	return DC_OK;
}

enum dc_status dcn20_build_mapped_resource(const struct dc *dc, struct dc_state *context, struct dc_stream_state *stream)
{
	enum dc_status status = DC_OK;
	struct pipe_ctx *pipe_ctx = resource_get_head_pipe_for_stream(&context->res_ctx, stream);

	/*TODO Seems unneeded anymore */
	/*	if (old_context && resource_is_stream_unchanged(old_context, stream)) {
			if (stream != NULL && old_context->streams[i] != NULL) {
				 todo: shouldn't have to copy missing parameter here
				resource_build_bit_depth_reduction_params(stream,
						&stream->bit_depth_params);
				stream->clamping.pixel_encoding =
						stream->timing.pixel_encoding;

				resource_build_bit_depth_reduction_params(stream,
								&stream->bit_depth_params);
				build_clamping_params(stream);

				continue;
			}
		}
	*/

	if (!pipe_ctx)
		return DC_ERROR_UNEXPECTED;


	status = build_pipe_hw_param(pipe_ctx);

	return status;
}


static void acquire_dsc(struct resource_context *res_ctx,
			const struct resource_pool *pool,
			struct display_stream_compressor **dsc,
			int pipe_idx)
{
	int i;

	ASSERT(*dsc == NULL);
	*dsc = NULL;

	if (pool->res_cap->num_dsc == pool->res_cap->num_opp) {
		*dsc = pool->dscs[pipe_idx];
		res_ctx->is_dsc_acquired[pipe_idx] = true;
		return;
	}

	/* Find first free DSC */
	for (i = 0; i < pool->res_cap->num_dsc; i++)
		if (!res_ctx->is_dsc_acquired[i]) {
			*dsc = pool->dscs[i];
			res_ctx->is_dsc_acquired[i] = true;
			break;
		}
}

static void release_dsc(struct resource_context *res_ctx,
			const struct resource_pool *pool,
			struct display_stream_compressor **dsc)
{
	int i;

	for (i = 0; i < pool->res_cap->num_dsc; i++)
		if (pool->dscs[i] == *dsc) {
			res_ctx->is_dsc_acquired[i] = false;
			*dsc = NULL;
			break;
		}
}



static enum dc_status add_dsc_to_stream_resource(struct dc *dc,
		struct dc_state *dc_ctx,
		struct dc_stream_state *dc_stream)
{
	enum dc_status result = DC_OK;
	int i;
	const struct resource_pool *pool = dc->res_pool;

	/* Get a DSC if required and available */
	for (i = 0; i < dc->res_pool->pipe_count; i++) {
		struct pipe_ctx *pipe_ctx = &dc_ctx->res_ctx.pipe_ctx[i];

		if (pipe_ctx->stream != dc_stream)
			continue;

		acquire_dsc(&dc_ctx->res_ctx, pool, &pipe_ctx->stream_res.dsc, i);

		/* The number of DSCs can be less than the number of pipes */
		if (!pipe_ctx->stream_res.dsc) {
			result = DC_NO_DSC_RESOURCE;
		}

		break;
	}

	return result;
}


static enum dc_status remove_dsc_from_stream_resource(struct dc *dc,
		struct dc_state *new_ctx,
		struct dc_stream_state *dc_stream)
{
	struct pipe_ctx *pipe_ctx = NULL;
	int i;

	for (i = 0; i < MAX_PIPES; i++) {
		if (new_ctx->res_ctx.pipe_ctx[i].stream == dc_stream && !new_ctx->res_ctx.pipe_ctx[i].top_pipe) {
			pipe_ctx = &new_ctx->res_ctx.pipe_ctx[i];

			if (pipe_ctx->stream_res.dsc)
				release_dsc(&new_ctx->res_ctx, dc->res_pool, &pipe_ctx->stream_res.dsc);
		}
	}

	if (!pipe_ctx)
		return DC_ERROR_UNEXPECTED;
	else
		return DC_OK;
}


enum dc_status dcn20_add_stream_to_ctx(struct dc *dc, struct dc_state *new_ctx, struct dc_stream_state *dc_stream)
{
	enum dc_status result = DC_ERROR_UNEXPECTED;

	result = resource_map_pool_resources(dc, new_ctx, dc_stream);

	if (result == DC_OK)
		result = resource_map_phy_clock_resources(dc, new_ctx, dc_stream);

	/* Get a DSC if required and available */
	if (result == DC_OK && dc_stream->timing.flags.DSC)
		result = add_dsc_to_stream_resource(dc, new_ctx, dc_stream);

	if (result == DC_OK)
		result = dcn20_build_mapped_resource(dc, new_ctx, dc_stream);

	return result;
}


enum dc_status dcn20_remove_stream_from_ctx(struct dc *dc, struct dc_state *new_ctx, struct dc_stream_state *dc_stream)
{
	enum dc_status result = DC_OK;

	result = remove_dsc_from_stream_resource(dc, new_ctx, dc_stream);

	return result;
}


static void swizzle_to_dml_params(
		enum swizzle_mode_values swizzle,
		unsigned int *sw_mode)
{
	switch (swizzle) {
	case DC_SW_LINEAR:
		*sw_mode = dm_sw_linear;
		break;
	case DC_SW_4KB_S:
		*sw_mode = dm_sw_4kb_s;
		break;
	case DC_SW_4KB_S_X:
		*sw_mode = dm_sw_4kb_s_x;
		break;
	case DC_SW_4KB_D:
		*sw_mode = dm_sw_4kb_d;
		break;
	case DC_SW_4KB_D_X:
		*sw_mode = dm_sw_4kb_d_x;
		break;
	case DC_SW_64KB_S:
		*sw_mode = dm_sw_64kb_s;
		break;
	case DC_SW_64KB_S_X:
		*sw_mode = dm_sw_64kb_s_x;
		break;
	case DC_SW_64KB_S_T:
		*sw_mode = dm_sw_64kb_s_t;
		break;
	case DC_SW_64KB_D:
		*sw_mode = dm_sw_64kb_d;
		break;
	case DC_SW_64KB_D_X:
		*sw_mode = dm_sw_64kb_d_x;
		break;
	case DC_SW_64KB_D_T:
		*sw_mode = dm_sw_64kb_d_t;
		break;
	case DC_SW_64KB_R_X:
		*sw_mode = dm_sw_64kb_r_x;
		break;
	case DC_SW_VAR_S:
		*sw_mode = dm_sw_var_s;
		break;
	case DC_SW_VAR_S_X:
		*sw_mode = dm_sw_var_s_x;
		break;
	case DC_SW_VAR_D:
		*sw_mode = dm_sw_var_d;
		break;
	case DC_SW_VAR_D_X:
		*sw_mode = dm_sw_var_d_x;
		break;

	default:
		ASSERT(0); /* Not supported */
		break;
	}
}

bool dcn20_split_stream_for_odm(
		struct resource_context *res_ctx,
		const struct resource_pool *pool,
		struct pipe_ctx *prev_odm_pipe,
		struct pipe_ctx *next_odm_pipe)
{
	int pipe_idx = next_odm_pipe->pipe_idx;

	*next_odm_pipe = *prev_odm_pipe;

	next_odm_pipe->pipe_idx = pipe_idx;
	next_odm_pipe->plane_res.mi = pool->mis[next_odm_pipe->pipe_idx];
	next_odm_pipe->plane_res.hubp = pool->hubps[next_odm_pipe->pipe_idx];
	next_odm_pipe->plane_res.ipp = pool->ipps[next_odm_pipe->pipe_idx];
	next_odm_pipe->plane_res.xfm = pool->transforms[next_odm_pipe->pipe_idx];
	next_odm_pipe->plane_res.dpp = pool->dpps[next_odm_pipe->pipe_idx];
	next_odm_pipe->plane_res.mpcc_inst = pool->dpps[next_odm_pipe->pipe_idx]->inst;
	next_odm_pipe->stream_res.dsc = NULL;
	if (prev_odm_pipe->next_odm_pipe && prev_odm_pipe->next_odm_pipe != next_odm_pipe) {
		next_odm_pipe->next_odm_pipe = prev_odm_pipe->next_odm_pipe;
		next_odm_pipe->next_odm_pipe->prev_odm_pipe = next_odm_pipe;
	}
	prev_odm_pipe->next_odm_pipe = next_odm_pipe;
	next_odm_pipe->prev_odm_pipe = prev_odm_pipe;
	ASSERT(next_odm_pipe->top_pipe == NULL);

	if (prev_odm_pipe->plane_state) {
		struct scaler_data *sd = &prev_odm_pipe->plane_res.scl_data;
		int new_width;

		/* HACTIVE halved for odm combine */
		sd->h_active /= 2;
		/* Calculate new vp and recout for left pipe */
		/* Need at least 16 pixels width per side */
		if (sd->recout.x + 16 >= sd->h_active)
			return false;
		new_width = sd->h_active - sd->recout.x;
		sd->viewport.width -= dc_fixpt_floor(dc_fixpt_mul_int(
				sd->ratios.horz, sd->recout.width - new_width));
		sd->viewport_c.width -= dc_fixpt_floor(dc_fixpt_mul_int(
				sd->ratios.horz_c, sd->recout.width - new_width));
		sd->recout.width = new_width;

		/* Calculate new vp and recout for right pipe */
		sd = &next_odm_pipe->plane_res.scl_data;
		/* HACTIVE halved for odm combine */
		sd->h_active /= 2;
		/* Need at least 16 pixels width per side */
		if (new_width <= 16)
			return false;
		new_width = sd->recout.width + sd->recout.x - sd->h_active;
		sd->viewport.width -= dc_fixpt_floor(dc_fixpt_mul_int(
				sd->ratios.horz, sd->recout.width - new_width));
		sd->viewport_c.width -= dc_fixpt_floor(dc_fixpt_mul_int(
				sd->ratios.horz_c, sd->recout.width - new_width));
		sd->recout.width = new_width;
		sd->viewport.x += dc_fixpt_floor(dc_fixpt_mul_int(
				sd->ratios.horz, sd->h_active - sd->recout.x));
		sd->viewport_c.x += dc_fixpt_floor(dc_fixpt_mul_int(
				sd->ratios.horz_c, sd->h_active - sd->recout.x));
		sd->recout.x = 0;
	}
	next_odm_pipe->stream_res.opp = pool->opps[next_odm_pipe->pipe_idx];
	if (next_odm_pipe->stream->timing.flags.DSC == 1) {
		acquire_dsc(res_ctx, pool, &next_odm_pipe->stream_res.dsc, next_odm_pipe->pipe_idx);
		ASSERT(next_odm_pipe->stream_res.dsc);
		if (next_odm_pipe->stream_res.dsc == NULL)
			return false;
	}

	return true;
}

void dcn20_split_stream_for_mpc(
		struct resource_context *res_ctx,
		const struct resource_pool *pool,
		struct pipe_ctx *primary_pipe,
		struct pipe_ctx *secondary_pipe)
{
	int pipe_idx = secondary_pipe->pipe_idx;
	struct pipe_ctx *sec_bot_pipe = secondary_pipe->bottom_pipe;

	*secondary_pipe = *primary_pipe;
	secondary_pipe->bottom_pipe = sec_bot_pipe;

	secondary_pipe->pipe_idx = pipe_idx;
	secondary_pipe->plane_res.mi = pool->mis[secondary_pipe->pipe_idx];
	secondary_pipe->plane_res.hubp = pool->hubps[secondary_pipe->pipe_idx];
	secondary_pipe->plane_res.ipp = pool->ipps[secondary_pipe->pipe_idx];
	secondary_pipe->plane_res.xfm = pool->transforms[secondary_pipe->pipe_idx];
	secondary_pipe->plane_res.dpp = pool->dpps[secondary_pipe->pipe_idx];
	secondary_pipe->plane_res.mpcc_inst = pool->dpps[secondary_pipe->pipe_idx]->inst;
	secondary_pipe->stream_res.dsc = NULL;
	if (primary_pipe->bottom_pipe && primary_pipe->bottom_pipe != secondary_pipe) {
		ASSERT(!secondary_pipe->bottom_pipe);
		secondary_pipe->bottom_pipe = primary_pipe->bottom_pipe;
		secondary_pipe->bottom_pipe->top_pipe = secondary_pipe;
	}
	primary_pipe->bottom_pipe = secondary_pipe;
	secondary_pipe->top_pipe = primary_pipe;

	ASSERT(primary_pipe->plane_state);
	resource_build_scaling_params(primary_pipe);
	resource_build_scaling_params(secondary_pipe);
}

void dcn20_populate_dml_writeback_from_context(
		struct dc *dc, struct resource_context *res_ctx, display_e2e_pipe_params_st *pipes)
{
	int pipe_cnt, i;

	for (i = 0, pipe_cnt = 0; i < dc->res_pool->pipe_count; i++) {
		struct dc_writeback_info *wb_info = &res_ctx->pipe_ctx[i].stream->writeback_info[0];

		if (!res_ctx->pipe_ctx[i].stream)
			continue;

		/* Set writeback information */
		pipes[pipe_cnt].dout.wb_enable = (wb_info->wb_enabled == true) ? 1 : 0;
		pipes[pipe_cnt].dout.num_active_wb++;
		pipes[pipe_cnt].dout.wb.wb_src_height = wb_info->dwb_params.cnv_params.crop_height;
		pipes[pipe_cnt].dout.wb.wb_src_width = wb_info->dwb_params.cnv_params.crop_width;
		pipes[pipe_cnt].dout.wb.wb_dst_width = wb_info->dwb_params.dest_width;
		pipes[pipe_cnt].dout.wb.wb_dst_height = wb_info->dwb_params.dest_height;
		pipes[pipe_cnt].dout.wb.wb_htaps_luma = 1;
		pipes[pipe_cnt].dout.wb.wb_vtaps_luma = 1;
		pipes[pipe_cnt].dout.wb.wb_htaps_chroma = wb_info->dwb_params.scaler_taps.h_taps_c;
		pipes[pipe_cnt].dout.wb.wb_vtaps_chroma = wb_info->dwb_params.scaler_taps.v_taps_c;
		pipes[pipe_cnt].dout.wb.wb_hratio = 1.0;
		pipes[pipe_cnt].dout.wb.wb_vratio = 1.0;
		if (wb_info->dwb_params.out_format == dwb_scaler_mode_yuv420) {
			if (wb_info->dwb_params.output_depth == DWB_OUTPUT_PIXEL_DEPTH_8BPC)
				pipes[pipe_cnt].dout.wb.wb_pixel_format = dm_420_8;
			else
				pipes[pipe_cnt].dout.wb.wb_pixel_format = dm_420_10;
		} else
			pipes[pipe_cnt].dout.wb.wb_pixel_format = dm_444_32;

		pipe_cnt++;
	}

}

int dcn20_populate_dml_pipes_from_context(
		struct dc *dc, struct dc_state *context, display_e2e_pipe_params_st *pipes)
{
	int pipe_cnt, i;
	bool synchronized_vblank = true;
	struct resource_context *res_ctx = &context->res_ctx;

	for (i = 0, pipe_cnt = -1; i < dc->res_pool->pipe_count; i++) {
		if (!res_ctx->pipe_ctx[i].stream)
			continue;

		if (pipe_cnt < 0) {
			pipe_cnt = i;
			continue;
		}
		if (dc->debug.disable_timing_sync || !resource_are_streams_timing_synchronizable(
				res_ctx->pipe_ctx[pipe_cnt].stream,
				res_ctx->pipe_ctx[i].stream)) {
			synchronized_vblank = false;
			break;
		}
	}

	for (i = 0, pipe_cnt = 0; i < dc->res_pool->pipe_count; i++) {
		struct dc_crtc_timing *timing = &res_ctx->pipe_ctx[i].stream->timing;
		unsigned int v_total;
		int output_bpc;

		if (!res_ctx->pipe_ctx[i].stream)
			continue;

		v_total = timing->v_total;
		/* todo:
		pipes[pipe_cnt].pipe.src.dynamic_metadata_enable = 0;
		pipes[pipe_cnt].pipe.src.dcc = 0;
		pipes[pipe_cnt].pipe.src.vm = 0;*/

		pipes[pipe_cnt].dout.dsc_enable = res_ctx->pipe_ctx[i].stream->timing.flags.DSC;
		/* todo: rotation?*/
		pipes[pipe_cnt].dout.dsc_slices = res_ctx->pipe_ctx[i].stream->timing.dsc_cfg.num_slices_h;
		if (res_ctx->pipe_ctx[i].stream->use_dynamic_meta) {
			pipes[pipe_cnt].pipe.src.dynamic_metadata_enable = true;
			/* 1/2 vblank */
			pipes[pipe_cnt].pipe.src.dynamic_metadata_lines_before_active =
				(v_total - timing->v_addressable
					- timing->v_border_top - timing->v_border_bottom) / 2;
			/* 36 bytes dp, 32 hdmi */
			pipes[pipe_cnt].pipe.src.dynamic_metadata_xmit_bytes =
				dc_is_dp_signal(res_ctx->pipe_ctx[i].stream->signal) ? 36 : 32;
		}
		pipes[pipe_cnt].pipe.src.dcc = false;
		pipes[pipe_cnt].pipe.src.dcc_rate = 1;
		pipes[pipe_cnt].pipe.dest.synchronized_vblank_all_planes = synchronized_vblank;
		pipes[pipe_cnt].pipe.dest.hblank_start = timing->h_total - timing->h_front_porch;
		pipes[pipe_cnt].pipe.dest.hblank_end = pipes[pipe_cnt].pipe.dest.hblank_start
				- timing->h_addressable
				- timing->h_border_left
				- timing->h_border_right;
		pipes[pipe_cnt].pipe.dest.vblank_start = v_total - timing->v_front_porch;
		pipes[pipe_cnt].pipe.dest.vblank_end = pipes[pipe_cnt].pipe.dest.vblank_start
				- timing->v_addressable
				- timing->v_border_top
				- timing->v_border_bottom;
		pipes[pipe_cnt].pipe.dest.htotal = timing->h_total;
		pipes[pipe_cnt].pipe.dest.vtotal = v_total;
		pipes[pipe_cnt].pipe.dest.hactive = timing->h_addressable;
		pipes[pipe_cnt].pipe.dest.vactive = timing->v_addressable;
		pipes[pipe_cnt].pipe.dest.interlaced = timing->flags.INTERLACE;
		pipes[pipe_cnt].pipe.dest.pixel_rate_mhz = timing->pix_clk_100hz/10000.0;
		if (timing->timing_3d_format == TIMING_3D_FORMAT_HW_FRAME_PACKING)
			pipes[pipe_cnt].pipe.dest.pixel_rate_mhz *= 2;
		pipes[pipe_cnt].pipe.dest.otg_inst = res_ctx->pipe_ctx[i].stream_res.tg->inst;
		pipes[pipe_cnt].dout.dp_lanes = 4;
		pipes[pipe_cnt].pipe.dest.vtotal_min = res_ctx->pipe_ctx[i].stream->adjust.v_total_min;
		pipes[pipe_cnt].pipe.dest.vtotal_max = res_ctx->pipe_ctx[i].stream->adjust.v_total_max;
		pipes[pipe_cnt].pipe.dest.odm_combine = res_ctx->pipe_ctx[i].prev_odm_pipe
							|| res_ctx->pipe_ctx[i].next_odm_pipe;
		pipes[pipe_cnt].pipe.src.hsplit_grp = res_ctx->pipe_ctx[i].pipe_idx;
		if (res_ctx->pipe_ctx[i].top_pipe && res_ctx->pipe_ctx[i].top_pipe->plane_state
				== res_ctx->pipe_ctx[i].plane_state)
			pipes[pipe_cnt].pipe.src.hsplit_grp = res_ctx->pipe_ctx[i].top_pipe->pipe_idx;
		else if (res_ctx->pipe_ctx[i].prev_odm_pipe) {
			struct pipe_ctx *first_pipe = res_ctx->pipe_ctx[i].prev_odm_pipe;

			while (first_pipe->prev_odm_pipe)
				first_pipe = first_pipe->prev_odm_pipe;
			pipes[pipe_cnt].pipe.src.hsplit_grp = first_pipe->pipe_idx;
		}

		switch (res_ctx->pipe_ctx[i].stream->signal) {
		case SIGNAL_TYPE_DISPLAY_PORT_MST:
		case SIGNAL_TYPE_DISPLAY_PORT:
			pipes[pipe_cnt].dout.output_type = dm_dp;
			break;
		case SIGNAL_TYPE_EDP:
			pipes[pipe_cnt].dout.output_type = dm_edp;
			break;
		case SIGNAL_TYPE_HDMI_TYPE_A:
		case SIGNAL_TYPE_DVI_SINGLE_LINK:
		case SIGNAL_TYPE_DVI_DUAL_LINK:
			pipes[pipe_cnt].dout.output_type = dm_hdmi;
			break;
		default:
			/* In case there is no signal, set dp with 4 lanes to allow max config */
			pipes[pipe_cnt].dout.output_type = dm_dp;
			pipes[pipe_cnt].dout.dp_lanes = 4;
		}

		switch (res_ctx->pipe_ctx[i].stream->timing.display_color_depth) {
		case COLOR_DEPTH_666:
			output_bpc = 6;
			break;
		case COLOR_DEPTH_888:
			output_bpc = 8;
			break;
		case COLOR_DEPTH_101010:
			output_bpc = 10;
			break;
		case COLOR_DEPTH_121212:
			output_bpc = 12;
			break;
		case COLOR_DEPTH_141414:
			output_bpc = 14;
			break;
		case COLOR_DEPTH_161616:
			output_bpc = 16;
			break;
		case COLOR_DEPTH_999:
			output_bpc = 9;
			break;
		case COLOR_DEPTH_111111:
			output_bpc = 11;
			break;
		default:
			output_bpc = 8;
			break;
		}

		switch (res_ctx->pipe_ctx[i].stream->timing.pixel_encoding) {
		case PIXEL_ENCODING_RGB:
		case PIXEL_ENCODING_YCBCR444:
			pipes[pipe_cnt].dout.output_format = dm_444;
			pipes[pipe_cnt].dout.output_bpp = output_bpc * 3;
			break;
		case PIXEL_ENCODING_YCBCR420:
			pipes[pipe_cnt].dout.output_format = dm_420;
			pipes[pipe_cnt].dout.output_bpp = (output_bpc * 3.0) / 2;
			break;
		case PIXEL_ENCODING_YCBCR422:
			if (true) /* todo */
				pipes[pipe_cnt].dout.output_format = dm_s422;
			else
				pipes[pipe_cnt].dout.output_format = dm_n422;
			pipes[pipe_cnt].dout.output_bpp = output_bpc * 2;
			break;
		default:
			pipes[pipe_cnt].dout.output_format = dm_444;
			pipes[pipe_cnt].dout.output_bpp = output_bpc * 3;
		}

		if (res_ctx->pipe_ctx[i].stream->timing.flags.DSC)
			pipes[pipe_cnt].dout.output_bpp = res_ctx->pipe_ctx[i].stream->timing.dsc_cfg.bits_per_pixel / 16.0;

		/* todo: default max for now, until there is logic reflecting this in dc*/
		pipes[pipe_cnt].dout.output_bpc = 12;
		/*
		 * Use max cursor settings for calculations to minimize
		 * bw calculations due to cursor on/off
		 */
		pipes[pipe_cnt].pipe.src.num_cursors = 2;
		pipes[pipe_cnt].pipe.src.cur0_src_width = 256;
		pipes[pipe_cnt].pipe.src.cur0_bpp = dm_cur_32bit;
		pipes[pipe_cnt].pipe.src.cur1_src_width = 256;
		pipes[pipe_cnt].pipe.src.cur1_bpp = dm_cur_32bit;

		if (!res_ctx->pipe_ctx[i].plane_state) {
			pipes[pipe_cnt].pipe.src.source_scan = dm_horz;
			pipes[pipe_cnt].pipe.src.sw_mode = dm_sw_linear;
			pipes[pipe_cnt].pipe.src.macro_tile_size = dm_64k_tile;
			pipes[pipe_cnt].pipe.src.viewport_width = timing->h_addressable;
			if (pipes[pipe_cnt].pipe.src.viewport_width > 1920)
				pipes[pipe_cnt].pipe.src.viewport_width = 1920;
			pipes[pipe_cnt].pipe.src.viewport_height = timing->v_addressable;
			if (pipes[pipe_cnt].pipe.src.viewport_height > 1080)
				pipes[pipe_cnt].pipe.src.viewport_height = 1080;
			pipes[pipe_cnt].pipe.src.surface_height_y = pipes[pipe_cnt].pipe.src.viewport_height;
			pipes[pipe_cnt].pipe.src.data_pitch = ((pipes[pipe_cnt].pipe.src.viewport_width + 63) / 64) * 64; /* linear sw only */
			pipes[pipe_cnt].pipe.src.source_format = dm_444_32;
			pipes[pipe_cnt].pipe.dest.recout_width = pipes[pipe_cnt].pipe.src.viewport_width; /*vp_width/hratio*/
			pipes[pipe_cnt].pipe.dest.recout_height = pipes[pipe_cnt].pipe.src.viewport_height; /*vp_height/vratio*/
			pipes[pipe_cnt].pipe.dest.full_recout_width = pipes[pipe_cnt].pipe.dest.recout_width;  /*when is_hsplit != 1*/
			pipes[pipe_cnt].pipe.dest.full_recout_height = pipes[pipe_cnt].pipe.dest.recout_height; /*when is_hsplit != 1*/
			pipes[pipe_cnt].pipe.scale_ratio_depth.lb_depth = dm_lb_16;
			pipes[pipe_cnt].pipe.scale_ratio_depth.hscl_ratio = 1.0;
			pipes[pipe_cnt].pipe.scale_ratio_depth.vscl_ratio = 1.0;
			pipes[pipe_cnt].pipe.scale_ratio_depth.scl_enable = 0; /*Lb only or Full scl*/
			pipes[pipe_cnt].pipe.scale_taps.htaps = 1;
			pipes[pipe_cnt].pipe.scale_taps.vtaps = 1;
			pipes[pipe_cnt].pipe.src.is_hsplit = 0;
			pipes[pipe_cnt].pipe.dest.odm_combine = 0;
			pipes[pipe_cnt].pipe.dest.vtotal_min = v_total;
			pipes[pipe_cnt].pipe.dest.vtotal_max = v_total;
		} else {
			struct dc_plane_state *pln = res_ctx->pipe_ctx[i].plane_state;
			struct scaler_data *scl = &res_ctx->pipe_ctx[i].plane_res.scl_data;

			pipes[pipe_cnt].pipe.src.immediate_flip = pln->flip_immediate;
			pipes[pipe_cnt].pipe.src.is_hsplit = (res_ctx->pipe_ctx[i].bottom_pipe
					&& res_ctx->pipe_ctx[i].bottom_pipe->plane_state == pln)
					|| (res_ctx->pipe_ctx[i].top_pipe
					&& res_ctx->pipe_ctx[i].top_pipe->plane_state == pln);
			pipes[pipe_cnt].pipe.src.source_scan = pln->rotation == ROTATION_ANGLE_90
					|| pln->rotation == ROTATION_ANGLE_270 ? dm_vert : dm_horz;
			pipes[pipe_cnt].pipe.src.viewport_y_y = scl->viewport.y;
			pipes[pipe_cnt].pipe.src.viewport_y_c = scl->viewport_c.y;
			pipes[pipe_cnt].pipe.src.viewport_width = scl->viewport.width;
			pipes[pipe_cnt].pipe.src.viewport_width_c = scl->viewport_c.width;
			pipes[pipe_cnt].pipe.src.viewport_height = scl->viewport.height;
			pipes[pipe_cnt].pipe.src.viewport_height_c = scl->viewport_c.height;
			pipes[pipe_cnt].pipe.src.surface_height_y = pln->plane_size.surface_size.height;
			if (pln->format >= SURFACE_PIXEL_FORMAT_VIDEO_BEGIN) {
				pipes[pipe_cnt].pipe.src.data_pitch = pln->plane_size.surface_pitch;
				pipes[pipe_cnt].pipe.src.data_pitch_c = pln->plane_size.chroma_pitch;
				pipes[pipe_cnt].pipe.src.meta_pitch = pln->dcc.meta_pitch;
				pipes[pipe_cnt].pipe.src.meta_pitch_c = pln->dcc.meta_pitch_c;
			} else {
				pipes[pipe_cnt].pipe.src.data_pitch = pln->plane_size.surface_pitch;
				pipes[pipe_cnt].pipe.src.meta_pitch = pln->dcc.meta_pitch;
			}
			pipes[pipe_cnt].pipe.src.dcc = pln->dcc.enable;
			pipes[pipe_cnt].pipe.dest.recout_width = scl->recout.width;
			pipes[pipe_cnt].pipe.dest.recout_height = scl->recout.height;
			pipes[pipe_cnt].pipe.dest.full_recout_width = scl->recout.width;
			pipes[pipe_cnt].pipe.dest.full_recout_height = scl->recout.height;
			if (res_ctx->pipe_ctx[i].bottom_pipe && res_ctx->pipe_ctx[i].bottom_pipe->plane_state == pln) {
				pipes[pipe_cnt].pipe.dest.full_recout_width +=
						res_ctx->pipe_ctx[i].bottom_pipe->plane_res.scl_data.recout.width;
				pipes[pipe_cnt].pipe.dest.full_recout_height +=
						res_ctx->pipe_ctx[i].bottom_pipe->plane_res.scl_data.recout.height;
			} else if (res_ctx->pipe_ctx[i].top_pipe && res_ctx->pipe_ctx[i].top_pipe->plane_state == pln) {
				pipes[pipe_cnt].pipe.dest.full_recout_width +=
						res_ctx->pipe_ctx[i].top_pipe->plane_res.scl_data.recout.width;
				pipes[pipe_cnt].pipe.dest.full_recout_height +=
						res_ctx->pipe_ctx[i].top_pipe->plane_res.scl_data.recout.height;
			}

			pipes[pipe_cnt].pipe.scale_ratio_depth.lb_depth = dm_lb_16;
			pipes[pipe_cnt].pipe.scale_ratio_depth.hscl_ratio = (double) scl->ratios.horz.value / (1ULL<<32);
			pipes[pipe_cnt].pipe.scale_ratio_depth.hscl_ratio_c = (double) scl->ratios.horz_c.value / (1ULL<<32);
			pipes[pipe_cnt].pipe.scale_ratio_depth.vscl_ratio = (double) scl->ratios.vert.value / (1ULL<<32);
			pipes[pipe_cnt].pipe.scale_ratio_depth.vscl_ratio_c = (double) scl->ratios.vert_c.value / (1ULL<<32);
			pipes[pipe_cnt].pipe.scale_ratio_depth.scl_enable =
					scl->ratios.vert.value != dc_fixpt_one.value
					|| scl->ratios.horz.value != dc_fixpt_one.value
					|| scl->ratios.vert_c.value != dc_fixpt_one.value
					|| scl->ratios.horz_c.value != dc_fixpt_one.value /*Lb only or Full scl*/
					|| dc->debug.always_scale; /*support always scale*/
			pipes[pipe_cnt].pipe.scale_taps.htaps = scl->taps.h_taps;
			pipes[pipe_cnt].pipe.scale_taps.htaps_c = scl->taps.h_taps_c;
			pipes[pipe_cnt].pipe.scale_taps.vtaps = scl->taps.v_taps;
			pipes[pipe_cnt].pipe.scale_taps.vtaps_c = scl->taps.v_taps_c;

			pipes[pipe_cnt].pipe.src.macro_tile_size =
					swizzle_mode_to_macro_tile_size(pln->tiling_info.gfx9.swizzle);
			swizzle_to_dml_params(pln->tiling_info.gfx9.swizzle,
					&pipes[pipe_cnt].pipe.src.sw_mode);

			switch (pln->format) {
			case SURFACE_PIXEL_FORMAT_VIDEO_420_YCbCr:
			case SURFACE_PIXEL_FORMAT_VIDEO_420_YCrCb:
				pipes[pipe_cnt].pipe.src.source_format = dm_420_8;
				break;
			case SURFACE_PIXEL_FORMAT_VIDEO_420_10bpc_YCbCr:
			case SURFACE_PIXEL_FORMAT_VIDEO_420_10bpc_YCrCb:
				pipes[pipe_cnt].pipe.src.source_format = dm_420_10;
				break;
			case SURFACE_PIXEL_FORMAT_GRPH_ARGB16161616:
			case SURFACE_PIXEL_FORMAT_GRPH_ARGB16161616F:
			case SURFACE_PIXEL_FORMAT_GRPH_ABGR16161616F:
				pipes[pipe_cnt].pipe.src.source_format = dm_444_64;
				break;
			case SURFACE_PIXEL_FORMAT_GRPH_ARGB1555:
			case SURFACE_PIXEL_FORMAT_GRPH_RGB565:
				pipes[pipe_cnt].pipe.src.source_format = dm_444_16;
				break;
			case SURFACE_PIXEL_FORMAT_GRPH_PALETA_256_COLORS:
				pipes[pipe_cnt].pipe.src.source_format = dm_444_8;
				break;
			default:
				pipes[pipe_cnt].pipe.src.source_format = dm_444_32;
				break;
			}
		}

		pipe_cnt++;
	}

	/* populate writeback information */
	dc->res_pool->funcs->populate_dml_writeback_from_context(dc, res_ctx, pipes);

	return pipe_cnt;
}

unsigned int dcn20_calc_max_scaled_time(
		unsigned int time_per_pixel,
		enum mmhubbub_wbif_mode mode,
		unsigned int urgent_watermark)
{
	unsigned int time_per_byte = 0;
	unsigned int total_y_free_entry = 0x200; /* two memory piece for luma */
	unsigned int total_c_free_entry = 0x140; /* two memory piece for chroma */
	unsigned int small_free_entry, max_free_entry;
	unsigned int buf_lh_capability;
	unsigned int max_scaled_time;

	if (mode == PACKED_444) /* packed mode */
		time_per_byte = time_per_pixel/4;
	else if (mode == PLANAR_420_8BPC)
		time_per_byte  = time_per_pixel;
	else if (mode == PLANAR_420_10BPC) /* p010 */
		time_per_byte  = time_per_pixel * 819/1024;

	if (time_per_byte == 0)
		time_per_byte = 1;

	small_free_entry  = (total_y_free_entry > total_c_free_entry) ? total_c_free_entry : total_y_free_entry;
	max_free_entry    = (mode == PACKED_444) ? total_y_free_entry + total_c_free_entry : small_free_entry;
	buf_lh_capability = max_free_entry*time_per_byte*32/16; /* there is 4bit fraction */
	max_scaled_time   = buf_lh_capability - urgent_watermark;
	return max_scaled_time;
}

void dcn20_set_mcif_arb_params(
		struct dc *dc,
		struct dc_state *context,
		display_e2e_pipe_params_st *pipes,
		int pipe_cnt)
{
	enum mmhubbub_wbif_mode wbif_mode;
	struct mcif_arb_params *wb_arb_params;
	int i, j, k, dwb_pipe;

	/* Writeback MCIF_WB arbitration parameters */
	dwb_pipe = 0;
	for (i = 0; i < dc->res_pool->pipe_count; i++) {

		if (!context->res_ctx.pipe_ctx[i].stream)
			continue;

		for (j = 0; j < MAX_DWB_PIPES; j++) {
			if (context->res_ctx.pipe_ctx[i].stream->writeback_info[j].wb_enabled == false)
				continue;

			//wb_arb_params = &context->res_ctx.pipe_ctx[i].stream->writeback_info[j].mcif_arb_params;
			wb_arb_params = &context->bw_ctx.bw.dcn.bw_writeback.mcif_wb_arb[dwb_pipe];

			if (context->res_ctx.pipe_ctx[i].stream->writeback_info[j].dwb_params.out_format == dwb_scaler_mode_yuv420) {
				if (context->res_ctx.pipe_ctx[i].stream->writeback_info[j].dwb_params.output_depth == DWB_OUTPUT_PIXEL_DEPTH_8BPC)
					wbif_mode = PLANAR_420_8BPC;
				else
					wbif_mode = PLANAR_420_10BPC;
			} else
				wbif_mode = PACKED_444;

			for (k = 0; k < sizeof(wb_arb_params->cli_watermark)/sizeof(wb_arb_params->cli_watermark[0]); k++) {
				wb_arb_params->cli_watermark[k] = get_wm_writeback_urgent(&context->bw_ctx.dml, pipes, pipe_cnt) * 1000;
				wb_arb_params->pstate_watermark[k] = get_wm_writeback_dram_clock_change(&context->bw_ctx.dml, pipes, pipe_cnt) * 1000;
			}
			wb_arb_params->time_per_pixel = 16.0 / context->res_ctx.pipe_ctx[i].stream->phy_pix_clk; /* 4 bit fraction, ms */
			wb_arb_params->slice_lines = 32;
			wb_arb_params->arbitration_slice = 2;
			wb_arb_params->max_scaled_time = dcn20_calc_max_scaled_time(wb_arb_params->time_per_pixel,
				wbif_mode,
				wb_arb_params->cli_watermark[0]); /* assume 4 watermark sets have the same value */

			dwb_pipe++;

			if (dwb_pipe >= MAX_DWB_PIPES)
				return;
		}
		if (dwb_pipe >= MAX_DWB_PIPES)
			return;
	}
}

bool dcn20_validate_dsc(struct dc *dc, struct dc_state *new_ctx)
{
	int i;

	/* Validate DSC config, dsc count validation is already done */
	for (i = 0; i < dc->res_pool->pipe_count; i++) {
		struct pipe_ctx *pipe_ctx = &new_ctx->res_ctx.pipe_ctx[i];
		struct dc_stream_state *stream = pipe_ctx->stream;
		struct dsc_config dsc_cfg;
		struct pipe_ctx *odm_pipe;
		int opp_cnt = 1;

		for (odm_pipe = pipe_ctx->next_odm_pipe; odm_pipe; odm_pipe = odm_pipe->next_odm_pipe)
			opp_cnt++;

		/* Only need to validate top pipe */
		if (pipe_ctx->top_pipe || pipe_ctx->prev_odm_pipe || !stream || !stream->timing.flags.DSC)
			continue;

		dsc_cfg.pic_width = (stream->timing.h_addressable + stream->timing.h_border_left
				+ stream->timing.h_border_right) / opp_cnt;
		dsc_cfg.pic_height = stream->timing.v_addressable + stream->timing.v_border_top
				+ stream->timing.v_border_bottom;
		dsc_cfg.pixel_encoding = stream->timing.pixel_encoding;
		dsc_cfg.color_depth = stream->timing.display_color_depth;
		dsc_cfg.dc_dsc_cfg = stream->timing.dsc_cfg;
		dsc_cfg.dc_dsc_cfg.num_slices_h /= opp_cnt;

		if (!pipe_ctx->stream_res.dsc->funcs->dsc_validate_stream(pipe_ctx->stream_res.dsc, &dsc_cfg))
			return false;
	}
	return true;
}

struct pipe_ctx *dcn20_find_secondary_pipe(struct dc *dc,
		struct resource_context *res_ctx,
		const struct resource_pool *pool,
		const struct pipe_ctx *primary_pipe)
{
	struct pipe_ctx *secondary_pipe = NULL;

	if (dc && primary_pipe) {
		int j;
		int preferred_pipe_idx = 0;

		/* first check the prev dc state:
		 * if this primary pipe has a bottom pipe in prev. state
		 * and if the bottom pipe is still available (which it should be),
		 * pick that pipe as secondary
		 * Same logic applies for ODM pipes. Since mpo is not allowed with odm
		 * check in else case.
		 */
		if (dc->current_state->res_ctx.pipe_ctx[primary_pipe->pipe_idx].bottom_pipe) {
			preferred_pipe_idx = dc->current_state->res_ctx.pipe_ctx[primary_pipe->pipe_idx].bottom_pipe->pipe_idx;
			if (res_ctx->pipe_ctx[preferred_pipe_idx].stream == NULL) {
				secondary_pipe = &res_ctx->pipe_ctx[preferred_pipe_idx];
				secondary_pipe->pipe_idx = preferred_pipe_idx;
			}
		} else if (dc->current_state->res_ctx.pipe_ctx[primary_pipe->pipe_idx].next_odm_pipe) {
			preferred_pipe_idx = dc->current_state->res_ctx.pipe_ctx[primary_pipe->pipe_idx].next_odm_pipe->pipe_idx;
			if (res_ctx->pipe_ctx[preferred_pipe_idx].stream == NULL) {
				secondary_pipe = &res_ctx->pipe_ctx[preferred_pipe_idx];
				secondary_pipe->pipe_idx = preferred_pipe_idx;
			}
		}

		/*
		 * if this primary pipe does not have a bottom pipe in prev. state
		 * start backward and find a pipe that did not used to be a bottom pipe in
		 * prev. dc state. This way we make sure we keep the same assignment as
		 * last state and will not have to reprogram every pipe
		 */
		if (secondary_pipe == NULL) {
			for (j = dc->res_pool->pipe_count - 1; j >= 0; j--) {
				if (dc->current_state->res_ctx.pipe_ctx[j].top_pipe == NULL
						&& dc->current_state->res_ctx.pipe_ctx[j].prev_odm_pipe == NULL) {
					preferred_pipe_idx = j;

					if (res_ctx->pipe_ctx[preferred_pipe_idx].stream == NULL) {
						secondary_pipe = &res_ctx->pipe_ctx[preferred_pipe_idx];
						secondary_pipe->pipe_idx = preferred_pipe_idx;
						break;
					}
				}
			}
		}
		/*
		 * We should never hit this assert unless assignments are shuffled around
		 * if this happens we will prob. hit a vsync tdr
		 */
		ASSERT(secondary_pipe);
		/*
		 * search backwards for the second pipe to keep pipe
		 * assignment more consistent
		 */
		if (secondary_pipe == NULL) {
			for (j = dc->res_pool->pipe_count - 1; j >= 0; j--) {
				preferred_pipe_idx = j;

				if (res_ctx->pipe_ctx[preferred_pipe_idx].stream == NULL) {
					secondary_pipe = &res_ctx->pipe_ctx[preferred_pipe_idx];
					secondary_pipe->pipe_idx = preferred_pipe_idx;
					break;
				}
			}
		}
	}

	return secondary_pipe;
}

void dcn20_merge_pipes_for_validate(
		struct dc *dc,
		struct dc_state *context)
{
	int i;

	/* merge previously split odm pipes since mode support needs to make the decision */
	for (i = 0; i < dc->res_pool->pipe_count; i++) {
		struct pipe_ctx *pipe = &context->res_ctx.pipe_ctx[i];
		struct pipe_ctx *odm_pipe = pipe->next_odm_pipe;

		if (pipe->prev_odm_pipe)
			continue;

		pipe->next_odm_pipe = NULL;
		while (odm_pipe) {
			struct pipe_ctx *next_odm_pipe = odm_pipe->next_odm_pipe;

			odm_pipe->plane_state = NULL;
			odm_pipe->stream = NULL;
			odm_pipe->top_pipe = NULL;
			odm_pipe->bottom_pipe = NULL;
			odm_pipe->prev_odm_pipe = NULL;
			odm_pipe->next_odm_pipe = NULL;
			if (odm_pipe->stream_res.dsc)
				release_dsc(&context->res_ctx, dc->res_pool, &odm_pipe->stream_res.dsc);
			/* Clear plane_res and stream_res */
			memset(&odm_pipe->plane_res, 0, sizeof(odm_pipe->plane_res));
			memset(&odm_pipe->stream_res, 0, sizeof(odm_pipe->stream_res));
			odm_pipe = next_odm_pipe;
		}
		if (pipe->plane_state)
			resource_build_scaling_params(pipe);
	}

	/* merge previously mpc split pipes since mode support needs to make the decision */
	for (i = 0; i < dc->res_pool->pipe_count; i++) {
		struct pipe_ctx *pipe = &context->res_ctx.pipe_ctx[i];
		struct pipe_ctx *hsplit_pipe = pipe->bottom_pipe;

		if (!hsplit_pipe || hsplit_pipe->plane_state != pipe->plane_state)
			continue;

		pipe->bottom_pipe = hsplit_pipe->bottom_pipe;
		if (hsplit_pipe->bottom_pipe)
			hsplit_pipe->bottom_pipe->top_pipe = pipe;
		hsplit_pipe->plane_state = NULL;
		hsplit_pipe->stream = NULL;
		hsplit_pipe->top_pipe = NULL;
		hsplit_pipe->bottom_pipe = NULL;

		/* Clear plane_res and stream_res */
		memset(&hsplit_pipe->plane_res, 0, sizeof(hsplit_pipe->plane_res));
		memset(&hsplit_pipe->stream_res, 0, sizeof(hsplit_pipe->stream_res));
		if (pipe->plane_state)
			resource_build_scaling_params(pipe);
	}
}

int dcn20_validate_apply_pipe_split_flags(
		struct dc *dc,
		struct dc_state *context,
		int vlevel,
		bool *split)
{
	int i, pipe_idx, vlevel_split;
	bool force_split = false;
	bool avoid_split = dc->debug.pipe_split_policy != MPC_SPLIT_DYNAMIC;

	/* Single display loop, exits if there is more than one display */
	for (i = 0; i < dc->res_pool->pipe_count; i++) {
		struct pipe_ctx *pipe = &context->res_ctx.pipe_ctx[i];
		bool exit_loop = false;

		if (!pipe->stream || pipe->top_pipe)
			continue;

		if (dc->debug.force_single_disp_pipe_split) {
			if (!force_split)
				force_split = true;
			else {
				force_split = false;
				exit_loop = true;
			}
		}
		if (dc->debug.pipe_split_policy == MPC_SPLIT_AVOID_MULT_DISP) {
			if (avoid_split)
				avoid_split = false;
			else {
				avoid_split = true;
				exit_loop = true;
			}
		}
		if (exit_loop)
			break;
	}
	/* TODO: fix dc bugs and remove this split threshold thing */
	if (context->stream_count > dc->res_pool->pipe_count / 2)
		avoid_split = true;

	/* Avoid split loop looks for lowest voltage level that allows most unsplit pipes possible */
	if (avoid_split) {
		for (i = 0, pipe_idx = 0; i < dc->res_pool->pipe_count; i++) {
			if (!context->res_ctx.pipe_ctx[i].stream)
				continue;

			for (vlevel_split = vlevel; vlevel <= context->bw_ctx.dml.soc.num_states; vlevel++)
				if (context->bw_ctx.dml.vba.NoOfDPP[vlevel][0][pipe_idx] == 1)
					break;
			/* Impossible to not split this pipe */
			if (vlevel > context->bw_ctx.dml.soc.num_states)
				vlevel = vlevel_split;
			pipe_idx++;
		}
		context->bw_ctx.dml.vba.maxMpcComb = 0;
	}

	/* Split loop sets which pipe should be split based on dml outputs and dc flags */
	for (i = 0, pipe_idx = 0; i < dc->res_pool->pipe_count; i++) {
		struct pipe_ctx *pipe = &context->res_ctx.pipe_ctx[i];

		if (!context->res_ctx.pipe_ctx[i].stream)
			continue;

		if (force_split || context->bw_ctx.dml.vba.NoOfDPP[vlevel][context->bw_ctx.dml.vba.maxMpcComb][pipe_idx] > 1)
			split[i] = true;
		if ((pipe->stream->view_format ==
				VIEW_3D_FORMAT_SIDE_BY_SIDE ||
				pipe->stream->view_format ==
				VIEW_3D_FORMAT_TOP_AND_BOTTOM) &&
				(pipe->stream->timing.timing_3d_format ==
				TIMING_3D_FORMAT_TOP_AND_BOTTOM ||
				 pipe->stream->timing.timing_3d_format ==
				TIMING_3D_FORMAT_SIDE_BY_SIDE))
			split[i] = true;
		if (dc->debug.force_odm_combine & (1 << pipe->stream_res.tg->inst)) {
			split[i] = true;
			context->bw_ctx.dml.vba.ODMCombineEnablePerState[vlevel][pipe_idx] = true;
		}
		context->bw_ctx.dml.vba.ODMCombineEnabled[pipe_idx] =
			context->bw_ctx.dml.vba.ODMCombineEnablePerState[vlevel][pipe_idx];
		/* Adjust dppclk when split is forced, do not bother with dispclk */
		if (split[i] && context->bw_ctx.dml.vba.NoOfDPP[vlevel][context->bw_ctx.dml.vba.maxMpcComb][pipe_idx] == 1)
			context->bw_ctx.dml.vba.RequiredDPPCLK[vlevel][context->bw_ctx.dml.vba.maxMpcComb][pipe_idx] /= 2;
		pipe_idx++;
	}

	return vlevel;
}

bool dcn20_fast_validate_bw(
		struct dc *dc,
		struct dc_state *context,
		display_e2e_pipe_params_st *pipes,
		int *pipe_cnt_out,
		int *pipe_split_from,
		int *vlevel_out)
{
	bool out = false;
	bool split[MAX_PIPES] = { false };
	int pipe_cnt, i, pipe_idx, vlevel;

	ASSERT(pipes);
	if (!pipes)
		return false;

	dcn20_merge_pipes_for_validate(dc, context);

	pipe_cnt = dc->res_pool->funcs->populate_dml_pipes(dc, context, pipes);

	*pipe_cnt_out = pipe_cnt;

	if (!pipe_cnt) {
		out = true;
		goto validate_out;
	}

	vlevel = dml_get_voltage_level(&context->bw_ctx.dml, pipes, pipe_cnt);

	if (vlevel > context->bw_ctx.dml.soc.num_states)
		goto validate_fail;

	vlevel = dcn20_validate_apply_pipe_split_flags(dc, context, vlevel, split);

	/*initialize pipe_just_split_from to invalid idx*/
	for (i = 0; i < MAX_PIPES; i++)
		pipe_split_from[i] = -1;

	for (i = 0, pipe_idx = -1; i < dc->res_pool->pipe_count; i++) {
		struct pipe_ctx *pipe = &context->res_ctx.pipe_ctx[i];
		struct pipe_ctx *hsplit_pipe = pipe->bottom_pipe;

		if (!pipe->stream || pipe_split_from[i] >= 0)
			continue;

		pipe_idx++;

		if (!pipe->top_pipe && !pipe->plane_state && context->bw_ctx.dml.vba.ODMCombineEnabled[pipe_idx]) {
			hsplit_pipe = dcn20_find_secondary_pipe(dc, &context->res_ctx, dc->res_pool, pipe);
			ASSERT(hsplit_pipe);
			if (!dcn20_split_stream_for_odm(
					&context->res_ctx, dc->res_pool,
					pipe, hsplit_pipe))
				goto validate_fail;
			pipe_split_from[hsplit_pipe->pipe_idx] = pipe_idx;
			dcn20_build_mapped_resource(dc, context, pipe->stream);
		}

		if (!pipe->plane_state)
			continue;
		/* Skip 2nd half of already split pipe */
		if (pipe->top_pipe && pipe->plane_state == pipe->top_pipe->plane_state)
			continue;

		/* We do not support mpo + odm at the moment */
		if (hsplit_pipe && hsplit_pipe->plane_state != pipe->plane_state
				&& context->bw_ctx.dml.vba.ODMCombineEnabled[pipe_idx])
			goto validate_fail;

		if (split[i]) {
			if (!hsplit_pipe || hsplit_pipe->plane_state != pipe->plane_state) {
				/* pipe not split previously needs split */
				hsplit_pipe = dcn20_find_secondary_pipe(dc, &context->res_ctx, dc->res_pool, pipe);
				ASSERT(hsplit_pipe);
				if (!hsplit_pipe) {
					context->bw_ctx.dml.vba.RequiredDPPCLK[vlevel][context->bw_ctx.dml.vba.maxMpcComb][pipe_idx] *= 2;
					continue;
				}
				if (context->bw_ctx.dml.vba.ODMCombineEnabled[pipe_idx]) {
					if (!dcn20_split_stream_for_odm(
							&context->res_ctx, dc->res_pool,
							pipe, hsplit_pipe))
						goto validate_fail;
					dcn20_build_mapped_resource(dc, context, pipe->stream);
				} else
					dcn20_split_stream_for_mpc(
						&context->res_ctx, dc->res_pool,
						pipe, hsplit_pipe);
				pipe_split_from[hsplit_pipe->pipe_idx] = pipe_idx;
			}
		} else if (hsplit_pipe && hsplit_pipe->plane_state == pipe->plane_state) {
			/* merge should already have been done */
			ASSERT(0);
		}
	}
	/* Actual dsc count per stream dsc validation*/
	if (!dcn20_validate_dsc(dc, context)) {
		context->bw_ctx.dml.vba.ValidationStatus[context->bw_ctx.dml.vba.soc.num_states] =
				DML_FAIL_DSC_VALIDATION_FAILURE;
		goto validate_fail;
	}

	*vlevel_out = vlevel;

	out = true;
	goto validate_out;

validate_fail:
	out = false;

validate_out:
	return out;
}

static void dcn20_calculate_wm(
		struct dc *dc, struct dc_state *context,
		display_e2e_pipe_params_st *pipes,
		int *out_pipe_cnt,
		int *pipe_split_from,
		int vlevel)
{
	int pipe_cnt, i, pipe_idx;

	for (i = 0, pipe_idx = 0, pipe_cnt = 0; i < dc->res_pool->pipe_count; i++) {
		if (!context->res_ctx.pipe_ctx[i].stream)
			continue;

		pipes[pipe_cnt].clks_cfg.refclk_mhz = dc->res_pool->ref_clocks.dchub_ref_clock_inKhz / 1000.0;
		pipes[pipe_cnt].clks_cfg.dispclk_mhz = context->bw_ctx.dml.vba.RequiredDISPCLK[vlevel][context->bw_ctx.dml.vba.maxMpcComb];

		if (pipe_split_from[i] < 0) {
			pipes[pipe_cnt].clks_cfg.dppclk_mhz =
					context->bw_ctx.dml.vba.RequiredDPPCLK[vlevel][context->bw_ctx.dml.vba.maxMpcComb][pipe_idx];
			if (context->bw_ctx.dml.vba.BlendingAndTiming[pipe_idx] == pipe_idx)
				pipes[pipe_cnt].pipe.dest.odm_combine =
						context->bw_ctx.dml.vba.ODMCombineEnabled[pipe_idx];
			else
				pipes[pipe_cnt].pipe.dest.odm_combine = 0;
			pipe_idx++;
		} else {
			pipes[pipe_cnt].clks_cfg.dppclk_mhz =
					context->bw_ctx.dml.vba.RequiredDPPCLK[vlevel][context->bw_ctx.dml.vba.maxMpcComb][pipe_split_from[i]];
			if (context->bw_ctx.dml.vba.BlendingAndTiming[pipe_split_from[i]] == pipe_split_from[i])
				pipes[pipe_cnt].pipe.dest.odm_combine =
						context->bw_ctx.dml.vba.ODMCombineEnabled[pipe_split_from[i]];
			else
				pipes[pipe_cnt].pipe.dest.odm_combine = 0;
		}

		if (dc->config.forced_clocks) {
			pipes[pipe_cnt].clks_cfg.dispclk_mhz = context->bw_ctx.dml.soc.clock_limits[0].dispclk_mhz;
			pipes[pipe_cnt].clks_cfg.dppclk_mhz = context->bw_ctx.dml.soc.clock_limits[0].dppclk_mhz;
		}
		if (dc->debug.min_disp_clk_khz > pipes[pipe_cnt].clks_cfg.dispclk_mhz * 1000)
			pipes[pipe_cnt].clks_cfg.dispclk_mhz = dc->debug.min_disp_clk_khz / 1000.0;
		if (dc->debug.min_dpp_clk_khz > pipes[pipe_cnt].clks_cfg.dppclk_mhz * 1000)
			pipes[pipe_cnt].clks_cfg.dppclk_mhz = dc->debug.min_dpp_clk_khz / 1000.0;

		pipe_cnt++;
	}

	if (pipe_cnt != pipe_idx) {
		if (dc->res_pool->funcs->populate_dml_pipes)
			pipe_cnt = dc->res_pool->funcs->populate_dml_pipes(dc,
				context, pipes);
		else
			pipe_cnt = dcn20_populate_dml_pipes_from_context(dc,
				context, pipes);
	}

	*out_pipe_cnt = pipe_cnt;

	pipes[0].clks_cfg.voltage = vlevel;
	pipes[0].clks_cfg.dcfclk_mhz = context->bw_ctx.dml.soc.clock_limits[vlevel].dcfclk_mhz;
	pipes[0].clks_cfg.socclk_mhz = context->bw_ctx.dml.soc.clock_limits[vlevel].socclk_mhz;

	/* only pipe 0 is read for voltage and dcf/soc clocks */
	if (vlevel < 1) {
		pipes[0].clks_cfg.voltage = 1;
		pipes[0].clks_cfg.dcfclk_mhz = context->bw_ctx.dml.soc.clock_limits[1].dcfclk_mhz;
		pipes[0].clks_cfg.socclk_mhz = context->bw_ctx.dml.soc.clock_limits[1].socclk_mhz;
	}
	context->bw_ctx.bw.dcn.watermarks.b.urgent_ns = get_wm_urgent(&context->bw_ctx.dml, pipes, pipe_cnt) * 1000;
	context->bw_ctx.bw.dcn.watermarks.b.cstate_pstate.cstate_enter_plus_exit_ns = get_wm_stutter_enter_exit(&context->bw_ctx.dml, pipes, pipe_cnt) * 1000;
	context->bw_ctx.bw.dcn.watermarks.b.cstate_pstate.cstate_exit_ns = get_wm_stutter_exit(&context->bw_ctx.dml, pipes, pipe_cnt) * 1000;
	context->bw_ctx.bw.dcn.watermarks.b.cstate_pstate.pstate_change_ns = get_wm_dram_clock_change(&context->bw_ctx.dml, pipes, pipe_cnt) * 1000;
	context->bw_ctx.bw.dcn.watermarks.b.pte_meta_urgent_ns = get_wm_memory_trip(&context->bw_ctx.dml, pipes, pipe_cnt) * 1000;
	context->bw_ctx.bw.dcn.watermarks.b.frac_urg_bw_nom = get_fraction_of_urgent_bandwidth(&context->bw_ctx.dml, pipes, pipe_cnt) * 1000;
	context->bw_ctx.bw.dcn.watermarks.b.frac_urg_bw_flip = get_fraction_of_urgent_bandwidth_imm_flip(&context->bw_ctx.dml, pipes, pipe_cnt) * 1000;
	context->bw_ctx.bw.dcn.watermarks.b.urgent_latency_ns = get_urgent_latency(&context->bw_ctx.dml, pipes, pipe_cnt) * 1000;

	if (vlevel < 2) {
		pipes[0].clks_cfg.voltage = 2;
		pipes[0].clks_cfg.dcfclk_mhz = context->bw_ctx.dml.soc.clock_limits[2].dcfclk_mhz;
		pipes[0].clks_cfg.socclk_mhz = context->bw_ctx.dml.soc.clock_limits[2].socclk_mhz;
	}
	context->bw_ctx.bw.dcn.watermarks.c.urgent_ns = get_wm_urgent(&context->bw_ctx.dml, pipes, pipe_cnt) * 1000;
	context->bw_ctx.bw.dcn.watermarks.c.cstate_pstate.cstate_enter_plus_exit_ns = get_wm_stutter_enter_exit(&context->bw_ctx.dml, pipes, pipe_cnt) * 1000;
	context->bw_ctx.bw.dcn.watermarks.c.cstate_pstate.cstate_exit_ns = get_wm_stutter_exit(&context->bw_ctx.dml, pipes, pipe_cnt) * 1000;
	context->bw_ctx.bw.dcn.watermarks.c.cstate_pstate.pstate_change_ns = get_wm_dram_clock_change(&context->bw_ctx.dml, pipes, pipe_cnt) * 1000;
	context->bw_ctx.bw.dcn.watermarks.c.pte_meta_urgent_ns = get_wm_memory_trip(&context->bw_ctx.dml, pipes, pipe_cnt) * 1000;
	context->bw_ctx.bw.dcn.watermarks.c.frac_urg_bw_nom = get_fraction_of_urgent_bandwidth(&context->bw_ctx.dml, pipes, pipe_cnt) * 1000;
	context->bw_ctx.bw.dcn.watermarks.c.frac_urg_bw_flip = get_fraction_of_urgent_bandwidth_imm_flip(&context->bw_ctx.dml, pipes, pipe_cnt) * 1000;

	if (vlevel < 3) {
		pipes[0].clks_cfg.voltage = 3;
		pipes[0].clks_cfg.dcfclk_mhz = context->bw_ctx.dml.soc.clock_limits[2].dcfclk_mhz;
		pipes[0].clks_cfg.socclk_mhz = context->bw_ctx.dml.soc.clock_limits[2].socclk_mhz;
	}
	context->bw_ctx.bw.dcn.watermarks.d.urgent_ns = get_wm_urgent(&context->bw_ctx.dml, pipes, pipe_cnt) * 1000;
	context->bw_ctx.bw.dcn.watermarks.d.cstate_pstate.cstate_enter_plus_exit_ns = get_wm_stutter_enter_exit(&context->bw_ctx.dml, pipes, pipe_cnt) * 1000;
	context->bw_ctx.bw.dcn.watermarks.d.cstate_pstate.cstate_exit_ns = get_wm_stutter_exit(&context->bw_ctx.dml, pipes, pipe_cnt) * 1000;
	context->bw_ctx.bw.dcn.watermarks.d.cstate_pstate.pstate_change_ns = get_wm_dram_clock_change(&context->bw_ctx.dml, pipes, pipe_cnt) * 1000;
	context->bw_ctx.bw.dcn.watermarks.d.pte_meta_urgent_ns = get_wm_memory_trip(&context->bw_ctx.dml, pipes, pipe_cnt) * 1000;
	context->bw_ctx.bw.dcn.watermarks.d.frac_urg_bw_nom = get_fraction_of_urgent_bandwidth(&context->bw_ctx.dml, pipes, pipe_cnt) * 1000;
	context->bw_ctx.bw.dcn.watermarks.d.frac_urg_bw_flip = get_fraction_of_urgent_bandwidth_imm_flip(&context->bw_ctx.dml, pipes, pipe_cnt) * 1000;

	pipes[0].clks_cfg.voltage = vlevel;
	pipes[0].clks_cfg.dcfclk_mhz = context->bw_ctx.dml.soc.clock_limits[vlevel].dcfclk_mhz;
	pipes[0].clks_cfg.socclk_mhz = context->bw_ctx.dml.soc.clock_limits[vlevel].socclk_mhz;
	context->bw_ctx.bw.dcn.watermarks.a.urgent_ns = get_wm_urgent(&context->bw_ctx.dml, pipes, pipe_cnt) * 1000;
	context->bw_ctx.bw.dcn.watermarks.a.cstate_pstate.cstate_enter_plus_exit_ns = get_wm_stutter_enter_exit(&context->bw_ctx.dml, pipes, pipe_cnt) * 1000;
	context->bw_ctx.bw.dcn.watermarks.a.cstate_pstate.cstate_exit_ns = get_wm_stutter_exit(&context->bw_ctx.dml, pipes, pipe_cnt) * 1000;
	context->bw_ctx.bw.dcn.watermarks.a.cstate_pstate.pstate_change_ns = get_wm_dram_clock_change(&context->bw_ctx.dml, pipes, pipe_cnt) * 1000;
	context->bw_ctx.bw.dcn.watermarks.a.pte_meta_urgent_ns = get_wm_memory_trip(&context->bw_ctx.dml, pipes, pipe_cnt) * 1000;
	context->bw_ctx.bw.dcn.watermarks.a.frac_urg_bw_nom = get_fraction_of_urgent_bandwidth(&context->bw_ctx.dml, pipes, pipe_cnt) * 1000;
	context->bw_ctx.bw.dcn.watermarks.a.frac_urg_bw_flip = get_fraction_of_urgent_bandwidth_imm_flip(&context->bw_ctx.dml, pipes, pipe_cnt) * 1000;
}

void dcn20_calculate_dlg_params(
		struct dc *dc, struct dc_state *context,
		display_e2e_pipe_params_st *pipes,
		int pipe_cnt,
		int vlevel)
{
	int i, j, pipe_idx, pipe_idx_unsplit;
	bool visited[MAX_PIPES] = { 0 };

	/* Writeback MCIF_WB arbitration parameters */
	dc->res_pool->funcs->set_mcif_arb_params(dc, context, pipes, pipe_cnt);

	context->bw_ctx.bw.dcn.clk.dispclk_khz = context->bw_ctx.dml.vba.DISPCLK * 1000;
	context->bw_ctx.bw.dcn.clk.dcfclk_khz = context->bw_ctx.dml.vba.DCFCLK * 1000;
	context->bw_ctx.bw.dcn.clk.socclk_khz = context->bw_ctx.dml.vba.SOCCLK * 1000;
	context->bw_ctx.bw.dcn.clk.dramclk_khz = context->bw_ctx.dml.vba.DRAMSpeed * 1000 / 16;
	context->bw_ctx.bw.dcn.clk.dcfclk_deep_sleep_khz = context->bw_ctx.dml.vba.DCFCLKDeepSleep * 1000;
	context->bw_ctx.bw.dcn.clk.fclk_khz = context->bw_ctx.dml.vba.FabricClock * 1000;
	context->bw_ctx.bw.dcn.clk.p_state_change_support =
		context->bw_ctx.dml.vba.DRAMClockChangeSupport[vlevel][context->bw_ctx.dml.vba.maxMpcComb]
							!= dm_dram_clock_change_unsupported;
	context->bw_ctx.bw.dcn.clk.dppclk_khz = 0;

	/*
	 * An artifact of dml pipe split/odm is that pipes get merged back together for
	 * calculation. Therefore we need to only extract for first pipe in ascending index order
	 * and copy into the other split half.
	 */
	for (i = 0, pipe_idx = 0, pipe_idx_unsplit = 0; i < dc->res_pool->pipe_count; i++) {
		if (!context->res_ctx.pipe_ctx[i].stream)
			continue;

		if (!visited[pipe_idx]) {
			display_pipe_source_params_st *src = &pipes[pipe_idx].pipe.src;
			display_pipe_dest_params_st *dst = &pipes[pipe_idx].pipe.dest;

			dst->vstartup_start = context->bw_ctx.dml.vba.VStartup[pipe_idx_unsplit];
			dst->vupdate_offset = context->bw_ctx.dml.vba.VUpdateOffsetPix[pipe_idx_unsplit];
			dst->vupdate_width = context->bw_ctx.dml.vba.VUpdateWidthPix[pipe_idx_unsplit];
			dst->vready_offset = context->bw_ctx.dml.vba.VReadyOffsetPix[pipe_idx_unsplit];
			/*
			 * j iterates inside pipes array, unlike i which iterates inside
			 * pipe_ctx array
			 */
			if (src->is_hsplit)
				for (j = pipe_idx + 1; j < pipe_cnt; j++) {
					display_pipe_source_params_st *src_j = &pipes[j].pipe.src;
					display_pipe_dest_params_st *dst_j = &pipes[j].pipe.dest;

					if (src_j->is_hsplit && !visited[j]
							&& src->hsplit_grp == src_j->hsplit_grp) {
						dst_j->vstartup_start = context->bw_ctx.dml.vba.VStartup[pipe_idx_unsplit];
						dst_j->vupdate_offset = context->bw_ctx.dml.vba.VUpdateOffsetPix[pipe_idx_unsplit];
						dst_j->vupdate_width = context->bw_ctx.dml.vba.VUpdateWidthPix[pipe_idx_unsplit];
						dst_j->vready_offset = context->bw_ctx.dml.vba.VReadyOffsetPix[pipe_idx_unsplit];
						visited[j] = true;
					}
				}
			visited[pipe_idx] = true;
			pipe_idx_unsplit++;
		}
		pipe_idx++;
	}

	for (i = 0, pipe_idx = 0; i < dc->res_pool->pipe_count; i++) {
		if (!context->res_ctx.pipe_ctx[i].stream)
			continue;
		if (context->bw_ctx.bw.dcn.clk.dppclk_khz < pipes[pipe_idx].clks_cfg.dppclk_mhz * 1000)
			context->bw_ctx.bw.dcn.clk.dppclk_khz = pipes[pipe_idx].clks_cfg.dppclk_mhz * 1000;
		context->res_ctx.pipe_ctx[i].plane_res.bw.dppclk_khz =
						pipes[pipe_idx].clks_cfg.dppclk_mhz * 1000;
		ASSERT(visited[pipe_idx]);
		context->res_ctx.pipe_ctx[i].pipe_dlg_param = pipes[pipe_idx].pipe.dest;
		pipe_idx++;
	}
	/*save a original dppclock copy*/
	context->bw_ctx.bw.dcn.clk.bw_dppclk_khz = context->bw_ctx.bw.dcn.clk.dppclk_khz;
	context->bw_ctx.bw.dcn.clk.bw_dispclk_khz = context->bw_ctx.bw.dcn.clk.dispclk_khz;
	context->bw_ctx.bw.dcn.clk.max_supported_dppclk_khz = context->bw_ctx.dml.soc.clock_limits[vlevel].dppclk_mhz * 1000;
	context->bw_ctx.bw.dcn.clk.max_supported_dispclk_khz = context->bw_ctx.dml.soc.clock_limits[vlevel].dispclk_mhz * 1000;

	for (i = 0, pipe_idx = 0; i < dc->res_pool->pipe_count; i++) {
		bool cstate_en = context->bw_ctx.dml.vba.PrefetchMode[vlevel][context->bw_ctx.dml.vba.maxMpcComb] != 2;

		if (!context->res_ctx.pipe_ctx[i].stream)
			continue;

		context->bw_ctx.dml.funcs.rq_dlg_get_dlg_reg(&context->bw_ctx.dml,
				&context->res_ctx.pipe_ctx[i].dlg_regs,
				&context->res_ctx.pipe_ctx[i].ttu_regs,
				pipes,
				pipe_cnt,
				pipe_idx,
				cstate_en,
				context->bw_ctx.bw.dcn.clk.p_state_change_support,
				false, false, false);

		context->bw_ctx.dml.funcs.rq_dlg_get_rq_reg(&context->bw_ctx.dml,
				&context->res_ctx.pipe_ctx[i].rq_regs,
				pipes[pipe_idx].pipe);
		pipe_idx++;
	}
}

static bool dcn20_validate_bandwidth_internal(struct dc *dc, struct dc_state *context,
		bool fast_validate)
{
	bool out = false;

	BW_VAL_TRACE_SETUP();

	int vlevel = 0;
	int pipe_split_from[MAX_PIPES];
	int pipe_cnt = 0;
	display_e2e_pipe_params_st *pipes = kzalloc(dc->res_pool->pipe_count * sizeof(display_e2e_pipe_params_st), GFP_KERNEL);
	DC_LOGGER_INIT(dc->ctx->logger);

	BW_VAL_TRACE_COUNT();

	out = dcn20_fast_validate_bw(dc, context, pipes, &pipe_cnt, pipe_split_from, &vlevel);

	if (pipe_cnt == 0)
		goto validate_out;

	if (!out)
		goto validate_fail;

	BW_VAL_TRACE_END_VOLTAGE_LEVEL();

	if (fast_validate) {
		BW_VAL_TRACE_SKIP(fast);
		goto validate_out;
	}

	dcn20_calculate_wm(dc, context, pipes, &pipe_cnt, pipe_split_from, vlevel);
	dcn20_calculate_dlg_params(dc, context, pipes, pipe_cnt, vlevel);

	BW_VAL_TRACE_END_WATERMARKS();

	goto validate_out;

validate_fail:
	DC_LOG_WARNING("Mode Validation Warning: %s failed validation.\n",
		dml_get_status_message(context->bw_ctx.dml.vba.ValidationStatus[context->bw_ctx.dml.vba.soc.num_states]));

	BW_VAL_TRACE_SKIP(fail);
	out = false;

validate_out:
	kfree(pipes);

	BW_VAL_TRACE_FINISH();

	return out;
}


bool dcn20_validate_bandwidth(struct dc *dc, struct dc_state *context,
		bool fast_validate)
{
	bool voltage_supported = false;
	bool full_pstate_supported = false;
	bool dummy_pstate_supported = false;
	double p_state_latency_us;

	DC_FP_START();
	p_state_latency_us = context->bw_ctx.dml.soc.dram_clock_change_latency_us;
	context->bw_ctx.dml.soc.disable_dram_clock_change_vactive_support =
		dc->debug.disable_dram_clock_change_vactive_support;

	if (fast_validate) {
		voltage_supported = dcn20_validate_bandwidth_internal(dc, context, true);

		DC_FP_END();
		return voltage_supported;
	}

	// Best case, we support full UCLK switch latency
	voltage_supported = dcn20_validate_bandwidth_internal(dc, context, false);
	full_pstate_supported = context->bw_ctx.bw.dcn.clk.p_state_change_support;

	if (context->bw_ctx.dml.soc.dummy_pstate_latency_us == 0 ||
		(voltage_supported && full_pstate_supported)) {
		context->bw_ctx.bw.dcn.clk.p_state_change_support = true;
		goto restore_dml_state;
	}

	// Fallback: Try to only support G6 temperature read latency
	context->bw_ctx.dml.soc.dram_clock_change_latency_us = context->bw_ctx.dml.soc.dummy_pstate_latency_us;

	voltage_supported = dcn20_validate_bandwidth_internal(dc, context, false);
	dummy_pstate_supported = context->bw_ctx.bw.dcn.clk.p_state_change_support;

	if (voltage_supported && dummy_pstate_supported) {
		context->bw_ctx.bw.dcn.clk.p_state_change_support = false;
		goto restore_dml_state;
	}

	// ERROR: fallback is supposed to always work.
	ASSERT(false);

restore_dml_state:
	context->bw_ctx.dml.soc.dram_clock_change_latency_us = p_state_latency_us;

	DC_FP_END();
	return voltage_supported;
}

struct pipe_ctx *dcn20_acquire_idle_pipe_for_layer(
		struct dc_state *state,
		const struct resource_pool *pool,
		struct dc_stream_state *stream)
{
	struct resource_context *res_ctx = &state->res_ctx;
	struct pipe_ctx *head_pipe = resource_get_head_pipe_for_stream(res_ctx, stream);
	struct pipe_ctx *idle_pipe = find_idle_secondary_pipe(res_ctx, pool, head_pipe);

	if (!head_pipe)
		ASSERT(0);

	if (!idle_pipe)
		return NULL;

	idle_pipe->stream = head_pipe->stream;
	idle_pipe->stream_res.tg = head_pipe->stream_res.tg;
	idle_pipe->stream_res.opp = head_pipe->stream_res.opp;

	idle_pipe->plane_res.hubp = pool->hubps[idle_pipe->pipe_idx];
	idle_pipe->plane_res.ipp = pool->ipps[idle_pipe->pipe_idx];
	idle_pipe->plane_res.dpp = pool->dpps[idle_pipe->pipe_idx];
	idle_pipe->plane_res.mpcc_inst = pool->dpps[idle_pipe->pipe_idx]->inst;

	return idle_pipe;
}

bool dcn20_get_dcc_compression_cap(const struct dc *dc,
		const struct dc_dcc_surface_param *input,
		struct dc_surface_dcc_cap *output)
{
	return dc->res_pool->hubbub->funcs->get_dcc_compression_cap(
			dc->res_pool->hubbub,
			input,
			output);
}

static void dcn20_destroy_resource_pool(struct resource_pool **pool)
{
	struct dcn20_resource_pool *dcn20_pool = TO_DCN20_RES_POOL(*pool);

	dcn20_resource_destruct(dcn20_pool);
	kfree(dcn20_pool);
	*pool = NULL;
}


static struct dc_cap_funcs cap_funcs = {
	.get_dcc_compression_cap = dcn20_get_dcc_compression_cap
};


enum dc_status dcn20_get_default_swizzle_mode(struct dc_plane_state *plane_state)
{
	enum dc_status result = DC_OK;

	enum surface_pixel_format surf_pix_format = plane_state->format;
	unsigned int bpp = resource_pixel_format_to_bpp(surf_pix_format);

	enum swizzle_mode_values swizzle = DC_SW_LINEAR;

	if (bpp == 64)
		swizzle = DC_SW_64KB_D;
	else
		swizzle = DC_SW_64KB_S;

	plane_state->tiling_info.gfx9.swizzle = swizzle;
	return result;
}

static struct resource_funcs dcn20_res_pool_funcs = {
	.destroy = dcn20_destroy_resource_pool,
	.link_enc_create = dcn20_link_encoder_create,
	.validate_bandwidth = dcn20_validate_bandwidth,
	.acquire_idle_pipe_for_layer = dcn20_acquire_idle_pipe_for_layer,
	.add_stream_to_ctx = dcn20_add_stream_to_ctx,
	.remove_stream_from_ctx = dcn20_remove_stream_from_ctx,
	.populate_dml_writeback_from_context = dcn20_populate_dml_writeback_from_context,
	.get_default_swizzle_mode = dcn20_get_default_swizzle_mode,
	.set_mcif_arb_params = dcn20_set_mcif_arb_params,
	.populate_dml_pipes = dcn20_populate_dml_pipes_from_context,
	.find_first_free_match_stream_enc_for_link = dcn10_find_first_free_match_stream_enc_for_link
};

bool dcn20_dwbc_create(struct dc_context *ctx, struct resource_pool *pool)
{
	int i;
	uint32_t pipe_count = pool->res_cap->num_dwb;

	for (i = 0; i < pipe_count; i++) {
		struct dcn20_dwbc *dwbc20 = kzalloc(sizeof(struct dcn20_dwbc),
						    GFP_KERNEL);

		if (!dwbc20) {
			dm_error("DC: failed to create dwbc20!\n");
			return false;
		}
		dcn20_dwbc_construct(dwbc20, ctx,
				&dwbc20_regs[i],
				&dwbc20_shift,
				&dwbc20_mask,
				i);
		pool->dwbc[i] = &dwbc20->base;
	}
	return true;
}

bool dcn20_mmhubbub_create(struct dc_context *ctx, struct resource_pool *pool)
{
	int i;
	uint32_t pipe_count = pool->res_cap->num_dwb;

	ASSERT(pipe_count > 0);

	for (i = 0; i < pipe_count; i++) {
		struct dcn20_mmhubbub *mcif_wb20 = kzalloc(sizeof(struct dcn20_mmhubbub),
						    GFP_KERNEL);

		if (!mcif_wb20) {
			dm_error("DC: failed to create mcif_wb20!\n");
			return false;
		}

		dcn20_mmhubbub_construct(mcif_wb20, ctx,
				&mcif_wb20_regs[i],
				&mcif_wb20_shift,
				&mcif_wb20_mask,
				i);

		pool->mcif_wb[i] = &mcif_wb20->base;
	}
	return true;
}

static struct pp_smu_funcs *dcn20_pp_smu_create(struct dc_context *ctx)
{
	struct pp_smu_funcs *pp_smu = kzalloc(sizeof(*pp_smu), GFP_KERNEL);

	if (!pp_smu)
		return pp_smu;

	dm_pp_get_funcs(ctx, pp_smu);

	if (pp_smu->ctx.ver != PP_SMU_VER_NV)
		pp_smu = memset(pp_smu, 0, sizeof(struct pp_smu_funcs));

	return pp_smu;
}

static void dcn20_pp_smu_destroy(struct pp_smu_funcs **pp_smu)
{
	if (pp_smu && *pp_smu) {
		kfree(*pp_smu);
		*pp_smu = NULL;
	}
}

void dcn20_cap_soc_clocks(
		struct _vcs_dpi_soc_bounding_box_st *bb,
		struct pp_smu_nv_clock_table max_clocks)
{
	int i;

	// First pass - cap all clocks higher than the reported max
	for (i = 0; i < bb->num_states; i++) {
		if ((bb->clock_limits[i].dcfclk_mhz > (max_clocks.dcfClockInKhz / 1000))
				&& max_clocks.dcfClockInKhz != 0)
			bb->clock_limits[i].dcfclk_mhz = (max_clocks.dcfClockInKhz / 1000);

		if ((bb->clock_limits[i].dram_speed_mts > (max_clocks.uClockInKhz / 1000) * 16)
						&& max_clocks.uClockInKhz != 0)
			bb->clock_limits[i].dram_speed_mts = (max_clocks.uClockInKhz / 1000) * 16;

		if ((bb->clock_limits[i].fabricclk_mhz > (max_clocks.fabricClockInKhz / 1000))
						&& max_clocks.fabricClockInKhz != 0)
			bb->clock_limits[i].fabricclk_mhz = (max_clocks.fabricClockInKhz / 1000);

		if ((bb->clock_limits[i].dispclk_mhz > (max_clocks.displayClockInKhz / 1000))
						&& max_clocks.displayClockInKhz != 0)
			bb->clock_limits[i].dispclk_mhz = (max_clocks.displayClockInKhz / 1000);

		if ((bb->clock_limits[i].dppclk_mhz > (max_clocks.dppClockInKhz / 1000))
						&& max_clocks.dppClockInKhz != 0)
			bb->clock_limits[i].dppclk_mhz = (max_clocks.dppClockInKhz / 1000);

		if ((bb->clock_limits[i].phyclk_mhz > (max_clocks.phyClockInKhz / 1000))
						&& max_clocks.phyClockInKhz != 0)
			bb->clock_limits[i].phyclk_mhz = (max_clocks.phyClockInKhz / 1000);

		if ((bb->clock_limits[i].socclk_mhz > (max_clocks.socClockInKhz / 1000))
						&& max_clocks.socClockInKhz != 0)
			bb->clock_limits[i].socclk_mhz = (max_clocks.socClockInKhz / 1000);

		if ((bb->clock_limits[i].dscclk_mhz > (max_clocks.dscClockInKhz / 1000))
						&& max_clocks.dscClockInKhz != 0)
			bb->clock_limits[i].dscclk_mhz = (max_clocks.dscClockInKhz / 1000);
	}

	// Second pass - remove all duplicate clock states
	for (i = bb->num_states - 1; i > 1; i--) {
		bool duplicate = true;

		if (bb->clock_limits[i-1].dcfclk_mhz != bb->clock_limits[i].dcfclk_mhz)
			duplicate = false;
		if (bb->clock_limits[i-1].dispclk_mhz != bb->clock_limits[i].dispclk_mhz)
			duplicate = false;
		if (bb->clock_limits[i-1].dppclk_mhz != bb->clock_limits[i].dppclk_mhz)
			duplicate = false;
		if (bb->clock_limits[i-1].dram_speed_mts != bb->clock_limits[i].dram_speed_mts)
			duplicate = false;
		if (bb->clock_limits[i-1].dscclk_mhz != bb->clock_limits[i].dscclk_mhz)
			duplicate = false;
		if (bb->clock_limits[i-1].fabricclk_mhz != bb->clock_limits[i].fabricclk_mhz)
			duplicate = false;
		if (bb->clock_limits[i-1].phyclk_mhz != bb->clock_limits[i].phyclk_mhz)
			duplicate = false;
		if (bb->clock_limits[i-1].socclk_mhz != bb->clock_limits[i].socclk_mhz)
			duplicate = false;

		if (duplicate)
			bb->num_states--;
	}
}

void dcn20_update_bounding_box(struct dc *dc, struct _vcs_dpi_soc_bounding_box_st *bb,
		struct pp_smu_nv_clock_table *max_clocks, unsigned int *uclk_states, unsigned int num_states)
{
	struct _vcs_dpi_voltage_scaling_st calculated_states[MAX_CLOCK_LIMIT_STATES];
	int i;
	int num_calculated_states = 0;
	int min_dcfclk = 0;

	if (num_states == 0)
		return;

	memset(calculated_states, 0, sizeof(calculated_states));

	if (dc->bb_overrides.min_dcfclk_mhz > 0)
		min_dcfclk = dc->bb_overrides.min_dcfclk_mhz;
	else {
		if (ASICREV_IS_NAVI12_P(dc->ctx->asic_id.hw_internal_rev))
			min_dcfclk = 310;
		else
			// Accounting for SOC/DCF relationship, we can go as high as
			// 506Mhz in Vmin.
			min_dcfclk = 506;
	}

	for (i = 0; i < num_states; i++) {
		int min_fclk_required_by_uclk;
		calculated_states[i].state = i;
		calculated_states[i].dram_speed_mts = uclk_states[i] * 16 / 1000;

		// FCLK:UCLK ratio is 1.08
		min_fclk_required_by_uclk = mul_u64_u32_shr(BIT_ULL(32) * 1080 / 1000000, uclk_states[i], 32);

		calculated_states[i].fabricclk_mhz = (min_fclk_required_by_uclk < min_dcfclk) ?
				min_dcfclk : min_fclk_required_by_uclk;

		calculated_states[i].socclk_mhz = (calculated_states[i].fabricclk_mhz > max_clocks->socClockInKhz / 1000) ?
				max_clocks->socClockInKhz / 1000 : calculated_states[i].fabricclk_mhz;

		calculated_states[i].dcfclk_mhz = (calculated_states[i].fabricclk_mhz > max_clocks->dcfClockInKhz / 1000) ?
				max_clocks->dcfClockInKhz / 1000 : calculated_states[i].fabricclk_mhz;

		calculated_states[i].dispclk_mhz = max_clocks->displayClockInKhz / 1000;
		calculated_states[i].dppclk_mhz = max_clocks->displayClockInKhz / 1000;
		calculated_states[i].dscclk_mhz = max_clocks->displayClockInKhz / (1000 * 3);

		calculated_states[i].phyclk_mhz = max_clocks->phyClockInKhz / 1000;

		num_calculated_states++;
	}

	calculated_states[num_calculated_states - 1].socclk_mhz = max_clocks->socClockInKhz / 1000;
	calculated_states[num_calculated_states - 1].fabricclk_mhz = max_clocks->socClockInKhz / 1000;
	calculated_states[num_calculated_states - 1].dcfclk_mhz = max_clocks->dcfClockInKhz / 1000;

	memcpy(bb->clock_limits, calculated_states, sizeof(bb->clock_limits));
	bb->num_states = num_calculated_states;

	// Duplicate the last state, DML always an extra state identical to max state to work
	memcpy(&bb->clock_limits[num_calculated_states], &bb->clock_limits[num_calculated_states - 1], sizeof(struct _vcs_dpi_voltage_scaling_st));
	bb->clock_limits[num_calculated_states].state = bb->num_states;
}

void dcn20_patch_bounding_box(struct dc *dc, struct _vcs_dpi_soc_bounding_box_st *bb)
{
	DC_FP_START();
	if ((int)(bb->sr_exit_time_us * 1000) != dc->bb_overrides.sr_exit_time_ns
			&& dc->bb_overrides.sr_exit_time_ns) {
		bb->sr_exit_time_us = dc->bb_overrides.sr_exit_time_ns / 1000.0;
	}

	if ((int)(bb->sr_enter_plus_exit_time_us * 1000)
				!= dc->bb_overrides.sr_enter_plus_exit_time_ns
			&& dc->bb_overrides.sr_enter_plus_exit_time_ns) {
		bb->sr_enter_plus_exit_time_us =
				dc->bb_overrides.sr_enter_plus_exit_time_ns / 1000.0;
	}

	if ((int)(bb->urgent_latency_us * 1000) != dc->bb_overrides.urgent_latency_ns
			&& dc->bb_overrides.urgent_latency_ns) {
		bb->urgent_latency_us = dc->bb_overrides.urgent_latency_ns / 1000.0;
	}

	if ((int)(bb->dram_clock_change_latency_us * 1000)
				!= dc->bb_overrides.dram_clock_change_latency_ns
			&& dc->bb_overrides.dram_clock_change_latency_ns) {
		bb->dram_clock_change_latency_us =
				dc->bb_overrides.dram_clock_change_latency_ns / 1000.0;
	}
	DC_FP_END();
}

static struct _vcs_dpi_soc_bounding_box_st *get_asic_rev_soc_bb(
	uint32_t hw_internal_rev)
{
	if (ASICREV_IS_NAVI12_P(hw_internal_rev))
		return &dcn2_0_nv12_soc;

	return &dcn2_0_soc;
}

static struct _vcs_dpi_ip_params_st *get_asic_rev_ip_params(
	uint32_t hw_internal_rev)
{
	/* NV14 */
	if (ASICREV_IS_NAVI14_M(hw_internal_rev))
		return &dcn2_0_nv14_ip;

	/* NV12 and NV10 */
	return &dcn2_0_ip;
}

static enum dml_project get_dml_project_version(uint32_t hw_internal_rev)
{
	return DML_PROJECT_NAVI10v2;
}

#define fixed16_to_double(x) (((double) x) / ((double) (1 << 16)))
#define fixed16_to_double_to_cpu(x) fixed16_to_double(le32_to_cpu(x))

static bool init_soc_bounding_box(struct dc *dc,
				  struct dcn20_resource_pool *pool)
{
	const struct gpu_info_soc_bounding_box_v1_0 *bb = dc->soc_bounding_box;
	struct _vcs_dpi_soc_bounding_box_st *loaded_bb =
			get_asic_rev_soc_bb(dc->ctx->asic_id.hw_internal_rev);
	struct _vcs_dpi_ip_params_st *loaded_ip =
			get_asic_rev_ip_params(dc->ctx->asic_id.hw_internal_rev);

	DC_LOGGER_INIT(dc->ctx->logger);

	/* TODO: upstream NV12 bounding box when its launched */
	if (!bb && ASICREV_IS_NAVI12_P(dc->ctx->asic_id.hw_internal_rev)) {
		DC_LOG_ERROR("%s: not valid soc bounding box/n", __func__);
		return false;
	}

	if (bb && ASICREV_IS_NAVI12_P(dc->ctx->asic_id.hw_internal_rev)) {
		int i;

		dcn2_0_nv12_soc.sr_exit_time_us =
				fixed16_to_double_to_cpu(bb->sr_exit_time_us);
		dcn2_0_nv12_soc.sr_enter_plus_exit_time_us =
				fixed16_to_double_to_cpu(bb->sr_enter_plus_exit_time_us);
		dcn2_0_nv12_soc.urgent_latency_us =
				fixed16_to_double_to_cpu(bb->urgent_latency_us);
		dcn2_0_nv12_soc.urgent_latency_pixel_data_only_us =
				fixed16_to_double_to_cpu(bb->urgent_latency_pixel_data_only_us);
		dcn2_0_nv12_soc.urgent_latency_pixel_mixed_with_vm_data_us =
				fixed16_to_double_to_cpu(bb->urgent_latency_pixel_mixed_with_vm_data_us);
		dcn2_0_nv12_soc.urgent_latency_vm_data_only_us =
				fixed16_to_double_to_cpu(bb->urgent_latency_vm_data_only_us);
		dcn2_0_nv12_soc.urgent_out_of_order_return_per_channel_pixel_only_bytes =
				le32_to_cpu(bb->urgent_out_of_order_return_per_channel_pixel_only_bytes);
		dcn2_0_nv12_soc.urgent_out_of_order_return_per_channel_pixel_and_vm_bytes =
				le32_to_cpu(bb->urgent_out_of_order_return_per_channel_pixel_and_vm_bytes);
		dcn2_0_nv12_soc.urgent_out_of_order_return_per_channel_vm_only_bytes =
				le32_to_cpu(bb->urgent_out_of_order_return_per_channel_vm_only_bytes);
		dcn2_0_nv12_soc.pct_ideal_dram_sdp_bw_after_urgent_pixel_only =
				fixed16_to_double_to_cpu(bb->pct_ideal_dram_sdp_bw_after_urgent_pixel_only);
		dcn2_0_nv12_soc.pct_ideal_dram_sdp_bw_after_urgent_pixel_and_vm =
				fixed16_to_double_to_cpu(bb->pct_ideal_dram_sdp_bw_after_urgent_pixel_and_vm);
		dcn2_0_nv12_soc.pct_ideal_dram_sdp_bw_after_urgent_vm_only =
				fixed16_to_double_to_cpu(bb->pct_ideal_dram_sdp_bw_after_urgent_vm_only);
		dcn2_0_nv12_soc.max_avg_sdp_bw_use_normal_percent =
				fixed16_to_double_to_cpu(bb->max_avg_sdp_bw_use_normal_percent);
		dcn2_0_nv12_soc.max_avg_dram_bw_use_normal_percent =
				fixed16_to_double_to_cpu(bb->max_avg_dram_bw_use_normal_percent);
		dcn2_0_nv12_soc.writeback_latency_us =
				fixed16_to_double_to_cpu(bb->writeback_latency_us);
		dcn2_0_nv12_soc.ideal_dram_bw_after_urgent_percent =
				fixed16_to_double_to_cpu(bb->ideal_dram_bw_after_urgent_percent);
		dcn2_0_nv12_soc.max_request_size_bytes =
				le32_to_cpu(bb->max_request_size_bytes);
		dcn2_0_nv12_soc.dram_channel_width_bytes =
				le32_to_cpu(bb->dram_channel_width_bytes);
		dcn2_0_nv12_soc.fabric_datapath_to_dcn_data_return_bytes =
				le32_to_cpu(bb->fabric_datapath_to_dcn_data_return_bytes);
		dcn2_0_nv12_soc.dcn_downspread_percent =
				fixed16_to_double_to_cpu(bb->dcn_downspread_percent);
		dcn2_0_nv12_soc.downspread_percent =
				fixed16_to_double_to_cpu(bb->downspread_percent);
		dcn2_0_nv12_soc.dram_page_open_time_ns =
				fixed16_to_double_to_cpu(bb->dram_page_open_time_ns);
		dcn2_0_nv12_soc.dram_rw_turnaround_time_ns =
				fixed16_to_double_to_cpu(bb->dram_rw_turnaround_time_ns);
		dcn2_0_nv12_soc.dram_return_buffer_per_channel_bytes =
				le32_to_cpu(bb->dram_return_buffer_per_channel_bytes);
		dcn2_0_nv12_soc.round_trip_ping_latency_dcfclk_cycles =
				le32_to_cpu(bb->round_trip_ping_latency_dcfclk_cycles);
		dcn2_0_nv12_soc.urgent_out_of_order_return_per_channel_bytes =
				le32_to_cpu(bb->urgent_out_of_order_return_per_channel_bytes);
		dcn2_0_nv12_soc.channel_interleave_bytes =
				le32_to_cpu(bb->channel_interleave_bytes);
		dcn2_0_nv12_soc.num_banks =
				le32_to_cpu(bb->num_banks);
		dcn2_0_nv12_soc.num_chans =
				le32_to_cpu(bb->num_chans);
		dcn2_0_nv12_soc.vmm_page_size_bytes =
				le32_to_cpu(bb->vmm_page_size_bytes);
		dcn2_0_nv12_soc.dram_clock_change_latency_us =
				fixed16_to_double_to_cpu(bb->dram_clock_change_latency_us);
		// HACK!! Lower uclock latency switch time so we don't switch
		dcn2_0_nv12_soc.dram_clock_change_latency_us = 10;
		dcn2_0_nv12_soc.writeback_dram_clock_change_latency_us =
				fixed16_to_double_to_cpu(bb->writeback_dram_clock_change_latency_us);
		dcn2_0_nv12_soc.return_bus_width_bytes =
				le32_to_cpu(bb->return_bus_width_bytes);
		dcn2_0_nv12_soc.dispclk_dppclk_vco_speed_mhz =
				le32_to_cpu(bb->dispclk_dppclk_vco_speed_mhz);
		dcn2_0_nv12_soc.xfc_bus_transport_time_us =
				le32_to_cpu(bb->xfc_bus_transport_time_us);
		dcn2_0_nv12_soc.xfc_xbuf_latency_tolerance_us =
				le32_to_cpu(bb->xfc_xbuf_latency_tolerance_us);
		dcn2_0_nv12_soc.use_urgent_burst_bw =
				le32_to_cpu(bb->use_urgent_burst_bw);
		dcn2_0_nv12_soc.num_states =
				le32_to_cpu(bb->num_states);

		for (i = 0; i < dcn2_0_nv12_soc.num_states; i++) {
			dcn2_0_nv12_soc.clock_limits[i].state =
					le32_to_cpu(bb->clock_limits[i].state);
			dcn2_0_nv12_soc.clock_limits[i].dcfclk_mhz =
					fixed16_to_double_to_cpu(bb->clock_limits[i].dcfclk_mhz);
			dcn2_0_nv12_soc.clock_limits[i].fabricclk_mhz =
					fixed16_to_double_to_cpu(bb->clock_limits[i].fabricclk_mhz);
			dcn2_0_nv12_soc.clock_limits[i].dispclk_mhz =
					fixed16_to_double_to_cpu(bb->clock_limits[i].dispclk_mhz);
			dcn2_0_nv12_soc.clock_limits[i].dppclk_mhz =
					fixed16_to_double_to_cpu(bb->clock_limits[i].dppclk_mhz);
			dcn2_0_nv12_soc.clock_limits[i].phyclk_mhz =
					fixed16_to_double_to_cpu(bb->clock_limits[i].phyclk_mhz);
			dcn2_0_nv12_soc.clock_limits[i].socclk_mhz =
					fixed16_to_double_to_cpu(bb->clock_limits[i].socclk_mhz);
			dcn2_0_nv12_soc.clock_limits[i].dscclk_mhz =
					fixed16_to_double_to_cpu(bb->clock_limits[i].dscclk_mhz);
			dcn2_0_nv12_soc.clock_limits[i].dram_speed_mts =
					fixed16_to_double_to_cpu(bb->clock_limits[i].dram_speed_mts);
		}
	}

	if (pool->base.pp_smu) {
		struct pp_smu_nv_clock_table max_clocks = {0};
		unsigned int uclk_states[8] = {0};
		unsigned int num_states = 0;
		enum pp_smu_status status;
		bool clock_limits_available = false;
		bool uclk_states_available = false;

		if (pool->base.pp_smu->nv_funcs.get_uclk_dpm_states) {
			status = (pool->base.pp_smu->nv_funcs.get_uclk_dpm_states)
				(&pool->base.pp_smu->nv_funcs.pp_smu, uclk_states, &num_states);

			uclk_states_available = (status == PP_SMU_RESULT_OK);
		}

		if (pool->base.pp_smu->nv_funcs.get_maximum_sustainable_clocks) {
			status = (*pool->base.pp_smu->nv_funcs.get_maximum_sustainable_clocks)
					(&pool->base.pp_smu->nv_funcs.pp_smu, &max_clocks);
			/* SMU cannot set DCF clock to anything equal to or higher than SOC clock
			 */
			if (max_clocks.dcfClockInKhz >= max_clocks.socClockInKhz)
				max_clocks.dcfClockInKhz = max_clocks.socClockInKhz - 1000;
			clock_limits_available = (status == PP_SMU_RESULT_OK);
		}

		if (clock_limits_available && uclk_states_available && num_states)
			dcn20_update_bounding_box(dc, loaded_bb, &max_clocks, uclk_states, num_states);
		else if (clock_limits_available)
			dcn20_cap_soc_clocks(loaded_bb, max_clocks);
	}

	loaded_ip->max_num_otg = pool->base.res_cap->num_timing_generator;
	loaded_ip->max_num_dpp = pool->base.pipe_count;
	dcn20_patch_bounding_box(dc, loaded_bb);

	return true;
}

static bool dcn20_resource_construct(
	uint8_t num_virtual_links,
	struct dc *dc,
	struct dcn20_resource_pool *pool)
{
	int i;
	struct dc_context *ctx = dc->ctx;
	struct irq_service_init_data init_data;
	struct ddc_service_init_data ddc_init_data;
	struct _vcs_dpi_soc_bounding_box_st *loaded_bb =
			get_asic_rev_soc_bb(ctx->asic_id.hw_internal_rev);
	struct _vcs_dpi_ip_params_st *loaded_ip =
			get_asic_rev_ip_params(ctx->asic_id.hw_internal_rev);
	enum dml_project dml_project_version =
			get_dml_project_version(ctx->asic_id.hw_internal_rev);

	DC_FP_START();

	ctx->dc_bios->regs = &bios_regs;
	pool->base.funcs = &dcn20_res_pool_funcs;

	if (ASICREV_IS_NAVI14_M(ctx->asic_id.hw_internal_rev)) {
		pool->base.res_cap = &res_cap_nv14;
		pool->base.pipe_count = 5;
		pool->base.mpcc_count = 5;
	} else {
		pool->base.res_cap = &res_cap_nv10;
		pool->base.pipe_count = 6;
		pool->base.mpcc_count = 6;
	}
	/*************************************************
	 *  Resource + asic cap harcoding                *
	 *************************************************/
	pool->base.underlay_pipe_index = NO_UNDERLAY_PIPE;

	dc->caps.max_downscale_ratio = 200;
	dc->caps.i2c_speed_in_khz = 100;
	dc->caps.max_cursor_size = 256;
	dc->caps.dmdata_alloc_size = 2048;

	dc->caps.max_slave_planes = 1;
	dc->caps.post_blend_color_processing = true;
	dc->caps.force_dp_tps4_for_cp2520 = true;
	dc->caps.hw_3d_lut = true;
	dc->caps.extended_aux_timeout_support = true;

	if (dc->ctx->dce_environment == DCE_ENV_PRODUCTION_DRV) {
		dc->debug = debug_defaults_drv;
	} else if (dc->ctx->dce_environment == DCE_ENV_FPGA_MAXIMUS) {
		pool->base.pipe_count = 4;
		pool->base.mpcc_count = pool->base.pipe_count;
		dc->debug = debug_defaults_diags;
	} else {
		dc->debug = debug_defaults_diags;
	}
	//dcn2.0x
	dc->work_arounds.dedcn20_305_wa = true;

	// Init the vm_helper
	if (dc->vm_helper)
		vm_helper_init(dc->vm_helper, 16);

	/*************************************************
	 *  Create resources                             *
	 *************************************************/

	pool->base.clock_sources[DCN20_CLK_SRC_PLL0] =
			dcn20_clock_source_create(ctx, ctx->dc_bios,
				CLOCK_SOURCE_COMBO_PHY_PLL0,
				&clk_src_regs[0], false);
	pool->base.clock_sources[DCN20_CLK_SRC_PLL1] =
			dcn20_clock_source_create(ctx, ctx->dc_bios,
				CLOCK_SOURCE_COMBO_PHY_PLL1,
				&clk_src_regs[1], false);
	pool->base.clock_sources[DCN20_CLK_SRC_PLL2] =
			dcn20_clock_source_create(ctx, ctx->dc_bios,
				CLOCK_SOURCE_COMBO_PHY_PLL2,
				&clk_src_regs[2], false);
	pool->base.clock_sources[DCN20_CLK_SRC_PLL3] =
			dcn20_clock_source_create(ctx, ctx->dc_bios,
				CLOCK_SOURCE_COMBO_PHY_PLL3,
				&clk_src_regs[3], false);
	pool->base.clock_sources[DCN20_CLK_SRC_PLL4] =
			dcn20_clock_source_create(ctx, ctx->dc_bios,
				CLOCK_SOURCE_COMBO_PHY_PLL4,
				&clk_src_regs[4], false);
	pool->base.clock_sources[DCN20_CLK_SRC_PLL5] =
			dcn20_clock_source_create(ctx, ctx->dc_bios,
				CLOCK_SOURCE_COMBO_PHY_PLL5,
				&clk_src_regs[5], false);
	pool->base.clk_src_count = DCN20_CLK_SRC_TOTAL;
	/* todo: not reuse phy_pll registers */
	pool->base.dp_clock_source =
			dcn20_clock_source_create(ctx, ctx->dc_bios,
				CLOCK_SOURCE_ID_DP_DTO,
				&clk_src_regs[0], true);

	for (i = 0; i < pool->base.clk_src_count; i++) {
		if (pool->base.clock_sources[i] == NULL) {
			dm_error("DC: failed to create clock sources!\n");
			BREAK_TO_DEBUGGER();
			goto create_fail;
		}
	}

	pool->base.dccg = dccg2_create(ctx, &dccg_regs, &dccg_shift, &dccg_mask);
	if (pool->base.dccg == NULL) {
		dm_error("DC: failed to create dccg!\n");
		BREAK_TO_DEBUGGER();
		goto create_fail;
	}

	pool->base.dmcu = dcn20_dmcu_create(ctx,
			&dmcu_regs,
			&dmcu_shift,
			&dmcu_mask);
	if (pool->base.dmcu == NULL) {
		dm_error("DC: failed to create dmcu!\n");
		BREAK_TO_DEBUGGER();
		goto create_fail;
	}

	pool->base.abm = dce_abm_create(ctx,
			&abm_regs,
			&abm_shift,
			&abm_mask);
	if (pool->base.abm == NULL) {
		dm_error("DC: failed to create abm!\n");
		BREAK_TO_DEBUGGER();
		goto create_fail;
	}

	pool->base.pp_smu = dcn20_pp_smu_create(ctx);


	if (!init_soc_bounding_box(dc, pool)) {
		dm_error("DC: failed to initialize soc bounding box!\n");
		BREAK_TO_DEBUGGER();
		goto create_fail;
	}

	dml_init_instance(&dc->dml, loaded_bb, loaded_ip, dml_project_version);

	if (!dc->debug.disable_pplib_wm_range) {
		struct pp_smu_wm_range_sets ranges = {0};
		int i = 0;

		ranges.num_reader_wm_sets = 0;

		if (loaded_bb->num_states == 1) {
			ranges.reader_wm_sets[0].wm_inst = i;
			ranges.reader_wm_sets[0].min_drain_clk_mhz = PP_SMU_WM_SET_RANGE_CLK_UNCONSTRAINED_MIN;
			ranges.reader_wm_sets[0].max_drain_clk_mhz = PP_SMU_WM_SET_RANGE_CLK_UNCONSTRAINED_MAX;
			ranges.reader_wm_sets[0].min_fill_clk_mhz = PP_SMU_WM_SET_RANGE_CLK_UNCONSTRAINED_MIN;
			ranges.reader_wm_sets[0].max_fill_clk_mhz = PP_SMU_WM_SET_RANGE_CLK_UNCONSTRAINED_MAX;

			ranges.num_reader_wm_sets = 1;
		} else if (loaded_bb->num_states > 1) {
			for (i = 0; i < 4 && i < loaded_bb->num_states; i++) {
				ranges.reader_wm_sets[i].wm_inst = i;
				ranges.reader_wm_sets[i].min_drain_clk_mhz = PP_SMU_WM_SET_RANGE_CLK_UNCONSTRAINED_MIN;
				ranges.reader_wm_sets[i].max_drain_clk_mhz = PP_SMU_WM_SET_RANGE_CLK_UNCONSTRAINED_MAX;
				ranges.reader_wm_sets[i].min_fill_clk_mhz = (i > 0) ? (loaded_bb->clock_limits[i - 1].dram_speed_mts / 16) + 1 : 0;
				ranges.reader_wm_sets[i].max_fill_clk_mhz = loaded_bb->clock_limits[i].dram_speed_mts / 16;

				ranges.num_reader_wm_sets = i + 1;
			}

			ranges.reader_wm_sets[0].min_fill_clk_mhz = PP_SMU_WM_SET_RANGE_CLK_UNCONSTRAINED_MIN;
			ranges.reader_wm_sets[ranges.num_reader_wm_sets - 1].max_fill_clk_mhz = PP_SMU_WM_SET_RANGE_CLK_UNCONSTRAINED_MAX;
		}

		ranges.num_writer_wm_sets = 1;

		ranges.writer_wm_sets[0].wm_inst = 0;
		ranges.writer_wm_sets[0].min_fill_clk_mhz = PP_SMU_WM_SET_RANGE_CLK_UNCONSTRAINED_MIN;
		ranges.writer_wm_sets[0].max_fill_clk_mhz = PP_SMU_WM_SET_RANGE_CLK_UNCONSTRAINED_MAX;
		ranges.writer_wm_sets[0].min_drain_clk_mhz = PP_SMU_WM_SET_RANGE_CLK_UNCONSTRAINED_MIN;
		ranges.writer_wm_sets[0].max_drain_clk_mhz = PP_SMU_WM_SET_RANGE_CLK_UNCONSTRAINED_MAX;

		/* Notify PP Lib/SMU which Watermarks to use for which clock ranges */
		if (pool->base.pp_smu->nv_funcs.set_wm_ranges)
			pool->base.pp_smu->nv_funcs.set_wm_ranges(&pool->base.pp_smu->nv_funcs.pp_smu, &ranges);
	}

	init_data.ctx = dc->ctx;
	pool->base.irqs = dal_irq_service_dcn20_create(&init_data);
	if (!pool->base.irqs)
		goto create_fail;

	/* mem input -> ipp -> dpp -> opp -> TG */
	for (i = 0; i < pool->base.pipe_count; i++) {
		pool->base.hubps[i] = dcn20_hubp_create(ctx, i);
		if (pool->base.hubps[i] == NULL) {
			BREAK_TO_DEBUGGER();
			dm_error(
				"DC: failed to create memory input!\n");
			goto create_fail;
		}

		pool->base.ipps[i] = dcn20_ipp_create(ctx, i);
		if (pool->base.ipps[i] == NULL) {
			BREAK_TO_DEBUGGER();
			dm_error(
				"DC: failed to create input pixel processor!\n");
			goto create_fail;
		}

		pool->base.dpps[i] = dcn20_dpp_create(ctx, i);
		if (pool->base.dpps[i] == NULL) {
			BREAK_TO_DEBUGGER();
			dm_error(
				"DC: failed to create dpps!\n");
			goto create_fail;
		}
	}
	for (i = 0; i < pool->base.res_cap->num_ddc; i++) {
		pool->base.engines[i] = dcn20_aux_engine_create(ctx, i);
		if (pool->base.engines[i] == NULL) {
			BREAK_TO_DEBUGGER();
			dm_error(
				"DC:failed to create aux engine!!\n");
			goto create_fail;
		}
		pool->base.hw_i2cs[i] = dcn20_i2c_hw_create(ctx, i);
		if (pool->base.hw_i2cs[i] == NULL) {
			BREAK_TO_DEBUGGER();
			dm_error(
				"DC:failed to create hw i2c!!\n");
			goto create_fail;
		}
		pool->base.sw_i2cs[i] = NULL;
	}

	for (i = 0; i < pool->base.res_cap->num_opp; i++) {
		pool->base.opps[i] = dcn20_opp_create(ctx, i);
		if (pool->base.opps[i] == NULL) {
			BREAK_TO_DEBUGGER();
			dm_error(
				"DC: failed to create output pixel processor!\n");
			goto create_fail;
		}
	}

	for (i = 0; i < pool->base.res_cap->num_timing_generator; i++) {
		pool->base.timing_generators[i] = dcn20_timing_generator_create(
				ctx, i);
		if (pool->base.timing_generators[i] == NULL) {
			BREAK_TO_DEBUGGER();
			dm_error("DC: failed to create tg!\n");
			goto create_fail;
		}
	}

	pool->base.timing_generator_count = i;

	pool->base.mpc = dcn20_mpc_create(ctx);
	if (pool->base.mpc == NULL) {
		BREAK_TO_DEBUGGER();
		dm_error("DC: failed to create mpc!\n");
		goto create_fail;
	}

	pool->base.hubbub = dcn20_hubbub_create(ctx);
	if (pool->base.hubbub == NULL) {
		BREAK_TO_DEBUGGER();
		dm_error("DC: failed to create hubbub!\n");
		goto create_fail;
	}

	for (i = 0; i < pool->base.res_cap->num_dsc; i++) {
		pool->base.dscs[i] = dcn20_dsc_create(ctx, i);
		if (pool->base.dscs[i] == NULL) {
			BREAK_TO_DEBUGGER();
			dm_error("DC: failed to create display stream compressor %d!\n", i);
			goto create_fail;
		}
	}

	if (!dcn20_dwbc_create(ctx, &pool->base)) {
		BREAK_TO_DEBUGGER();
		dm_error("DC: failed to create dwbc!\n");
		goto create_fail;
	}
	if (!dcn20_mmhubbub_create(ctx, &pool->base)) {
		BREAK_TO_DEBUGGER();
		dm_error("DC: failed to create mcif_wb!\n");
		goto create_fail;
	}

	if (!resource_construct(num_virtual_links, dc, &pool->base,
			(!IS_FPGA_MAXIMUS_DC(dc->ctx->dce_environment) ?
			&res_create_funcs : &res_create_maximus_funcs)))
			goto create_fail;

	dcn20_hw_sequencer_construct(dc);

	dc->caps.max_planes =  pool->base.pipe_count;

	for (i = 0; i < dc->caps.max_planes; ++i)
		dc->caps.planes[i] = plane_cap;

	dc->cap_funcs = cap_funcs;

	if (dc->ctx->dc_bios->fw_info.oem_i2c_present) {
		ddc_init_data.ctx = dc->ctx;
		ddc_init_data.link = NULL;
		ddc_init_data.id.id = dc->ctx->dc_bios->fw_info.oem_i2c_obj_id;
		ddc_init_data.id.enum_id = 0;
		ddc_init_data.id.type = OBJECT_TYPE_GENERIC;
		pool->base.oem_device = dal_ddc_service_create(&ddc_init_data);
	} else {
		pool->base.oem_device = NULL;
	}

	DC_FP_END();
	return true;

create_fail:

	DC_FP_END();
	dcn20_resource_destruct(pool);

	return false;
}

struct resource_pool *dcn20_create_resource_pool(
		const struct dc_init_data *init_data,
		struct dc *dc)
{
	struct dcn20_resource_pool *pool =
		kzalloc(sizeof(struct dcn20_resource_pool), GFP_KERNEL);

	if (!pool)
		return NULL;

	if (dcn20_resource_construct(init_data->num_virtual_links, dc, pool))
		return &pool->base;

	BREAK_TO_DEBUGGER();
	kfree(pool);
	return NULL;
}<|MERGE_RESOLUTION|>--- conflicted
+++ resolved
@@ -915,13 +915,9 @@
 		.num_dwb = 1,
 		.num_ddc = 5,
 		.num_vmid = 16,
-<<<<<<< HEAD
 #ifdef CONFIG_DRM_AMD_DC_DSC_SUPPORT
 		.num_dsc = 5,
 #endif
-=======
-		.num_dsc = 5,
->>>>>>> 9812d400
 };
 
 static const struct dc_debug_options debug_defaults_drv = {
