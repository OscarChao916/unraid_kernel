--- conflicted
+++ resolved
@@ -60,16 +60,9 @@
 			goto unlock;
 		}
 
-<<<<<<< HEAD
 		ret = ttm_bo_vm_fault_reserved(vmf, vmf->vma->vm_page_prot,
-					       TTM_BO_VM_NUM_PREFAULT, 1);
+					       TTM_BO_VM_NUM_PREFAULT);
 		drm_dev_exit(idx);
-=======
-		 ret = ttm_bo_vm_fault_reserved(vmf, vmf->vma->vm_page_prot,
-						TTM_BO_VM_NUM_PREFAULT);
-
-		 drm_dev_exit(idx);
->>>>>>> d89c0c83
 	} else {
 		ret = ttm_bo_vm_dummy_page(vmf, vmf->vma->vm_page_prot);
 	}
