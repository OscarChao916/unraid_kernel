--- conflicted
+++ resolved
@@ -305,8 +305,6 @@
 }
 
 /*
-<<<<<<< HEAD
-=======
  * ima_check_blacklist - determine if the binary is blacklisted.
  *
  * Add the hash of the blacklisted binary to the measurement list, based
@@ -339,7 +337,6 @@
 }
 
 /*
->>>>>>> 348b80b2
  * ima_appraise_measurement - appraise file measurement
  *
  * Call evm_verifyxattr() to verify the integrity of 'security.ima'.
