--- conflicted
+++ resolved
@@ -416,12 +416,8 @@
 	u8         termination_table[0x1];
 	u8         reformat_and_fwd_to_table[0x1];
 	u8         reserved_at_1a[0x6];
-<<<<<<< HEAD
-	u8         reserved_at_20[0x2];
-=======
 	u8         termination_table_raw_traffic[0x1];
 	u8         reserved_at_21[0x1];
->>>>>>> 29f3490b
 	u8         log_max_ft_size[0x6];
 	u8         log_max_modify_header_context[0x8];
 	u8         max_modify_header_actions[0x8];
