--- conflicted
+++ resolved
@@ -41,10 +41,7 @@
 struct kobject;
 struct mem_cgroup;
 struct module;
-<<<<<<< HEAD
-=======
 struct bpf_func_state;
->>>>>>> 11e4b63a
 
 extern struct idr btf_idr;
 extern spinlock_t btf_idr_lock;
@@ -1161,11 +1158,6 @@
 			goto _out;			\
 		_item = &_array->items[0];		\
 		while ((_prog = READ_ONCE(_item->prog))) {		\
-<<<<<<< HEAD
-			if (set_cg_storage)		\
-				bpf_cgroup_storage_set(_item->cgroup_storage);	\
-			_ret &= func(_prog, ctx);	\
-=======
 			if (!set_cg_storage) {			\
 				_ret &= func(_prog, ctx);	\
 			} else {				\
@@ -1174,7 +1166,6 @@
 				_ret &= func(_prog, ctx);	\
 				bpf_cgroup_storage_unset();	\
 			}				\
->>>>>>> 11e4b63a
 			_item++;			\
 		}					\
 _out:							\
