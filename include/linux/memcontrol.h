--- conflicted
+++ resolved
@@ -704,34 +704,25 @@
 		page_counter_read(&memcg->memory);
 }
 
-<<<<<<< HEAD
-int mem_cgroup_charge(struct folio *folio, struct mm_struct *mm, gfp_t gfp);
-=======
-int __mem_cgroup_charge(struct page *page, struct mm_struct *mm,
-			gfp_t gfp_mask);
-static inline int mem_cgroup_charge(struct page *page, struct mm_struct *mm,
-				    gfp_t gfp_mask)
+int __mem_cgroup_charge(struct folio *folio, struct mm_struct *mm, gfp_t gfp);
+static inline int mem_cgroup_charge(struct folio *folio, struct mm_struct *mm,
+				    gfp_t gfp)
 {
 	if (mem_cgroup_disabled())
 		return 0;
-	return __mem_cgroup_charge(page, mm, gfp_mask);
-}
-
->>>>>>> 0f3237f0
+	return __mem_cgroup_charge(folio, mm, gfp);
+}
+
 int mem_cgroup_swapin_charge_page(struct page *page, struct mm_struct *mm,
 				  gfp_t gfp, swp_entry_t entry);
 void mem_cgroup_swapin_uncharge_swap(swp_entry_t entry);
 
-<<<<<<< HEAD
-void mem_cgroup_uncharge(struct folio *folio);
-void mem_cgroup_uncharge_list(struct list_head *page_list);
-=======
-void __mem_cgroup_uncharge(struct page *page);
-static inline void mem_cgroup_uncharge(struct page *page)
+void __mem_cgroup_uncharge(struct folio *folio);
+static inline void mem_cgroup_uncharge(struct folio *folio)
 {
 	if (mem_cgroup_disabled())
 		return;
-	__mem_cgroup_uncharge(page);
+	__mem_cgroup_uncharge(folio);
 }
 
 void __mem_cgroup_uncharge_list(struct list_head *page_list);
@@ -741,7 +732,6 @@
 		return;
 	__mem_cgroup_uncharge_list(page_list);
 }
->>>>>>> 0f3237f0
 
 void mem_cgroup_migrate(struct folio *old, struct folio *new);
 
