--- conflicted
+++ resolved
@@ -128,15 +128,12 @@
 	PM_QID_CLOCK_GET_FIXEDFACTOR_PARAMS = 3,
 	PM_QID_CLOCK_GET_PARENTS = 4,
 	PM_QID_CLOCK_GET_ATTRIBUTES = 5,
-<<<<<<< HEAD
-=======
 	PM_QID_PINCTRL_GET_NUM_PINS = 6,
 	PM_QID_PINCTRL_GET_NUM_FUNCTIONS = 7,
 	PM_QID_PINCTRL_GET_NUM_FUNCTION_GROUPS = 8,
 	PM_QID_PINCTRL_GET_FUNCTION_NAME = 9,
 	PM_QID_PINCTRL_GET_FUNCTION_GROUPS = 10,
 	PM_QID_PINCTRL_GET_PIN_GROUPS = 11,
->>>>>>> 11e4b63a
 	PM_QID_CLOCK_GET_NUM_CLOCKS = 12,
 	PM_QID_CLOCK_GET_MAX_DIVISOR = 13,
 };
@@ -298,8 +295,6 @@
 	PM_DLL_RESET_ASSERT = 0,
 	PM_DLL_RESET_RELEASE = 1,
 	PM_DLL_RESET_PULSE = 2,
-<<<<<<< HEAD
-=======
 };
 
 enum pm_pinctrl_config_param {
@@ -338,7 +333,6 @@
 	PM_PINCTRL_DRIVE_STRENGTH_4MA = 1,
 	PM_PINCTRL_DRIVE_STRENGTH_8MA = 2,
 	PM_PINCTRL_DRIVE_STRENGTH_12MA = 3,
->>>>>>> 11e4b63a
 };
 
 enum zynqmp_pm_shutdown_type {
