--- conflicted
+++ resolved
@@ -232,11 +232,7 @@
 
 static struct spi_driver rt5677_spi_driver = {
 	.driver = {
-<<<<<<< HEAD
-		.name = "rt5677",
-=======
 		.name = DRV_NAME,
->>>>>>> 6fb08f1a
 		.acpi_match_table = ACPI_PTR(rt5677_spi_acpi_id),
 	},
 	.probe = rt5677_spi_probe,
