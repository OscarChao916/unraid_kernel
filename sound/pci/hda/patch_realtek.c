--- conflicted
+++ resolved
@@ -6685,12 +6685,8 @@
 	ALC287_FIXUP_LEGION_15IMHG05_SPEAKERS,
 	ALC287_FIXUP_LEGION_15IMHG05_AUTOMUTE,
 	ALC287_FIXUP_YOGA7_14ITL_SPEAKERS,
-<<<<<<< HEAD
-	ALC287_FIXUP_13S_GEN2_SPEAKERS
-=======
 	ALC287_FIXUP_13S_GEN2_SPEAKERS,
 	ALC256_FIXUP_TONGFANG_RESET_PERSISTENT_SETTINGS,
->>>>>>> 519d8195
 };
 
 static const struct hda_fixup alc269_fixups[] = {
@@ -8371,11 +8367,7 @@
 		.v.verbs = (const struct hda_verb[]) {
 			{ 0x20, AC_VERB_SET_COEF_INDEX, 0x24 },
 			{ 0x20, AC_VERB_SET_PROC_COEF, 0x41 },
-<<<<<<< HEAD
-			{ 0x20, AC_VERB_SET_PROC_COEF, 0xb020 },
-=======
 			{ 0x20, AC_VERB_SET_COEF_INDEX, 0x26 },
->>>>>>> 519d8195
 			{ 0x20, AC_VERB_SET_PROC_COEF, 0x2 },
 			{ 0x20, AC_VERB_SET_PROC_COEF, 0x0 },
 			{ 0x20, AC_VERB_SET_PROC_COEF, 0x0 },
@@ -8392,13 +8384,10 @@
 		.chained = true,
 		.chain_id = ALC269_FIXUP_HEADSET_MODE,
 	},
-<<<<<<< HEAD
-=======
 	[ALC256_FIXUP_TONGFANG_RESET_PERSISTENT_SETTINGS] = {
 		.type = HDA_FIXUP_FUNC,
 		.v.func = alc256_fixup_tongfang_reset_persistent_settings,
 	},
->>>>>>> 519d8195
 };
 
 static const struct snd_pci_quirk alc269_fixup_tbl[] = {
