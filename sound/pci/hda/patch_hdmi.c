// SPDX-License-Identifier: GPL-2.0-or-later
/*
 *
 *  patch_hdmi.c - routines for HDMI/DisplayPort codecs
 *
 *  Copyright(c) 2008-2010 Intel Corporation. All rights reserved.
 *  Copyright (c) 2006 ATI Technologies Inc.
 *  Copyright (c) 2008 NVIDIA Corp.  All rights reserved.
 *  Copyright (c) 2008 Wei Ni <wni@nvidia.com>
 *  Copyright (c) 2013 Anssi Hannula <anssi.hannula@iki.fi>
 *
 *  Authors:
 *			Wu Fengguang <wfg@linux.intel.com>
 *
 *  Maintained by:
 *			Wu Fengguang <wfg@linux.intel.com>
 */

#include <linux/init.h>
#include <linux/delay.h>
#include <linux/pci.h>
#include <linux/slab.h>
#include <linux/module.h>
#include <linux/pm_runtime.h>
#include <sound/core.h>
#include <sound/jack.h>
#include <sound/asoundef.h>
#include <sound/tlv.h>
#include <sound/hdaudio.h>
#include <sound/hda_i915.h>
#include <sound/hda_chmap.h>
#include <sound/hda_codec.h>
#include "hda_local.h"
#include "hda_jack.h"

static bool static_hdmi_pcm;
module_param(static_hdmi_pcm, bool, 0644);
MODULE_PARM_DESC(static_hdmi_pcm, "Don't restrict PCM parameters per ELD info");

struct hdmi_spec_per_cvt {
	hda_nid_t cvt_nid;
	int assigned;
	unsigned int channels_min;
	unsigned int channels_max;
	u32 rates;
	u64 formats;
	unsigned int maxbps;
};

/* max. connections to a widget */
#define HDA_MAX_CONNECTIONS	32

struct hdmi_spec_per_pin {
	hda_nid_t pin_nid;
	int dev_id;
	/* pin idx, different device entries on the same pin use the same idx */
	int pin_nid_idx;
	int num_mux_nids;
	hda_nid_t mux_nids[HDA_MAX_CONNECTIONS];
	int mux_idx;
	hda_nid_t cvt_nid;

	struct hda_codec *codec;
	struct hdmi_eld sink_eld;
	struct mutex lock;
	struct delayed_work work;
	struct hdmi_pcm *pcm; /* pointer to spec->pcm_rec[n] dynamically*/
	int pcm_idx; /* which pcm is attached. -1 means no pcm is attached */
	int repoll_count;
	bool setup; /* the stream has been set up by prepare callback */
	int channels; /* current number of channels */
	bool non_pcm;
	bool chmap_set;		/* channel-map override by ALSA API? */
	unsigned char chmap[8]; /* ALSA API channel-map */
#ifdef CONFIG_SND_PROC_FS
	struct snd_info_entry *proc_entry;
#endif
};

/* operations used by generic code that can be overridden by patches */
struct hdmi_ops {
	int (*pin_get_eld)(struct hda_codec *codec, hda_nid_t pin_nid,
			   int dev_id, unsigned char *buf, int *eld_size);

	void (*pin_setup_infoframe)(struct hda_codec *codec, hda_nid_t pin_nid,
				    int dev_id,
				    int ca, int active_channels, int conn_type);

	/* enable/disable HBR (HD passthrough) */
	int (*pin_hbr_setup)(struct hda_codec *codec, hda_nid_t pin_nid,
			     int dev_id, bool hbr);

	int (*setup_stream)(struct hda_codec *codec, hda_nid_t cvt_nid,
			    hda_nid_t pin_nid, int dev_id, u32 stream_tag,
			    int format);

	void (*pin_cvt_fixup)(struct hda_codec *codec,
			      struct hdmi_spec_per_pin *per_pin,
			      hda_nid_t cvt_nid);
};

struct hdmi_pcm {
	struct hda_pcm *pcm;
	struct snd_jack *jack;
	struct snd_kcontrol *eld_ctl;
};

struct hdmi_spec {
	struct hda_codec *codec;
	int num_cvts;
	struct snd_array cvts; /* struct hdmi_spec_per_cvt */
	hda_nid_t cvt_nids[4]; /* only for haswell fix */

	/*
	 * num_pins is the number of virtual pins
	 * for example, there are 3 pins, and each pin
	 * has 4 device entries, then the num_pins is 12
	 */
	int num_pins;
	/*
	 * num_nids is the number of real pins
	 * In the above example, num_nids is 3
	 */
	int num_nids;
	/*
	 * dev_num is the number of device entries
	 * on each pin.
	 * In the above example, dev_num is 4
	 */
	int dev_num;
	struct snd_array pins; /* struct hdmi_spec_per_pin */
	struct hdmi_pcm pcm_rec[16];
	struct mutex pcm_lock;
	struct mutex bind_lock; /* for audio component binding */
	/* pcm_bitmap means which pcms have been assigned to pins*/
	unsigned long pcm_bitmap;
	int pcm_used;	/* counter of pcm_rec[] */
	/* bitmap shows whether the pcm is opened in user space
	 * bit 0 means the first playback PCM (PCM3);
	 * bit 1 means the second playback PCM, and so on.
	 */
	unsigned long pcm_in_use;

	struct hdmi_eld temp_eld;
	struct hdmi_ops ops;

	bool dyn_pin_out;
	bool dyn_pcm_assign;
	bool intel_hsw_fixup;	/* apply Intel platform-specific fixups */
	/*
	 * Non-generic VIA/NVIDIA specific
	 */
	struct hda_multi_out multiout;
	struct hda_pcm_stream pcm_playback;

	bool use_jack_detect; /* jack detection enabled */
	bool use_acomp_notifier; /* use eld_notify callback for hotplug */
	bool acomp_registered; /* audio component registered in this driver */
	struct drm_audio_component_audio_ops drm_audio_ops;
	int (*port2pin)(struct hda_codec *, int); /* reverse port/pin mapping */

	struct hdac_chmap chmap;
	hda_nid_t vendor_nid;
	const int *port_map;
	int port_num;
};

#ifdef CONFIG_SND_HDA_COMPONENT
static inline bool codec_has_acomp(struct hda_codec *codec)
{
	struct hdmi_spec *spec = codec->spec;
	return spec->use_acomp_notifier;
}
#else
#define codec_has_acomp(codec)	false
#endif

struct hdmi_audio_infoframe {
	u8 type; /* 0x84 */
	u8 ver;  /* 0x01 */
	u8 len;  /* 0x0a */

	u8 checksum;

	u8 CC02_CT47;	/* CC in bits 0:2, CT in 4:7 */
	u8 SS01_SF24;
	u8 CXT04;
	u8 CA;
	u8 LFEPBL01_LSV36_DM_INH7;
};

struct dp_audio_infoframe {
	u8 type; /* 0x84 */
	u8 len;  /* 0x1b */
	u8 ver;  /* 0x11 << 2 */

	u8 CC02_CT47;	/* match with HDMI infoframe from this on */
	u8 SS01_SF24;
	u8 CXT04;
	u8 CA;
	u8 LFEPBL01_LSV36_DM_INH7;
};

union audio_infoframe {
	struct hdmi_audio_infoframe hdmi;
	struct dp_audio_infoframe dp;
	u8 bytes[0];
};

/*
 * HDMI routines
 */

#define get_pin(spec, idx) \
	((struct hdmi_spec_per_pin *)snd_array_elem(&spec->pins, idx))
#define get_cvt(spec, idx) \
	((struct hdmi_spec_per_cvt  *)snd_array_elem(&spec->cvts, idx))
/* obtain hdmi_pcm object assigned to idx */
#define get_hdmi_pcm(spec, idx)	(&(spec)->pcm_rec[idx])
/* obtain hda_pcm object assigned to idx */
#define get_pcm_rec(spec, idx)	(get_hdmi_pcm(spec, idx)->pcm)

static int pin_id_to_pin_index(struct hda_codec *codec,
			       hda_nid_t pin_nid, int dev_id)
{
	struct hdmi_spec *spec = codec->spec;
	int pin_idx;
	struct hdmi_spec_per_pin *per_pin;

	/*
	 * (dev_id == -1) means it is NON-MST pin
	 * return the first virtual pin on this port
	 */
	if (dev_id == -1)
		dev_id = 0;

	for (pin_idx = 0; pin_idx < spec->num_pins; pin_idx++) {
		per_pin = get_pin(spec, pin_idx);
		if ((per_pin->pin_nid == pin_nid) &&
			(per_pin->dev_id == dev_id))
			return pin_idx;
	}

	codec_warn(codec, "HDMI: pin nid %d not registered\n", pin_nid);
	return -EINVAL;
}

static int hinfo_to_pcm_index(struct hda_codec *codec,
			struct hda_pcm_stream *hinfo)
{
	struct hdmi_spec *spec = codec->spec;
	int pcm_idx;

	for (pcm_idx = 0; pcm_idx < spec->pcm_used; pcm_idx++)
		if (get_pcm_rec(spec, pcm_idx)->stream == hinfo)
			return pcm_idx;

	codec_warn(codec, "HDMI: hinfo %p not registered\n", hinfo);
	return -EINVAL;
}

static int hinfo_to_pin_index(struct hda_codec *codec,
			      struct hda_pcm_stream *hinfo)
{
	struct hdmi_spec *spec = codec->spec;
	struct hdmi_spec_per_pin *per_pin;
	int pin_idx;

	for (pin_idx = 0; pin_idx < spec->num_pins; pin_idx++) {
		per_pin = get_pin(spec, pin_idx);
		if (per_pin->pcm &&
			per_pin->pcm->pcm->stream == hinfo)
			return pin_idx;
	}

	codec_dbg(codec, "HDMI: hinfo %p not registered\n", hinfo);
	return -EINVAL;
}

static struct hdmi_spec_per_pin *pcm_idx_to_pin(struct hdmi_spec *spec,
						int pcm_idx)
{
	int i;
	struct hdmi_spec_per_pin *per_pin;

	for (i = 0; i < spec->num_pins; i++) {
		per_pin = get_pin(spec, i);
		if (per_pin->pcm_idx == pcm_idx)
			return per_pin;
	}
	return NULL;
}

static int cvt_nid_to_cvt_index(struct hda_codec *codec, hda_nid_t cvt_nid)
{
	struct hdmi_spec *spec = codec->spec;
	int cvt_idx;

	for (cvt_idx = 0; cvt_idx < spec->num_cvts; cvt_idx++)
		if (get_cvt(spec, cvt_idx)->cvt_nid == cvt_nid)
			return cvt_idx;

	codec_warn(codec, "HDMI: cvt nid %d not registered\n", cvt_nid);
	return -EINVAL;
}

static int hdmi_eld_ctl_info(struct snd_kcontrol *kcontrol,
			struct snd_ctl_elem_info *uinfo)
{
	struct hda_codec *codec = snd_kcontrol_chip(kcontrol);
	struct hdmi_spec *spec = codec->spec;
	struct hdmi_spec_per_pin *per_pin;
	struct hdmi_eld *eld;
	int pcm_idx;

	uinfo->type = SNDRV_CTL_ELEM_TYPE_BYTES;

	pcm_idx = kcontrol->private_value;
	mutex_lock(&spec->pcm_lock);
	per_pin = pcm_idx_to_pin(spec, pcm_idx);
	if (!per_pin) {
		/* no pin is bound to the pcm */
		uinfo->count = 0;
		goto unlock;
	}
	eld = &per_pin->sink_eld;
	uinfo->count = eld->eld_valid ? eld->eld_size : 0;

 unlock:
	mutex_unlock(&spec->pcm_lock);
	return 0;
}

static int hdmi_eld_ctl_get(struct snd_kcontrol *kcontrol,
			struct snd_ctl_elem_value *ucontrol)
{
	struct hda_codec *codec = snd_kcontrol_chip(kcontrol);
	struct hdmi_spec *spec = codec->spec;
	struct hdmi_spec_per_pin *per_pin;
	struct hdmi_eld *eld;
	int pcm_idx;
	int err = 0;

	pcm_idx = kcontrol->private_value;
	mutex_lock(&spec->pcm_lock);
	per_pin = pcm_idx_to_pin(spec, pcm_idx);
	if (!per_pin) {
		/* no pin is bound to the pcm */
		memset(ucontrol->value.bytes.data, 0,
		       ARRAY_SIZE(ucontrol->value.bytes.data));
		goto unlock;
	}

	eld = &per_pin->sink_eld;
	if (eld->eld_size > ARRAY_SIZE(ucontrol->value.bytes.data) ||
	    eld->eld_size > ELD_MAX_SIZE) {
		snd_BUG();
		err = -EINVAL;
		goto unlock;
	}

	memset(ucontrol->value.bytes.data, 0,
	       ARRAY_SIZE(ucontrol->value.bytes.data));
	if (eld->eld_valid)
		memcpy(ucontrol->value.bytes.data, eld->eld_buffer,
		       eld->eld_size);

 unlock:
	mutex_unlock(&spec->pcm_lock);
	return err;
}

static const struct snd_kcontrol_new eld_bytes_ctl = {
	.access = SNDRV_CTL_ELEM_ACCESS_READ | SNDRV_CTL_ELEM_ACCESS_VOLATILE,
	.iface = SNDRV_CTL_ELEM_IFACE_PCM,
	.name = "ELD",
	.info = hdmi_eld_ctl_info,
	.get = hdmi_eld_ctl_get,
};

static int hdmi_create_eld_ctl(struct hda_codec *codec, int pcm_idx,
			int device)
{
	struct snd_kcontrol *kctl;
	struct hdmi_spec *spec = codec->spec;
	int err;

	kctl = snd_ctl_new1(&eld_bytes_ctl, codec);
	if (!kctl)
		return -ENOMEM;
	kctl->private_value = pcm_idx;
	kctl->id.device = device;

	/* no pin nid is associated with the kctl now
	 * tbd: associate pin nid to eld ctl later
	 */
	err = snd_hda_ctl_add(codec, 0, kctl);
	if (err < 0)
		return err;

	get_hdmi_pcm(spec, pcm_idx)->eld_ctl = kctl;
	return 0;
}

#ifdef BE_PARANOID
static void hdmi_get_dip_index(struct hda_codec *codec, hda_nid_t pin_nid,
				int *packet_index, int *byte_index)
{
	int val;

	val = snd_hda_codec_read(codec, pin_nid, 0,
				 AC_VERB_GET_HDMI_DIP_INDEX, 0);

	*packet_index = val >> 5;
	*byte_index = val & 0x1f;
}
#endif

static void hdmi_set_dip_index(struct hda_codec *codec, hda_nid_t pin_nid,
				int packet_index, int byte_index)
{
	int val;

	val = (packet_index << 5) | (byte_index & 0x1f);

	snd_hda_codec_write(codec, pin_nid, 0, AC_VERB_SET_HDMI_DIP_INDEX, val);
}

static void hdmi_write_dip_byte(struct hda_codec *codec, hda_nid_t pin_nid,
				unsigned char val)
{
	snd_hda_codec_write(codec, pin_nid, 0, AC_VERB_SET_HDMI_DIP_DATA, val);
}

static void hdmi_init_pin(struct hda_codec *codec, hda_nid_t pin_nid)
{
	struct hdmi_spec *spec = codec->spec;
	int pin_out;

	/* Unmute */
	if (get_wcaps(codec, pin_nid) & AC_WCAP_OUT_AMP)
		snd_hda_codec_write(codec, pin_nid, 0,
				AC_VERB_SET_AMP_GAIN_MUTE, AMP_OUT_UNMUTE);

	if (spec->dyn_pin_out)
		/* Disable pin out until stream is active */
		pin_out = 0;
	else
		/* Enable pin out: some machines with GM965 gets broken output
		 * when the pin is disabled or changed while using with HDMI
		 */
		pin_out = PIN_OUT;

	snd_hda_codec_write(codec, pin_nid, 0,
			    AC_VERB_SET_PIN_WIDGET_CONTROL, pin_out);
}

/*
 * ELD proc files
 */

#ifdef CONFIG_SND_PROC_FS
static void print_eld_info(struct snd_info_entry *entry,
			   struct snd_info_buffer *buffer)
{
	struct hdmi_spec_per_pin *per_pin = entry->private_data;

	mutex_lock(&per_pin->lock);
	snd_hdmi_print_eld_info(&per_pin->sink_eld, buffer);
	mutex_unlock(&per_pin->lock);
}

static void write_eld_info(struct snd_info_entry *entry,
			   struct snd_info_buffer *buffer)
{
	struct hdmi_spec_per_pin *per_pin = entry->private_data;

	mutex_lock(&per_pin->lock);
	snd_hdmi_write_eld_info(&per_pin->sink_eld, buffer);
	mutex_unlock(&per_pin->lock);
}

static int eld_proc_new(struct hdmi_spec_per_pin *per_pin, int index)
{
	char name[32];
	struct hda_codec *codec = per_pin->codec;
	struct snd_info_entry *entry;
	int err;

	snprintf(name, sizeof(name), "eld#%d.%d", codec->addr, index);
	err = snd_card_proc_new(codec->card, name, &entry);
	if (err < 0)
		return err;

	snd_info_set_text_ops(entry, per_pin, print_eld_info);
	entry->c.text.write = write_eld_info;
	entry->mode |= 0200;
	per_pin->proc_entry = entry;

	return 0;
}

static void eld_proc_free(struct hdmi_spec_per_pin *per_pin)
{
	if (!per_pin->codec->bus->shutdown) {
		snd_info_free_entry(per_pin->proc_entry);
		per_pin->proc_entry = NULL;
	}
}
#else
static inline int eld_proc_new(struct hdmi_spec_per_pin *per_pin,
			       int index)
{
	return 0;
}
static inline void eld_proc_free(struct hdmi_spec_per_pin *per_pin)
{
}
#endif

/*
 * Audio InfoFrame routines
 */

/*
 * Enable Audio InfoFrame Transmission
 */
static void hdmi_start_infoframe_trans(struct hda_codec *codec,
				       hda_nid_t pin_nid)
{
	hdmi_set_dip_index(codec, pin_nid, 0x0, 0x0);
	snd_hda_codec_write(codec, pin_nid, 0, AC_VERB_SET_HDMI_DIP_XMIT,
						AC_DIPXMIT_BEST);
}

/*
 * Disable Audio InfoFrame Transmission
 */
static void hdmi_stop_infoframe_trans(struct hda_codec *codec,
				      hda_nid_t pin_nid)
{
	hdmi_set_dip_index(codec, pin_nid, 0x0, 0x0);
	snd_hda_codec_write(codec, pin_nid, 0, AC_VERB_SET_HDMI_DIP_XMIT,
						AC_DIPXMIT_DISABLE);
}

static void hdmi_debug_dip_size(struct hda_codec *codec, hda_nid_t pin_nid)
{
#ifdef CONFIG_SND_DEBUG_VERBOSE
	int i;
	int size;

	size = snd_hdmi_get_eld_size(codec, pin_nid);
	codec_dbg(codec, "HDMI: ELD buf size is %d\n", size);

	for (i = 0; i < 8; i++) {
		size = snd_hda_codec_read(codec, pin_nid, 0,
						AC_VERB_GET_HDMI_DIP_SIZE, i);
		codec_dbg(codec, "HDMI: DIP GP[%d] buf size is %d\n", i, size);
	}
#endif
}

static void hdmi_clear_dip_buffers(struct hda_codec *codec, hda_nid_t pin_nid)
{
#ifdef BE_PARANOID
	int i, j;
	int size;
	int pi, bi;
	for (i = 0; i < 8; i++) {
		size = snd_hda_codec_read(codec, pin_nid, 0,
						AC_VERB_GET_HDMI_DIP_SIZE, i);
		if (size == 0)
			continue;

		hdmi_set_dip_index(codec, pin_nid, i, 0x0);
		for (j = 1; j < 1000; j++) {
			hdmi_write_dip_byte(codec, pin_nid, 0x0);
			hdmi_get_dip_index(codec, pin_nid, &pi, &bi);
			if (pi != i)
				codec_dbg(codec, "dip index %d: %d != %d\n",
						bi, pi, i);
			if (bi == 0) /* byte index wrapped around */
				break;
		}
		codec_dbg(codec,
			"HDMI: DIP GP[%d] buf reported size=%d, written=%d\n",
			i, size, j);
	}
#endif
}

static void hdmi_checksum_audio_infoframe(struct hdmi_audio_infoframe *hdmi_ai)
{
	u8 *bytes = (u8 *)hdmi_ai;
	u8 sum = 0;
	int i;

	hdmi_ai->checksum = 0;

	for (i = 0; i < sizeof(*hdmi_ai); i++)
		sum += bytes[i];

	hdmi_ai->checksum = -sum;
}

static void hdmi_fill_audio_infoframe(struct hda_codec *codec,
				      hda_nid_t pin_nid,
				      u8 *dip, int size)
{
	int i;

	hdmi_debug_dip_size(codec, pin_nid);
	hdmi_clear_dip_buffers(codec, pin_nid); /* be paranoid */

	hdmi_set_dip_index(codec, pin_nid, 0x0, 0x0);
	for (i = 0; i < size; i++)
		hdmi_write_dip_byte(codec, pin_nid, dip[i]);
}

static bool hdmi_infoframe_uptodate(struct hda_codec *codec, hda_nid_t pin_nid,
				    u8 *dip, int size)
{
	u8 val;
	int i;

	if (snd_hda_codec_read(codec, pin_nid, 0, AC_VERB_GET_HDMI_DIP_XMIT, 0)
							    != AC_DIPXMIT_BEST)
		return false;

	hdmi_set_dip_index(codec, pin_nid, 0x0, 0x0);
	for (i = 0; i < size; i++) {
		val = snd_hda_codec_read(codec, pin_nid, 0,
					 AC_VERB_GET_HDMI_DIP_DATA, 0);
		if (val != dip[i])
			return false;
	}

	return true;
}

static int hdmi_pin_get_eld(struct hda_codec *codec, hda_nid_t nid,
			    int dev_id, unsigned char *buf, int *eld_size)
{
	snd_hda_set_dev_select(codec, nid, dev_id);

	return snd_hdmi_get_eld(codec, nid, buf, eld_size);
}

static void hdmi_pin_setup_infoframe(struct hda_codec *codec,
				     hda_nid_t pin_nid, int dev_id,
				     int ca, int active_channels,
				     int conn_type)
{
	union audio_infoframe ai;

	memset(&ai, 0, sizeof(ai));
	if (conn_type == 0) { /* HDMI */
		struct hdmi_audio_infoframe *hdmi_ai = &ai.hdmi;

		hdmi_ai->type		= 0x84;
		hdmi_ai->ver		= 0x01;
		hdmi_ai->len		= 0x0a;
		hdmi_ai->CC02_CT47	= active_channels - 1;
		hdmi_ai->CA		= ca;
		hdmi_checksum_audio_infoframe(hdmi_ai);
	} else if (conn_type == 1) { /* DisplayPort */
		struct dp_audio_infoframe *dp_ai = &ai.dp;

		dp_ai->type		= 0x84;
		dp_ai->len		= 0x1b;
		dp_ai->ver		= 0x11 << 2;
		dp_ai->CC02_CT47	= active_channels - 1;
		dp_ai->CA		= ca;
	} else {
		codec_dbg(codec, "HDMI: unknown connection type at pin %d\n",
			    pin_nid);
		return;
	}

	snd_hda_set_dev_select(codec, pin_nid, dev_id);

	/*
	 * sizeof(ai) is used instead of sizeof(*hdmi_ai) or
	 * sizeof(*dp_ai) to avoid partial match/update problems when
	 * the user switches between HDMI/DP monitors.
	 */
	if (!hdmi_infoframe_uptodate(codec, pin_nid, ai.bytes,
					sizeof(ai))) {
		codec_dbg(codec,
			  "hdmi_pin_setup_infoframe: pin=%d channels=%d ca=0x%02x\n",
			    pin_nid,
			    active_channels, ca);
		hdmi_stop_infoframe_trans(codec, pin_nid);
		hdmi_fill_audio_infoframe(codec, pin_nid,
					    ai.bytes, sizeof(ai));
		hdmi_start_infoframe_trans(codec, pin_nid);
	}
}

static void hdmi_setup_audio_infoframe(struct hda_codec *codec,
				       struct hdmi_spec_per_pin *per_pin,
				       bool non_pcm)
{
	struct hdmi_spec *spec = codec->spec;
	struct hdac_chmap *chmap = &spec->chmap;
	hda_nid_t pin_nid = per_pin->pin_nid;
	int dev_id = per_pin->dev_id;
	int channels = per_pin->channels;
	int active_channels;
	struct hdmi_eld *eld;
	int ca;

	if (!channels)
		return;

	snd_hda_set_dev_select(codec, pin_nid, dev_id);

	/* some HW (e.g. HSW+) needs reprogramming the amp at each time */
	if (get_wcaps(codec, pin_nid) & AC_WCAP_OUT_AMP)
		snd_hda_codec_write(codec, pin_nid, 0,
					    AC_VERB_SET_AMP_GAIN_MUTE,
					    AMP_OUT_UNMUTE);

	eld = &per_pin->sink_eld;

	ca = snd_hdac_channel_allocation(&codec->core,
			eld->info.spk_alloc, channels,
			per_pin->chmap_set, non_pcm, per_pin->chmap);

	active_channels = snd_hdac_get_active_channels(ca);

	chmap->ops.set_channel_count(&codec->core, per_pin->cvt_nid,
						active_channels);

	/*
	 * always configure channel mapping, it may have been changed by the
	 * user in the meantime
	 */
	snd_hdac_setup_channel_mapping(&spec->chmap,
				pin_nid, non_pcm, ca, channels,
				per_pin->chmap, per_pin->chmap_set);

	spec->ops.pin_setup_infoframe(codec, pin_nid, dev_id,
				      ca, active_channels, eld->info.conn_type);

	per_pin->non_pcm = non_pcm;
}

/*
 * Unsolicited events
 */

static bool hdmi_present_sense(struct hdmi_spec_per_pin *per_pin, int repoll);

static void check_presence_and_report(struct hda_codec *codec, hda_nid_t nid,
				      int dev_id)
{
	struct hdmi_spec *spec = codec->spec;
	int pin_idx = pin_id_to_pin_index(codec, nid, dev_id);

	if (pin_idx < 0)
		return;
	mutex_lock(&spec->pcm_lock);
	if (hdmi_present_sense(get_pin(spec, pin_idx), 1))
		snd_hda_jack_report_sync(codec);
	mutex_unlock(&spec->pcm_lock);
}

static void jack_callback(struct hda_codec *codec,
			  struct hda_jack_callback *jack)
{
	/* stop polling when notification is enabled */
	if (codec_has_acomp(codec))
		return;

	check_presence_and_report(codec, jack->nid, jack->dev_id);
}

static void hdmi_intrinsic_event(struct hda_codec *codec, unsigned int res)
{
	int tag = res >> AC_UNSOL_RES_TAG_SHIFT;
	struct hda_jack_tbl *jack;

	if (codec->dp_mst) {
		int dev_entry =
			(res & AC_UNSOL_RES_DE) >> AC_UNSOL_RES_DE_SHIFT;

		jack = snd_hda_jack_tbl_get_from_tag(codec, tag, dev_entry);
	} else {
		jack = snd_hda_jack_tbl_get_from_tag(codec, tag, 0);
	}
	if (!jack)
		return;
	jack->jack_dirty = 1;

	codec_dbg(codec,
		"HDMI hot plug event: Codec=%d Pin=%d Device=%d Inactive=%d Presence_Detect=%d ELD_Valid=%d\n",
		codec->addr, jack->nid, jack->dev_id, !!(res & AC_UNSOL_RES_IA),
		!!(res & AC_UNSOL_RES_PD), !!(res & AC_UNSOL_RES_ELDV));

	check_presence_and_report(codec, jack->nid, jack->dev_id);
}

static void hdmi_non_intrinsic_event(struct hda_codec *codec, unsigned int res)
{
	int tag = res >> AC_UNSOL_RES_TAG_SHIFT;
	int subtag = (res & AC_UNSOL_RES_SUBTAG) >> AC_UNSOL_RES_SUBTAG_SHIFT;
	int cp_state = !!(res & AC_UNSOL_RES_CP_STATE);
	int cp_ready = !!(res & AC_UNSOL_RES_CP_READY);

	codec_info(codec,
		"HDMI CP event: CODEC=%d TAG=%d SUBTAG=0x%x CP_STATE=%d CP_READY=%d\n",
		codec->addr,
		tag,
		subtag,
		cp_state,
		cp_ready);

	/* TODO */
	if (cp_state)
		;
	if (cp_ready)
		;
}


static void hdmi_unsol_event(struct hda_codec *codec, unsigned int res)
{
	int tag = res >> AC_UNSOL_RES_TAG_SHIFT;
	int subtag = (res & AC_UNSOL_RES_SUBTAG) >> AC_UNSOL_RES_SUBTAG_SHIFT;
	struct hda_jack_tbl *jack;

	if (codec_has_acomp(codec))
		return;

	if (codec->dp_mst) {
		int dev_entry =
			(res & AC_UNSOL_RES_DE) >> AC_UNSOL_RES_DE_SHIFT;

		jack = snd_hda_jack_tbl_get_from_tag(codec, tag, dev_entry);
	} else {
		jack = snd_hda_jack_tbl_get_from_tag(codec, tag, 0);
	}

	if (!jack) {
		codec_dbg(codec, "Unexpected HDMI event tag 0x%x\n", tag);
		return;
	}

	if (subtag == 0)
		hdmi_intrinsic_event(codec, res);
	else
		hdmi_non_intrinsic_event(codec, res);
}

static void haswell_verify_D0(struct hda_codec *codec,
		hda_nid_t cvt_nid, hda_nid_t nid)
{
	int pwr;

	/* For Haswell, the converter 1/2 may keep in D3 state after bootup,
	 * thus pins could only choose converter 0 for use. Make sure the
	 * converters are in correct power state */
	if (!snd_hda_check_power_state(codec, cvt_nid, AC_PWRST_D0))
		snd_hda_codec_write(codec, cvt_nid, 0, AC_VERB_SET_POWER_STATE, AC_PWRST_D0);

	if (!snd_hda_check_power_state(codec, nid, AC_PWRST_D0)) {
		snd_hda_codec_write(codec, nid, 0, AC_VERB_SET_POWER_STATE,
				    AC_PWRST_D0);
		msleep(40);
		pwr = snd_hda_codec_read(codec, nid, 0, AC_VERB_GET_POWER_STATE, 0);
		pwr = (pwr & AC_PWRST_ACTUAL) >> AC_PWRST_ACTUAL_SHIFT;
		codec_dbg(codec, "Haswell HDMI audio: Power for pin 0x%x is now D%d\n", nid, pwr);
	}
}

/*
 * Callbacks
 */

/* HBR should be Non-PCM, 8 channels */
#define is_hbr_format(format) \
	((format & AC_FMT_TYPE_NON_PCM) && (format & AC_FMT_CHAN_MASK) == 7)

static int hdmi_pin_hbr_setup(struct hda_codec *codec, hda_nid_t pin_nid,
			      int dev_id, bool hbr)
{
	int pinctl, new_pinctl;

	if (snd_hda_query_pin_caps(codec, pin_nid) & AC_PINCAP_HBR) {
		snd_hda_set_dev_select(codec, pin_nid, dev_id);
		pinctl = snd_hda_codec_read(codec, pin_nid, 0,
					    AC_VERB_GET_PIN_WIDGET_CONTROL, 0);

		if (pinctl < 0)
			return hbr ? -EINVAL : 0;

		new_pinctl = pinctl & ~AC_PINCTL_EPT;
		if (hbr)
			new_pinctl |= AC_PINCTL_EPT_HBR;
		else
			new_pinctl |= AC_PINCTL_EPT_NATIVE;

		codec_dbg(codec,
			  "hdmi_pin_hbr_setup: NID=0x%x, %spinctl=0x%x\n",
			    pin_nid,
			    pinctl == new_pinctl ? "" : "new-",
			    new_pinctl);

		if (pinctl != new_pinctl)
			snd_hda_codec_write(codec, pin_nid, 0,
					    AC_VERB_SET_PIN_WIDGET_CONTROL,
					    new_pinctl);
	} else if (hbr)
		return -EINVAL;

	return 0;
}

static int hdmi_setup_stream(struct hda_codec *codec, hda_nid_t cvt_nid,
			      hda_nid_t pin_nid, int dev_id,
			      u32 stream_tag, int format)
{
	struct hdmi_spec *spec = codec->spec;
	unsigned int param;
	int err;

	err = spec->ops.pin_hbr_setup(codec, pin_nid, dev_id,
				      is_hbr_format(format));

	if (err) {
		codec_dbg(codec, "hdmi_setup_stream: HBR is not supported\n");
		return err;
	}

	if (spec->intel_hsw_fixup) {

		/*
		 * on recent platforms IEC Coding Type is required for HBR
		 * support, read current Digital Converter settings and set
		 * ICT bitfield if needed.
		 */
		param = snd_hda_codec_read(codec, cvt_nid, 0,
					   AC_VERB_GET_DIGI_CONVERT_1, 0);

		param = (param >> 16) & ~(AC_DIG3_ICT);

		/* on recent platforms ICT mode is required for HBR support */
		if (is_hbr_format(format))
			param |= 0x1;

		snd_hda_codec_write(codec, cvt_nid, 0,
				    AC_VERB_SET_DIGI_CONVERT_3, param);
	}

	snd_hda_codec_setup_stream(codec, cvt_nid, stream_tag, 0, format);
	return 0;
}

/* Try to find an available converter
 * If pin_idx is less then zero, just try to find an available converter.
 * Otherwise, try to find an available converter and get the cvt mux index
 * of the pin.
 */
static int hdmi_choose_cvt(struct hda_codec *codec,
			   int pin_idx, int *cvt_id)
{
	struct hdmi_spec *spec = codec->spec;
	struct hdmi_spec_per_pin *per_pin;
	struct hdmi_spec_per_cvt *per_cvt = NULL;
	int cvt_idx, mux_idx = 0;

	/* pin_idx < 0 means no pin will be bound to the converter */
	if (pin_idx < 0)
		per_pin = NULL;
	else
		per_pin = get_pin(spec, pin_idx);

	/* Dynamically assign converter to stream */
	for (cvt_idx = 0; cvt_idx < spec->num_cvts; cvt_idx++) {
		per_cvt = get_cvt(spec, cvt_idx);

		/* Must not already be assigned */
		if (per_cvt->assigned)
			continue;
		if (per_pin == NULL)
			break;
		/* Must be in pin's mux's list of converters */
		for (mux_idx = 0; mux_idx < per_pin->num_mux_nids; mux_idx++)
			if (per_pin->mux_nids[mux_idx] == per_cvt->cvt_nid)
				break;
		/* Not in mux list */
		if (mux_idx == per_pin->num_mux_nids)
			continue;
		break;
	}

	/* No free converters */
	if (cvt_idx == spec->num_cvts)
		return -EBUSY;

	if (per_pin != NULL)
		per_pin->mux_idx = mux_idx;

	if (cvt_id)
		*cvt_id = cvt_idx;

	return 0;
}

/* Assure the pin select the right convetor */
static void intel_verify_pin_cvt_connect(struct hda_codec *codec,
			struct hdmi_spec_per_pin *per_pin)
{
	hda_nid_t pin_nid = per_pin->pin_nid;
	int mux_idx, curr;

	mux_idx = per_pin->mux_idx;
	curr = snd_hda_codec_read(codec, pin_nid, 0,
					  AC_VERB_GET_CONNECT_SEL, 0);
	if (curr != mux_idx)
		snd_hda_codec_write_cache(codec, pin_nid, 0,
					    AC_VERB_SET_CONNECT_SEL,
					    mux_idx);
}

/* get the mux index for the converter of the pins
 * converter's mux index is the same for all pins on Intel platform
 */
static int intel_cvt_id_to_mux_idx(struct hdmi_spec *spec,
			hda_nid_t cvt_nid)
{
	int i;

	for (i = 0; i < spec->num_cvts; i++)
		if (spec->cvt_nids[i] == cvt_nid)
			return i;
	return -EINVAL;
}

/* Intel HDMI workaround to fix audio routing issue:
 * For some Intel display codecs, pins share the same connection list.
 * So a conveter can be selected by multiple pins and playback on any of these
 * pins will generate sound on the external display, because audio flows from
 * the same converter to the display pipeline. Also muting one pin may make
 * other pins have no sound output.
 * So this function assures that an assigned converter for a pin is not selected
 * by any other pins.
 */
static void intel_not_share_assigned_cvt(struct hda_codec *codec,
					 hda_nid_t pin_nid,
					 int dev_id, int mux_idx)
{
	struct hdmi_spec *spec = codec->spec;
	hda_nid_t nid;
	int cvt_idx, curr;
	struct hdmi_spec_per_cvt *per_cvt;
	struct hdmi_spec_per_pin *per_pin;
	int pin_idx;

	/* configure the pins connections */
	for (pin_idx = 0; pin_idx < spec->num_pins; pin_idx++) {
		int dev_id_saved;
		int dev_num;

		per_pin = get_pin(spec, pin_idx);
		/*
		 * pin not connected to monitor
		 * no need to operate on it
		 */
		if (!per_pin->pcm)
			continue;

		if ((per_pin->pin_nid == pin_nid) &&
			(per_pin->dev_id == dev_id))
			continue;

		/*
		 * if per_pin->dev_id >= dev_num,
		 * snd_hda_get_dev_select() will fail,
		 * and the following operation is unpredictable.
		 * So skip this situation.
		 */
		dev_num = snd_hda_get_num_devices(codec, per_pin->pin_nid) + 1;
		if (per_pin->dev_id >= dev_num)
			continue;

		nid = per_pin->pin_nid;

		/*
		 * Calling this function should not impact
		 * on the device entry selection
		 * So let's save the dev id for each pin,
		 * and restore it when return
		 */
		dev_id_saved = snd_hda_get_dev_select(codec, nid);
		snd_hda_set_dev_select(codec, nid, per_pin->dev_id);
		curr = snd_hda_codec_read(codec, nid, 0,
					  AC_VERB_GET_CONNECT_SEL, 0);
		if (curr != mux_idx) {
			snd_hda_set_dev_select(codec, nid, dev_id_saved);
			continue;
		}


		/* choose an unassigned converter. The conveters in the
		 * connection list are in the same order as in the codec.
		 */
		for (cvt_idx = 0; cvt_idx < spec->num_cvts; cvt_idx++) {
			per_cvt = get_cvt(spec, cvt_idx);
			if (!per_cvt->assigned) {
				codec_dbg(codec,
					  "choose cvt %d for pin nid %d\n",
					cvt_idx, nid);
				snd_hda_codec_write_cache(codec, nid, 0,
					    AC_VERB_SET_CONNECT_SEL,
					    cvt_idx);
				break;
			}
		}
		snd_hda_set_dev_select(codec, nid, dev_id_saved);
	}
}

/* A wrapper of intel_not_share_asigned_cvt() */
static void intel_not_share_assigned_cvt_nid(struct hda_codec *codec,
			hda_nid_t pin_nid, int dev_id, hda_nid_t cvt_nid)
{
	int mux_idx;
	struct hdmi_spec *spec = codec->spec;

	/* On Intel platform, the mapping of converter nid to
	 * mux index of the pins are always the same.
	 * The pin nid may be 0, this means all pins will not
	 * share the converter.
	 */
	mux_idx = intel_cvt_id_to_mux_idx(spec, cvt_nid);
	if (mux_idx >= 0)
		intel_not_share_assigned_cvt(codec, pin_nid, dev_id, mux_idx);
}

/* skeleton caller of pin_cvt_fixup ops */
static void pin_cvt_fixup(struct hda_codec *codec,
			  struct hdmi_spec_per_pin *per_pin,
			  hda_nid_t cvt_nid)
{
	struct hdmi_spec *spec = codec->spec;

	if (spec->ops.pin_cvt_fixup)
		spec->ops.pin_cvt_fixup(codec, per_pin, cvt_nid);
}

/* called in hdmi_pcm_open when no pin is assigned to the PCM
 * in dyn_pcm_assign mode.
 */
static int hdmi_pcm_open_no_pin(struct hda_pcm_stream *hinfo,
			 struct hda_codec *codec,
			 struct snd_pcm_substream *substream)
{
	struct hdmi_spec *spec = codec->spec;
	struct snd_pcm_runtime *runtime = substream->runtime;
	int cvt_idx, pcm_idx;
	struct hdmi_spec_per_cvt *per_cvt = NULL;
	int err;

	pcm_idx = hinfo_to_pcm_index(codec, hinfo);
	if (pcm_idx < 0)
		return -EINVAL;

	err = hdmi_choose_cvt(codec, -1, &cvt_idx);
	if (err)
		return err;

	per_cvt = get_cvt(spec, cvt_idx);
	per_cvt->assigned = 1;
	hinfo->nid = per_cvt->cvt_nid;

	pin_cvt_fixup(codec, NULL, per_cvt->cvt_nid);

	set_bit(pcm_idx, &spec->pcm_in_use);
	/* todo: setup spdif ctls assign */

	/* Initially set the converter's capabilities */
	hinfo->channels_min = per_cvt->channels_min;
	hinfo->channels_max = per_cvt->channels_max;
	hinfo->rates = per_cvt->rates;
	hinfo->formats = per_cvt->formats;
	hinfo->maxbps = per_cvt->maxbps;

	/* Store the updated parameters */
	runtime->hw.channels_min = hinfo->channels_min;
	runtime->hw.channels_max = hinfo->channels_max;
	runtime->hw.formats = hinfo->formats;
	runtime->hw.rates = hinfo->rates;

	snd_pcm_hw_constraint_step(substream->runtime, 0,
				   SNDRV_PCM_HW_PARAM_CHANNELS, 2);
	return 0;
}

/*
 * HDA PCM callbacks
 */
static int hdmi_pcm_open(struct hda_pcm_stream *hinfo,
			 struct hda_codec *codec,
			 struct snd_pcm_substream *substream)
{
	struct hdmi_spec *spec = codec->spec;
	struct snd_pcm_runtime *runtime = substream->runtime;
	int pin_idx, cvt_idx, pcm_idx;
	struct hdmi_spec_per_pin *per_pin;
	struct hdmi_eld *eld;
	struct hdmi_spec_per_cvt *per_cvt = NULL;
	int err;

	/* Validate hinfo */
	pcm_idx = hinfo_to_pcm_index(codec, hinfo);
	if (pcm_idx < 0)
		return -EINVAL;

	mutex_lock(&spec->pcm_lock);
	pin_idx = hinfo_to_pin_index(codec, hinfo);
	if (!spec->dyn_pcm_assign) {
		if (snd_BUG_ON(pin_idx < 0)) {
			err = -EINVAL;
			goto unlock;
		}
	} else {
		/* no pin is assigned to the PCM
		 * PA need pcm open successfully when probe
		 */
		if (pin_idx < 0) {
			err = hdmi_pcm_open_no_pin(hinfo, codec, substream);
			goto unlock;
		}
	}

	err = hdmi_choose_cvt(codec, pin_idx, &cvt_idx);
	if (err < 0)
		goto unlock;

	per_cvt = get_cvt(spec, cvt_idx);
	/* Claim converter */
	per_cvt->assigned = 1;

	set_bit(pcm_idx, &spec->pcm_in_use);
	per_pin = get_pin(spec, pin_idx);
	per_pin->cvt_nid = per_cvt->cvt_nid;
	hinfo->nid = per_cvt->cvt_nid;

	snd_hda_set_dev_select(codec, per_pin->pin_nid, per_pin->dev_id);
	snd_hda_codec_write_cache(codec, per_pin->pin_nid, 0,
			    AC_VERB_SET_CONNECT_SEL,
			    per_pin->mux_idx);

	/* configure unused pins to choose other converters */
	pin_cvt_fixup(codec, per_pin, 0);

	snd_hda_spdif_ctls_assign(codec, pcm_idx, per_cvt->cvt_nid);

	/* Initially set the converter's capabilities */
	hinfo->channels_min = per_cvt->channels_min;
	hinfo->channels_max = per_cvt->channels_max;
	hinfo->rates = per_cvt->rates;
	hinfo->formats = per_cvt->formats;
	hinfo->maxbps = per_cvt->maxbps;

	eld = &per_pin->sink_eld;
	/* Restrict capabilities by ELD if this isn't disabled */
	if (!static_hdmi_pcm && eld->eld_valid) {
		snd_hdmi_eld_update_pcm_info(&eld->info, hinfo);
		if (hinfo->channels_min > hinfo->channels_max ||
		    !hinfo->rates || !hinfo->formats) {
			per_cvt->assigned = 0;
			hinfo->nid = 0;
			snd_hda_spdif_ctls_unassign(codec, pcm_idx);
			err = -ENODEV;
			goto unlock;
		}
	}

	/* Store the updated parameters */
	runtime->hw.channels_min = hinfo->channels_min;
	runtime->hw.channels_max = hinfo->channels_max;
	runtime->hw.formats = hinfo->formats;
	runtime->hw.rates = hinfo->rates;

	snd_pcm_hw_constraint_step(substream->runtime, 0,
				   SNDRV_PCM_HW_PARAM_CHANNELS, 2);
 unlock:
	mutex_unlock(&spec->pcm_lock);
	return err;
}

/*
 * HDA/HDMI auto parsing
 */
static int hdmi_read_pin_conn(struct hda_codec *codec, int pin_idx)
{
	struct hdmi_spec *spec = codec->spec;
	struct hdmi_spec_per_pin *per_pin = get_pin(spec, pin_idx);
	hda_nid_t pin_nid = per_pin->pin_nid;
	int dev_id = per_pin->dev_id;

	if (!(get_wcaps(codec, pin_nid) & AC_WCAP_CONN_LIST)) {
		codec_warn(codec,
			   "HDMI: pin %d wcaps %#x does not support connection list\n",
			   pin_nid, get_wcaps(codec, pin_nid));
		return -EINVAL;
	}

	snd_hda_set_dev_select(codec, pin_nid, dev_id);

	/* all the device entries on the same pin have the same conn list */
	per_pin->num_mux_nids =
		snd_hda_get_raw_connections(codec, pin_nid, per_pin->mux_nids,
					    HDA_MAX_CONNECTIONS);

	return 0;
}

static int hdmi_find_pcm_slot(struct hdmi_spec *spec,
			      struct hdmi_spec_per_pin *per_pin)
{
	int i;

	/*
	 * generic_hdmi_build_pcms() allocates (num_nids + dev_num - 1)
	 * number of pcms.
	 *
	 * The per_pin of pin_nid_idx=n and dev_id=m prefers to get pcm-n
	 * if m==0. This guarantees that dynamic pcm assignments are compatible
	 * with the legacy static per_pin-pmc assignment that existed in the
	 * days before DP-MST.
	 *
	 * per_pin of m!=0 prefers to get pcm=(num_nids + (m - 1)).
	 */
	if (per_pin->dev_id == 0 &&
	    !test_bit(per_pin->pin_nid_idx, &spec->pcm_bitmap))
		return per_pin->pin_nid_idx;

	if (per_pin->dev_id != 0 &&
	    !(test_bit(spec->num_nids + (per_pin->dev_id - 1),
		&spec->pcm_bitmap))) {
		return spec->num_nids + (per_pin->dev_id - 1);
	}

	/* have a second try; check the area over num_nids */
	for (i = spec->num_nids; i < spec->pcm_used; i++) {
		if (!test_bit(i, &spec->pcm_bitmap))
			return i;
	}

	/* the last try; check the empty slots in pins */
	for (i = 0; i < spec->num_nids; i++) {
		if (!test_bit(i, &spec->pcm_bitmap))
			return i;
	}
	return -EBUSY;
}

static void hdmi_attach_hda_pcm(struct hdmi_spec *spec,
				struct hdmi_spec_per_pin *per_pin)
{
	int idx;

	/* pcm already be attached to the pin */
	if (per_pin->pcm)
		return;
	idx = hdmi_find_pcm_slot(spec, per_pin);
	if (idx == -EBUSY)
		return;
	per_pin->pcm_idx = idx;
	per_pin->pcm = get_hdmi_pcm(spec, idx);
	set_bit(idx, &spec->pcm_bitmap);
}

static void hdmi_detach_hda_pcm(struct hdmi_spec *spec,
				struct hdmi_spec_per_pin *per_pin)
{
	int idx;

	/* pcm already be detached from the pin */
	if (!per_pin->pcm)
		return;
	idx = per_pin->pcm_idx;
	per_pin->pcm_idx = -1;
	per_pin->pcm = NULL;
	if (idx >= 0 && idx < spec->pcm_used)
		clear_bit(idx, &spec->pcm_bitmap);
}

static int hdmi_get_pin_cvt_mux(struct hdmi_spec *spec,
		struct hdmi_spec_per_pin *per_pin, hda_nid_t cvt_nid)
{
	int mux_idx;

	for (mux_idx = 0; mux_idx < per_pin->num_mux_nids; mux_idx++)
		if (per_pin->mux_nids[mux_idx] == cvt_nid)
			break;
	return mux_idx;
}

static bool check_non_pcm_per_cvt(struct hda_codec *codec, hda_nid_t cvt_nid);

static void hdmi_pcm_setup_pin(struct hdmi_spec *spec,
			   struct hdmi_spec_per_pin *per_pin)
{
	struct hda_codec *codec = per_pin->codec;
	struct hda_pcm *pcm;
	struct hda_pcm_stream *hinfo;
	struct snd_pcm_substream *substream;
	int mux_idx;
	bool non_pcm;

	if (per_pin->pcm_idx >= 0 && per_pin->pcm_idx < spec->pcm_used)
		pcm = get_pcm_rec(spec, per_pin->pcm_idx);
	else
		return;
	if (!pcm->pcm)
		return;
	if (!test_bit(per_pin->pcm_idx, &spec->pcm_in_use))
		return;

	/* hdmi audio only uses playback and one substream */
	hinfo = pcm->stream;
	substream = pcm->pcm->streams[0].substream;

	per_pin->cvt_nid = hinfo->nid;

	mux_idx = hdmi_get_pin_cvt_mux(spec, per_pin, hinfo->nid);
	if (mux_idx < per_pin->num_mux_nids) {
		snd_hda_set_dev_select(codec, per_pin->pin_nid,
				   per_pin->dev_id);
		snd_hda_codec_write_cache(codec, per_pin->pin_nid, 0,
				AC_VERB_SET_CONNECT_SEL,
				mux_idx);
	}
	snd_hda_spdif_ctls_assign(codec, per_pin->pcm_idx, hinfo->nid);

	non_pcm = check_non_pcm_per_cvt(codec, hinfo->nid);
	if (substream->runtime)
		per_pin->channels = substream->runtime->channels;
	per_pin->setup = true;
	per_pin->mux_idx = mux_idx;

	hdmi_setup_audio_infoframe(codec, per_pin, non_pcm);
}

static void hdmi_pcm_reset_pin(struct hdmi_spec *spec,
			   struct hdmi_spec_per_pin *per_pin)
{
	if (per_pin->pcm_idx >= 0 && per_pin->pcm_idx < spec->pcm_used)
		snd_hda_spdif_ctls_unassign(per_pin->codec, per_pin->pcm_idx);

	per_pin->chmap_set = false;
	memset(per_pin->chmap, 0, sizeof(per_pin->chmap));

	per_pin->setup = false;
	per_pin->channels = 0;
}

/* update per_pin ELD from the given new ELD;
 * setup info frame and notification accordingly
 */
static bool update_eld(struct hda_codec *codec,
		       struct hdmi_spec_per_pin *per_pin,
		       struct hdmi_eld *eld)
{
	struct hdmi_eld *pin_eld = &per_pin->sink_eld;
	struct hdmi_spec *spec = codec->spec;
	bool old_eld_valid = pin_eld->eld_valid;
	bool eld_changed;
	int pcm_idx;

	/* for monitor disconnection, save pcm_idx firstly */
	pcm_idx = per_pin->pcm_idx;
	if (spec->dyn_pcm_assign) {
		if (eld->eld_valid) {
			hdmi_attach_hda_pcm(spec, per_pin);
			hdmi_pcm_setup_pin(spec, per_pin);
		} else {
			hdmi_pcm_reset_pin(spec, per_pin);
			hdmi_detach_hda_pcm(spec, per_pin);
		}
	}
	/* if pcm_idx == -1, it means this is in monitor connection event
	 * we can get the correct pcm_idx now.
	 */
	if (pcm_idx == -1)
		pcm_idx = per_pin->pcm_idx;

	if (eld->eld_valid)
		snd_hdmi_show_eld(codec, &eld->info);

	eld_changed = (pin_eld->eld_valid != eld->eld_valid);
	eld_changed |= (pin_eld->monitor_present != eld->monitor_present);
	if (!eld_changed && eld->eld_valid && pin_eld->eld_valid)
		if (pin_eld->eld_size != eld->eld_size ||
		    memcmp(pin_eld->eld_buffer, eld->eld_buffer,
			   eld->eld_size) != 0)
			eld_changed = true;

	if (eld_changed) {
		pin_eld->monitor_present = eld->monitor_present;
		pin_eld->eld_valid = eld->eld_valid;
		pin_eld->eld_size = eld->eld_size;
		if (eld->eld_valid)
			memcpy(pin_eld->eld_buffer, eld->eld_buffer,
			       eld->eld_size);
		pin_eld->info = eld->info;
	}

	/*
	 * Re-setup pin and infoframe. This is needed e.g. when
	 * - sink is first plugged-in
	 * - transcoder can change during stream playback on Haswell
	 *   and this can make HW reset converter selection on a pin.
	 */
	if (eld->eld_valid && !old_eld_valid && per_pin->setup) {
		pin_cvt_fixup(codec, per_pin, 0);
		hdmi_setup_audio_infoframe(codec, per_pin, per_pin->non_pcm);
	}

	if (eld_changed && pcm_idx >= 0)
		snd_ctl_notify(codec->card,
			       SNDRV_CTL_EVENT_MASK_VALUE |
			       SNDRV_CTL_EVENT_MASK_INFO,
			       &get_hdmi_pcm(spec, pcm_idx)->eld_ctl->id);
	return eld_changed;
}

/* update ELD and jack state via HD-audio verbs */
static bool hdmi_present_sense_via_verbs(struct hdmi_spec_per_pin *per_pin,
					 int repoll)
{
	struct hda_jack_tbl *jack;
	struct hda_codec *codec = per_pin->codec;
	struct hdmi_spec *spec = codec->spec;
	struct hdmi_eld *eld = &spec->temp_eld;
	hda_nid_t pin_nid = per_pin->pin_nid;
	int dev_id = per_pin->dev_id;
	/*
	 * Always execute a GetPinSense verb here, even when called from
	 * hdmi_intrinsic_event; for some NVIDIA HW, the unsolicited
	 * response's PD bit is not the real PD value, but indicates that
	 * the real PD value changed. An older version of the HD-audio
	 * specification worked this way. Hence, we just ignore the data in
	 * the unsolicited response to avoid custom WARs.
	 */
	int present;
	bool ret;
	bool do_repoll = false;

	present = snd_hda_jack_pin_sense(codec, pin_nid, dev_id);

	mutex_lock(&per_pin->lock);
	eld->monitor_present = !!(present & AC_PINSENSE_PRESENCE);
	if (eld->monitor_present)
		eld->eld_valid  = !!(present & AC_PINSENSE_ELDV);
	else
		eld->eld_valid = false;

	codec_dbg(codec,
		"HDMI status: Codec=%d Pin=%d Presence_Detect=%d ELD_Valid=%d\n",
		codec->addr, pin_nid, eld->monitor_present, eld->eld_valid);

	if (eld->eld_valid) {
		if (spec->ops.pin_get_eld(codec, pin_nid, dev_id,
					  eld->eld_buffer, &eld->eld_size) < 0)
			eld->eld_valid = false;
		else {
			if (snd_hdmi_parse_eld(codec, &eld->info, eld->eld_buffer,
						    eld->eld_size) < 0)
				eld->eld_valid = false;
		}
		if (!eld->eld_valid && repoll)
			do_repoll = true;
	}

	if (do_repoll)
		schedule_delayed_work(&per_pin->work, msecs_to_jiffies(300));
	else
		update_eld(codec, per_pin, eld);

	ret = !repoll || !eld->monitor_present || eld->eld_valid;

	jack = snd_hda_jack_tbl_get_mst(codec, pin_nid, per_pin->dev_id);
	if (jack) {
		jack->block_report = !ret;
		jack->pin_sense = (eld->monitor_present && eld->eld_valid) ?
			AC_PINSENSE_PRESENCE : 0;
	}
	mutex_unlock(&per_pin->lock);
	return ret;
}

static struct snd_jack *pin_idx_to_jack(struct hda_codec *codec,
				 struct hdmi_spec_per_pin *per_pin)
{
	struct hdmi_spec *spec = codec->spec;
	struct snd_jack *jack = NULL;
	struct hda_jack_tbl *jack_tbl;

	/* if !dyn_pcm_assign, get jack from hda_jack_tbl
	 * in !dyn_pcm_assign case, spec->pcm_rec[].jack is not
	 * NULL even after snd_hda_jack_tbl_clear() is called to
	 * free snd_jack. This may cause access invalid memory
	 * when calling snd_jack_report
	 */
	if (per_pin->pcm_idx >= 0 && spec->dyn_pcm_assign)
		jack = spec->pcm_rec[per_pin->pcm_idx].jack;
	else if (!spec->dyn_pcm_assign) {
		/*
		 * jack tbl doesn't support DP MST
		 * DP MST will use dyn_pcm_assign,
		 * so DP MST will never come here
		 */
		jack_tbl = snd_hda_jack_tbl_get_mst(codec, per_pin->pin_nid,
						    per_pin->dev_id);
		if (jack_tbl)
			jack = jack_tbl->jack;
	}
	return jack;
}

/* update ELD and jack state via audio component */
static void sync_eld_via_acomp(struct hda_codec *codec,
			       struct hdmi_spec_per_pin *per_pin)
{
	struct hdmi_spec *spec = codec->spec;
	struct hdmi_eld *eld = &spec->temp_eld;
	struct snd_jack *jack = NULL;
	bool changed;
	int size;

	mutex_lock(&per_pin->lock);
	eld->monitor_present = false;
	size = snd_hdac_acomp_get_eld(&codec->core, per_pin->pin_nid,
				      per_pin->dev_id, &eld->monitor_present,
				      eld->eld_buffer, ELD_MAX_SIZE);
	if (size > 0) {
		size = min(size, ELD_MAX_SIZE);
		if (snd_hdmi_parse_eld(codec, &eld->info,
				       eld->eld_buffer, size) < 0)
			size = -EINVAL;
	}

	if (size > 0) {
		eld->eld_valid = true;
		eld->eld_size = size;
	} else {
		eld->eld_valid = false;
		eld->eld_size = 0;
	}

	/* pcm_idx >=0 before update_eld() means it is in monitor
	 * disconnected event. Jack must be fetched before update_eld()
	 */
	jack = pin_idx_to_jack(codec, per_pin);
	changed = update_eld(codec, per_pin, eld);
	if (jack == NULL)
		jack = pin_idx_to_jack(codec, per_pin);
	if (changed && jack)
		snd_jack_report(jack,
				(eld->monitor_present && eld->eld_valid) ?
				SND_JACK_AVOUT : 0);
	mutex_unlock(&per_pin->lock);
}

static bool hdmi_present_sense(struct hdmi_spec_per_pin *per_pin, int repoll)
{
	struct hda_codec *codec = per_pin->codec;
	int ret;

	/* no temporary power up/down needed for component notifier */
	if (!codec_has_acomp(codec)) {
		ret = snd_hda_power_up_pm(codec);
		if (ret < 0 && pm_runtime_suspended(hda_codec_dev(codec))) {
			snd_hda_power_down_pm(codec);
			return false;
		}
		ret = hdmi_present_sense_via_verbs(per_pin, repoll);
		snd_hda_power_down_pm(codec);
	} else {
		sync_eld_via_acomp(codec, per_pin);
		ret = false; /* don't call snd_hda_jack_report_sync() */
	}

	return ret;
}

static void hdmi_repoll_eld(struct work_struct *work)
{
	struct hdmi_spec_per_pin *per_pin =
	container_of(to_delayed_work(work), struct hdmi_spec_per_pin, work);
	struct hda_codec *codec = per_pin->codec;
	struct hdmi_spec *spec = codec->spec;
	struct hda_jack_tbl *jack;

	jack = snd_hda_jack_tbl_get_mst(codec, per_pin->pin_nid,
					per_pin->dev_id);
	if (jack)
		jack->jack_dirty = 1;

	if (per_pin->repoll_count++ > 6)
		per_pin->repoll_count = 0;

	mutex_lock(&spec->pcm_lock);
	if (hdmi_present_sense(per_pin, per_pin->repoll_count))
		snd_hda_jack_report_sync(per_pin->codec);
	mutex_unlock(&spec->pcm_lock);
}

static void intel_haswell_fixup_connect_list(struct hda_codec *codec,
					     hda_nid_t nid);

static int hdmi_add_pin(struct hda_codec *codec, hda_nid_t pin_nid)
{
	struct hdmi_spec *spec = codec->spec;
	unsigned int caps, config;
	int pin_idx;
	struct hdmi_spec_per_pin *per_pin;
	int err;
	int dev_num, i;

	caps = snd_hda_query_pin_caps(codec, pin_nid);
	if (!(caps & (AC_PINCAP_HDMI | AC_PINCAP_DP)))
		return 0;

	/*
	 * For DP MST audio, Configuration Default is the same for
	 * all device entries on the same pin
	 */
	config = snd_hda_codec_get_pincfg(codec, pin_nid);
	if (get_defcfg_connect(config) == AC_JACK_PORT_NONE)
		return 0;

	/*
	 * To simplify the implementation, malloc all
	 * the virtual pins in the initialization statically
	 */
	if (spec->intel_hsw_fixup) {
		/*
		 * On Intel platforms, device entries number is
		 * changed dynamically. If there is a DP MST
		 * hub connected, the device entries number is 3.
		 * Otherwise, it is 1.
		 * Here we manually set dev_num to 3, so that
		 * we can initialize all the device entries when
		 * bootup statically.
		 */
		dev_num = 3;
		spec->dev_num = 3;
	} else if (spec->dyn_pcm_assign && codec->dp_mst) {
		dev_num = snd_hda_get_num_devices(codec, pin_nid) + 1;
		/*
		 * spec->dev_num is the maxinum number of device entries
		 * among all the pins
		 */
		spec->dev_num = (spec->dev_num > dev_num) ?
			spec->dev_num : dev_num;
	} else {
		/*
		 * If the platform doesn't support DP MST,
		 * manually set dev_num to 1. This means
		 * the pin has only one device entry.
		 */
		dev_num = 1;
		spec->dev_num = 1;
	}

	for (i = 0; i < dev_num; i++) {
		pin_idx = spec->num_pins;
		per_pin = snd_array_new(&spec->pins);

		if (!per_pin)
			return -ENOMEM;

		if (spec->dyn_pcm_assign) {
			per_pin->pcm = NULL;
			per_pin->pcm_idx = -1;
		} else {
			per_pin->pcm = get_hdmi_pcm(spec, pin_idx);
			per_pin->pcm_idx = pin_idx;
		}
		per_pin->pin_nid = pin_nid;
		per_pin->pin_nid_idx = spec->num_nids;
		per_pin->dev_id = i;
		per_pin->non_pcm = false;
		snd_hda_set_dev_select(codec, pin_nid, i);
		if (spec->intel_hsw_fixup)
			intel_haswell_fixup_connect_list(codec, pin_nid);
		err = hdmi_read_pin_conn(codec, pin_idx);
		if (err < 0)
			return err;
		spec->num_pins++;
	}
	spec->num_nids++;

	return 0;
}

static int hdmi_add_cvt(struct hda_codec *codec, hda_nid_t cvt_nid)
{
	struct hdmi_spec *spec = codec->spec;
	struct hdmi_spec_per_cvt *per_cvt;
	unsigned int chans;
	int err;

	chans = get_wcaps(codec, cvt_nid);
	chans = get_wcaps_channels(chans);

	per_cvt = snd_array_new(&spec->cvts);
	if (!per_cvt)
		return -ENOMEM;

	per_cvt->cvt_nid = cvt_nid;
	per_cvt->channels_min = 2;
	if (chans <= 16) {
		per_cvt->channels_max = chans;
		if (chans > spec->chmap.channels_max)
			spec->chmap.channels_max = chans;
	}

	err = snd_hda_query_supported_pcm(codec, cvt_nid,
					  &per_cvt->rates,
					  &per_cvt->formats,
					  &per_cvt->maxbps);
	if (err < 0)
		return err;

	if (spec->num_cvts < ARRAY_SIZE(spec->cvt_nids))
		spec->cvt_nids[spec->num_cvts] = cvt_nid;
	spec->num_cvts++;

	return 0;
}

static int hdmi_parse_codec(struct hda_codec *codec)
{
	hda_nid_t nid;
	int i, nodes;

	nodes = snd_hda_get_sub_nodes(codec, codec->core.afg, &nid);
	if (!nid || nodes < 0) {
		codec_warn(codec, "HDMI: failed to get afg sub nodes\n");
		return -EINVAL;
	}

	for (i = 0; i < nodes; i++, nid++) {
		unsigned int caps;
		unsigned int type;

		caps = get_wcaps(codec, nid);
		type = get_wcaps_type(caps);

		if (!(caps & AC_WCAP_DIGITAL))
			continue;

		switch (type) {
		case AC_WID_AUD_OUT:
			hdmi_add_cvt(codec, nid);
			break;
		case AC_WID_PIN:
			hdmi_add_pin(codec, nid);
			break;
		}
	}

	return 0;
}

/*
 */
static bool check_non_pcm_per_cvt(struct hda_codec *codec, hda_nid_t cvt_nid)
{
	struct hda_spdif_out *spdif;
	bool non_pcm;

	mutex_lock(&codec->spdif_mutex);
	spdif = snd_hda_spdif_out_of_nid(codec, cvt_nid);
	/* Add sanity check to pass klockwork check.
	 * This should never happen.
	 */
	if (WARN_ON(spdif == NULL))
		return true;
	non_pcm = !!(spdif->status & IEC958_AES0_NONAUDIO);
	mutex_unlock(&codec->spdif_mutex);
	return non_pcm;
}

/*
 * HDMI callbacks
 */

static int generic_hdmi_playback_pcm_prepare(struct hda_pcm_stream *hinfo,
					   struct hda_codec *codec,
					   unsigned int stream_tag,
					   unsigned int format,
					   struct snd_pcm_substream *substream)
{
	hda_nid_t cvt_nid = hinfo->nid;
	struct hdmi_spec *spec = codec->spec;
	int pin_idx;
	struct hdmi_spec_per_pin *per_pin;
	struct snd_pcm_runtime *runtime = substream->runtime;
	bool non_pcm;
	int pinctl, stripe;
	int err = 0;

	mutex_lock(&spec->pcm_lock);
	pin_idx = hinfo_to_pin_index(codec, hinfo);
	if (spec->dyn_pcm_assign && pin_idx < 0) {
		/* when dyn_pcm_assign and pcm is not bound to a pin
		 * skip pin setup and return 0 to make audio playback
		 * be ongoing
		 */
		pin_cvt_fixup(codec, NULL, cvt_nid);
		snd_hda_codec_setup_stream(codec, cvt_nid,
					stream_tag, 0, format);
		goto unlock;
	}

	if (snd_BUG_ON(pin_idx < 0)) {
		err = -EINVAL;
		goto unlock;
	}
	per_pin = get_pin(spec, pin_idx);

	/* Verify pin:cvt selections to avoid silent audio after S3.
	 * After S3, the audio driver restores pin:cvt selections
	 * but this can happen before gfx is ready and such selection
	 * is overlooked by HW. Thus multiple pins can share a same
	 * default convertor and mute control will affect each other,
	 * which can cause a resumed audio playback become silent
	 * after S3.
	 */
	pin_cvt_fixup(codec, per_pin, 0);

	/* Call sync_audio_rate to set the N/CTS/M manually if necessary */
	/* Todo: add DP1.2 MST audio support later */
	if (codec_has_acomp(codec))
		snd_hdac_sync_audio_rate(&codec->core, per_pin->pin_nid,
					 per_pin->dev_id, runtime->rate);

	non_pcm = check_non_pcm_per_cvt(codec, cvt_nid);
	mutex_lock(&per_pin->lock);
	per_pin->channels = substream->runtime->channels;
	per_pin->setup = true;

	if (get_wcaps(codec, cvt_nid) & AC_WCAP_STRIPE) {
		stripe = snd_hdac_get_stream_stripe_ctl(&codec->bus->core,
							substream);
		snd_hda_codec_write(codec, cvt_nid, 0,
				    AC_VERB_SET_STRIPE_CONTROL,
				    stripe);
	}

	hdmi_setup_audio_infoframe(codec, per_pin, non_pcm);
	mutex_unlock(&per_pin->lock);
	if (spec->dyn_pin_out) {
		snd_hda_set_dev_select(codec, per_pin->pin_nid,
				       per_pin->dev_id);
		pinctl = snd_hda_codec_read(codec, per_pin->pin_nid, 0,
					    AC_VERB_GET_PIN_WIDGET_CONTROL, 0);
		snd_hda_codec_write(codec, per_pin->pin_nid, 0,
				    AC_VERB_SET_PIN_WIDGET_CONTROL,
				    pinctl | PIN_OUT);
	}

	/* snd_hda_set_dev_select() has been called before */
	err = spec->ops.setup_stream(codec, cvt_nid, per_pin->pin_nid,
				     per_pin->dev_id, stream_tag, format);
 unlock:
	mutex_unlock(&spec->pcm_lock);
	return err;
}

static int generic_hdmi_playback_pcm_cleanup(struct hda_pcm_stream *hinfo,
					     struct hda_codec *codec,
					     struct snd_pcm_substream *substream)
{
	snd_hda_codec_cleanup_stream(codec, hinfo->nid);
	return 0;
}

static int hdmi_pcm_close(struct hda_pcm_stream *hinfo,
			  struct hda_codec *codec,
			  struct snd_pcm_substream *substream)
{
	struct hdmi_spec *spec = codec->spec;
	int cvt_idx, pin_idx, pcm_idx;
	struct hdmi_spec_per_cvt *per_cvt;
	struct hdmi_spec_per_pin *per_pin;
	int pinctl;
	int err = 0;

	if (hinfo->nid) {
		pcm_idx = hinfo_to_pcm_index(codec, hinfo);
		if (snd_BUG_ON(pcm_idx < 0))
			return -EINVAL;
		cvt_idx = cvt_nid_to_cvt_index(codec, hinfo->nid);
		if (snd_BUG_ON(cvt_idx < 0))
			return -EINVAL;
		per_cvt = get_cvt(spec, cvt_idx);

		snd_BUG_ON(!per_cvt->assigned);
		per_cvt->assigned = 0;
		hinfo->nid = 0;

		mutex_lock(&spec->pcm_lock);
		snd_hda_spdif_ctls_unassign(codec, pcm_idx);
		clear_bit(pcm_idx, &spec->pcm_in_use);
		pin_idx = hinfo_to_pin_index(codec, hinfo);
		if (spec->dyn_pcm_assign && pin_idx < 0)
			goto unlock;

		if (snd_BUG_ON(pin_idx < 0)) {
			err = -EINVAL;
			goto unlock;
		}
		per_pin = get_pin(spec, pin_idx);

		if (spec->dyn_pin_out) {
			snd_hda_set_dev_select(codec, per_pin->pin_nid,
					       per_pin->dev_id);
			pinctl = snd_hda_codec_read(codec, per_pin->pin_nid, 0,
					AC_VERB_GET_PIN_WIDGET_CONTROL, 0);
			snd_hda_codec_write(codec, per_pin->pin_nid, 0,
					    AC_VERB_SET_PIN_WIDGET_CONTROL,
					    pinctl & ~PIN_OUT);
		}

		mutex_lock(&per_pin->lock);
		per_pin->chmap_set = false;
		memset(per_pin->chmap, 0, sizeof(per_pin->chmap));

		per_pin->setup = false;
		per_pin->channels = 0;
		mutex_unlock(&per_pin->lock);
	unlock:
		mutex_unlock(&spec->pcm_lock);
	}

	return err;
}

static const struct hda_pcm_ops generic_ops = {
	.open = hdmi_pcm_open,
	.close = hdmi_pcm_close,
	.prepare = generic_hdmi_playback_pcm_prepare,
	.cleanup = generic_hdmi_playback_pcm_cleanup,
};

static int hdmi_get_spk_alloc(struct hdac_device *hdac, int pcm_idx)
{
	struct hda_codec *codec = container_of(hdac, struct hda_codec, core);
	struct hdmi_spec *spec = codec->spec;
	struct hdmi_spec_per_pin *per_pin = pcm_idx_to_pin(spec, pcm_idx);

	if (!per_pin)
		return 0;

	return per_pin->sink_eld.info.spk_alloc;
}

static void hdmi_get_chmap(struct hdac_device *hdac, int pcm_idx,
					unsigned char *chmap)
{
	struct hda_codec *codec = container_of(hdac, struct hda_codec, core);
	struct hdmi_spec *spec = codec->spec;
	struct hdmi_spec_per_pin *per_pin = pcm_idx_to_pin(spec, pcm_idx);

	/* chmap is already set to 0 in caller */
	if (!per_pin)
		return;

	memcpy(chmap, per_pin->chmap, ARRAY_SIZE(per_pin->chmap));
}

static void hdmi_set_chmap(struct hdac_device *hdac, int pcm_idx,
				unsigned char *chmap, int prepared)
{
	struct hda_codec *codec = container_of(hdac, struct hda_codec, core);
	struct hdmi_spec *spec = codec->spec;
	struct hdmi_spec_per_pin *per_pin = pcm_idx_to_pin(spec, pcm_idx);

	if (!per_pin)
		return;
	mutex_lock(&per_pin->lock);
	per_pin->chmap_set = true;
	memcpy(per_pin->chmap, chmap, ARRAY_SIZE(per_pin->chmap));
	if (prepared)
		hdmi_setup_audio_infoframe(codec, per_pin, per_pin->non_pcm);
	mutex_unlock(&per_pin->lock);
}

static bool is_hdmi_pcm_attached(struct hdac_device *hdac, int pcm_idx)
{
	struct hda_codec *codec = container_of(hdac, struct hda_codec, core);
	struct hdmi_spec *spec = codec->spec;
	struct hdmi_spec_per_pin *per_pin = pcm_idx_to_pin(spec, pcm_idx);

	return per_pin ? true:false;
}

static int generic_hdmi_build_pcms(struct hda_codec *codec)
{
	struct hdmi_spec *spec = codec->spec;
	int idx, pcm_num;

	/*
	 * for non-mst mode, pcm number is the same as before
	 * for DP MST mode without extra PCM, pcm number is same
	 * for DP MST mode with extra PCMs, pcm number is
	 *  (nid number + dev_num - 1)
	 * dev_num is the device entry number in a pin
	 */

	if (codec->mst_no_extra_pcms)
		pcm_num = spec->num_nids;
	else
		pcm_num = spec->num_nids + spec->dev_num - 1;

	codec_dbg(codec, "hdmi: pcm_num set to %d\n", pcm_num);

	for (idx = 0; idx < pcm_num; idx++) {
		struct hda_pcm *info;
		struct hda_pcm_stream *pstr;

		info = snd_hda_codec_pcm_new(codec, "HDMI %d", idx);
		if (!info)
			return -ENOMEM;

		spec->pcm_rec[idx].pcm = info;
		spec->pcm_used++;
		info->pcm_type = HDA_PCM_TYPE_HDMI;
		info->own_chmap = true;

		pstr = &info->stream[SNDRV_PCM_STREAM_PLAYBACK];
		pstr->substreams = 1;
		pstr->ops = generic_ops;
		/* pcm number is less than 16 */
		if (spec->pcm_used >= 16)
			break;
		/* other pstr fields are set in open */
	}

	return 0;
}

static void free_hdmi_jack_priv(struct snd_jack *jack)
{
	struct hdmi_pcm *pcm = jack->private_data;

	pcm->jack = NULL;
}

static int add_hdmi_jack_kctl(struct hda_codec *codec,
			       struct hdmi_spec *spec,
			       int pcm_idx,
			       const char *name)
{
	struct snd_jack *jack;
	int err;

	err = snd_jack_new(codec->card, name, SND_JACK_AVOUT, &jack,
			   true, false);
	if (err < 0)
		return err;

	spec->pcm_rec[pcm_idx].jack = jack;
	jack->private_data = &spec->pcm_rec[pcm_idx];
	jack->private_free = free_hdmi_jack_priv;
	return 0;
}

static int generic_hdmi_build_jack(struct hda_codec *codec, int pcm_idx)
{
	char hdmi_str[32] = "HDMI/DP";
	struct hdmi_spec *spec = codec->spec;
	struct hdmi_spec_per_pin *per_pin;
	struct hda_jack_tbl *jack;
	int pcmdev = get_pcm_rec(spec, pcm_idx)->device;
	bool phantom_jack;
	int ret;

	if (pcmdev > 0)
		sprintf(hdmi_str + strlen(hdmi_str), ",pcm=%d", pcmdev);

	if (spec->dyn_pcm_assign)
		return add_hdmi_jack_kctl(codec, spec, pcm_idx, hdmi_str);

	/* for !dyn_pcm_assign, we still use hda_jack for compatibility */
	/* if !dyn_pcm_assign, it must be non-MST mode.
	 * This means pcms and pins are statically mapped.
	 * And pcm_idx is pin_idx.
	 */
	per_pin = get_pin(spec, pcm_idx);
	phantom_jack = !is_jack_detectable(codec, per_pin->pin_nid);
	if (phantom_jack)
		strncat(hdmi_str, " Phantom",
			sizeof(hdmi_str) - strlen(hdmi_str) - 1);
	ret = snd_hda_jack_add_kctl_mst(codec, per_pin->pin_nid,
					per_pin->dev_id, hdmi_str, phantom_jack,
					0, NULL);
	if (ret < 0)
		return ret;
	jack = snd_hda_jack_tbl_get_mst(codec, per_pin->pin_nid,
					per_pin->dev_id);
	if (jack == NULL)
		return 0;
	/* assign jack->jack to pcm_rec[].jack to
	 * align with dyn_pcm_assign mode
	 */
	spec->pcm_rec[pcm_idx].jack = jack->jack;
	return 0;
}

static int generic_hdmi_build_controls(struct hda_codec *codec)
{
	struct hdmi_spec *spec = codec->spec;
	int dev, err;
	int pin_idx, pcm_idx;

	for (pcm_idx = 0; pcm_idx < spec->pcm_used; pcm_idx++) {
		if (!get_pcm_rec(spec, pcm_idx)->pcm) {
			/* no PCM: mark this for skipping permanently */
			set_bit(pcm_idx, &spec->pcm_bitmap);
			continue;
		}

		err = generic_hdmi_build_jack(codec, pcm_idx);
		if (err < 0)
			return err;

		/* create the spdif for each pcm
		 * pin will be bound when monitor is connected
		 */
		if (spec->dyn_pcm_assign)
			err = snd_hda_create_dig_out_ctls(codec,
					  0, spec->cvt_nids[0],
					  HDA_PCM_TYPE_HDMI);
		else {
			struct hdmi_spec_per_pin *per_pin =
				get_pin(spec, pcm_idx);
			err = snd_hda_create_dig_out_ctls(codec,
						  per_pin->pin_nid,
						  per_pin->mux_nids[0],
						  HDA_PCM_TYPE_HDMI);
		}
		if (err < 0)
			return err;
		snd_hda_spdif_ctls_unassign(codec, pcm_idx);

		dev = get_pcm_rec(spec, pcm_idx)->device;
		if (dev != SNDRV_PCM_INVALID_DEVICE) {
			/* add control for ELD Bytes */
			err = hdmi_create_eld_ctl(codec, pcm_idx, dev);
			if (err < 0)
				return err;
		}
	}

	for (pin_idx = 0; pin_idx < spec->num_pins; pin_idx++) {
		struct hdmi_spec_per_pin *per_pin = get_pin(spec, pin_idx);

		hdmi_present_sense(per_pin, 0);
	}

	/* add channel maps */
	for (pcm_idx = 0; pcm_idx < spec->pcm_used; pcm_idx++) {
		struct hda_pcm *pcm;

		pcm = get_pcm_rec(spec, pcm_idx);
		if (!pcm || !pcm->pcm)
			break;
		err = snd_hdac_add_chmap_ctls(pcm->pcm, pcm_idx, &spec->chmap);
		if (err < 0)
			return err;
	}

	return 0;
}

static int generic_hdmi_init_per_pins(struct hda_codec *codec)
{
	struct hdmi_spec *spec = codec->spec;
	int pin_idx;

	for (pin_idx = 0; pin_idx < spec->num_pins; pin_idx++) {
		struct hdmi_spec_per_pin *per_pin = get_pin(spec, pin_idx);

		per_pin->codec = codec;
		mutex_init(&per_pin->lock);
		INIT_DELAYED_WORK(&per_pin->work, hdmi_repoll_eld);
		eld_proc_new(per_pin, pin_idx);
	}
	return 0;
}

static int generic_hdmi_init(struct hda_codec *codec)
{
	struct hdmi_spec *spec = codec->spec;
	int pin_idx;

	mutex_lock(&spec->bind_lock);
	spec->use_jack_detect = !codec->jackpoll_interval;
	for (pin_idx = 0; pin_idx < spec->num_pins; pin_idx++) {
		struct hdmi_spec_per_pin *per_pin = get_pin(spec, pin_idx);
		hda_nid_t pin_nid = per_pin->pin_nid;
		int dev_id = per_pin->dev_id;

		snd_hda_set_dev_select(codec, pin_nid, dev_id);
		hdmi_init_pin(codec, pin_nid);
		if (codec_has_acomp(codec))
			continue;
		if (spec->use_jack_detect)
			snd_hda_jack_detect_enable(codec, pin_nid, dev_id);
		else
			snd_hda_jack_detect_enable_callback_mst(codec, pin_nid,
								dev_id,
								jack_callback);
	}
	mutex_unlock(&spec->bind_lock);
	return 0;
}

static void hdmi_array_init(struct hdmi_spec *spec, int nums)
{
	snd_array_init(&spec->pins, sizeof(struct hdmi_spec_per_pin), nums);
	snd_array_init(&spec->cvts, sizeof(struct hdmi_spec_per_cvt), nums);
}

static void hdmi_array_free(struct hdmi_spec *spec)
{
	snd_array_free(&spec->pins);
	snd_array_free(&spec->cvts);
}

static void generic_spec_free(struct hda_codec *codec)
{
	struct hdmi_spec *spec = codec->spec;

	if (spec) {
		hdmi_array_free(spec);
		kfree(spec);
		codec->spec = NULL;
	}
	codec->dp_mst = false;
}

static void generic_hdmi_free(struct hda_codec *codec)
{
	struct hdmi_spec *spec = codec->spec;
	int pin_idx, pcm_idx;

	if (spec->acomp_registered) {
		snd_hdac_acomp_exit(&codec->bus->core);
	} else if (codec_has_acomp(codec)) {
		snd_hdac_acomp_register_notifier(&codec->bus->core, NULL);
	}
	codec->relaxed_resume = 0;

	for (pin_idx = 0; pin_idx < spec->num_pins; pin_idx++) {
		struct hdmi_spec_per_pin *per_pin = get_pin(spec, pin_idx);
		cancel_delayed_work_sync(&per_pin->work);
		eld_proc_free(per_pin);
	}

	for (pcm_idx = 0; pcm_idx < spec->pcm_used; pcm_idx++) {
		if (spec->pcm_rec[pcm_idx].jack == NULL)
			continue;
		if (spec->dyn_pcm_assign)
			snd_device_free(codec->card,
					spec->pcm_rec[pcm_idx].jack);
		else
			spec->pcm_rec[pcm_idx].jack = NULL;
	}

	generic_spec_free(codec);
}

#ifdef CONFIG_PM
static int generic_hdmi_resume(struct hda_codec *codec)
{
	struct hdmi_spec *spec = codec->spec;
	int pin_idx;

	codec->patch_ops.init(codec);
	regcache_sync(codec->core.regmap);

	for (pin_idx = 0; pin_idx < spec->num_pins; pin_idx++) {
		struct hdmi_spec_per_pin *per_pin = get_pin(spec, pin_idx);
		hdmi_present_sense(per_pin, 1);
	}
	return 0;
}
#endif

static const struct hda_codec_ops generic_hdmi_patch_ops = {
	.init			= generic_hdmi_init,
	.free			= generic_hdmi_free,
	.build_pcms		= generic_hdmi_build_pcms,
	.build_controls		= generic_hdmi_build_controls,
	.unsol_event		= hdmi_unsol_event,
#ifdef CONFIG_PM
	.resume			= generic_hdmi_resume,
#endif
};

static const struct hdmi_ops generic_standard_hdmi_ops = {
	.pin_get_eld				= hdmi_pin_get_eld,
	.pin_setup_infoframe			= hdmi_pin_setup_infoframe,
	.pin_hbr_setup				= hdmi_pin_hbr_setup,
	.setup_stream				= hdmi_setup_stream,
};

/* allocate codec->spec and assign/initialize generic parser ops */
static int alloc_generic_hdmi(struct hda_codec *codec)
{
	struct hdmi_spec *spec;

	spec = kzalloc(sizeof(*spec), GFP_KERNEL);
	if (!spec)
		return -ENOMEM;

	spec->codec = codec;
	spec->ops = generic_standard_hdmi_ops;
	spec->dev_num = 1;	/* initialize to 1 */
	mutex_init(&spec->pcm_lock);
	mutex_init(&spec->bind_lock);
	snd_hdac_register_chmap_ops(&codec->core, &spec->chmap);

	spec->chmap.ops.get_chmap = hdmi_get_chmap;
	spec->chmap.ops.set_chmap = hdmi_set_chmap;
	spec->chmap.ops.is_pcm_attached = is_hdmi_pcm_attached;
	spec->chmap.ops.get_spk_alloc = hdmi_get_spk_alloc,

	codec->spec = spec;
	hdmi_array_init(spec, 4);

	codec->patch_ops = generic_hdmi_patch_ops;

	return 0;
}

/* generic HDMI parser */
static int patch_generic_hdmi(struct hda_codec *codec)
{
	int err;

	err = alloc_generic_hdmi(codec);
	if (err < 0)
		return err;

	err = hdmi_parse_codec(codec);
	if (err < 0) {
		generic_spec_free(codec);
		return err;
	}

	generic_hdmi_init_per_pins(codec);
	return 0;
}

/*
 * generic audio component binding
 */

/* turn on / off the unsol event jack detection dynamically */
static void reprogram_jack_detect(struct hda_codec *codec, hda_nid_t nid,
				  int dev_id, bool use_acomp)
{
	struct hda_jack_tbl *tbl;

	tbl = snd_hda_jack_tbl_get_mst(codec, nid, dev_id);
	if (tbl) {
		/* clear unsol even if component notifier is used, or re-enable
		 * if notifier is cleared
		 */
		unsigned int val = use_acomp ? 0 : (AC_USRSP_EN | tbl->tag);
		snd_hda_codec_write_cache(codec, nid, 0,
					  AC_VERB_SET_UNSOLICITED_ENABLE, val);
	} else {
		/* if no jack entry was defined beforehand, create a new one
		 * at need (i.e. only when notifier is cleared)
		 */
		if (!use_acomp)
			snd_hda_jack_detect_enable(codec, nid, dev_id);
	}
}

/* set up / clear component notifier dynamically */
static void generic_acomp_notifier_set(struct drm_audio_component *acomp,
				       bool use_acomp)
{
	struct hdmi_spec *spec;
	int i;

	spec = container_of(acomp->audio_ops, struct hdmi_spec, drm_audio_ops);
	mutex_lock(&spec->bind_lock);
	spec->use_acomp_notifier = use_acomp;
	spec->codec->relaxed_resume = use_acomp;
	/* reprogram each jack detection logic depending on the notifier */
	if (spec->use_jack_detect) {
		for (i = 0; i < spec->num_pins; i++)
			reprogram_jack_detect(spec->codec,
					      get_pin(spec, i)->pin_nid,
					      get_pin(spec, i)->dev_id,
					      use_acomp);
	}
	mutex_unlock(&spec->bind_lock);
}

/* enable / disable the notifier via master bind / unbind */
static int generic_acomp_master_bind(struct device *dev,
				     struct drm_audio_component *acomp)
{
	generic_acomp_notifier_set(acomp, true);
	return 0;
}

static void generic_acomp_master_unbind(struct device *dev,
					struct drm_audio_component *acomp)
{
	generic_acomp_notifier_set(acomp, false);
}

/* check whether both HD-audio and DRM PCI devices belong to the same bus */
static int match_bound_vga(struct device *dev, int subtype, void *data)
{
	struct hdac_bus *bus = data;
	struct pci_dev *pci, *master;

	if (!dev_is_pci(dev) || !dev_is_pci(bus->dev))
		return 0;
	master = to_pci_dev(bus->dev);
	pci = to_pci_dev(dev);
	return master->bus == pci->bus;
}

/* audio component notifier for AMD/Nvidia HDMI codecs */
static void generic_acomp_pin_eld_notify(void *audio_ptr, int port, int dev_id)
{
	struct hda_codec *codec = audio_ptr;
	struct hdmi_spec *spec = codec->spec;
	hda_nid_t pin_nid = spec->port2pin(codec, port);

	if (!pin_nid)
		return;
	if (get_wcaps_type(get_wcaps(codec, pin_nid)) != AC_WID_PIN)
		return;
	/* skip notification during system suspend (but not in runtime PM);
	 * the state will be updated at resume
	 */
	if (snd_power_get_state(codec->card) != SNDRV_CTL_POWER_D0)
		return;
	/* ditto during suspend/resume process itself */
	if (snd_hdac_is_in_pm(&codec->core))
		return;

	check_presence_and_report(codec, pin_nid, dev_id);
}

/* set up the private drm_audio_ops from the template */
static void setup_drm_audio_ops(struct hda_codec *codec,
				const struct drm_audio_component_audio_ops *ops)
{
	struct hdmi_spec *spec = codec->spec;

	spec->drm_audio_ops.audio_ptr = codec;
	/* intel_audio_codec_enable() or intel_audio_codec_disable()
	 * will call pin_eld_notify with using audio_ptr pointer
	 * We need make sure audio_ptr is really setup
	 */
	wmb();
	spec->drm_audio_ops.pin2port = ops->pin2port;
	spec->drm_audio_ops.pin_eld_notify = ops->pin_eld_notify;
	spec->drm_audio_ops.master_bind = ops->master_bind;
	spec->drm_audio_ops.master_unbind = ops->master_unbind;
}

/* initialize the generic HDMI audio component */
static void generic_acomp_init(struct hda_codec *codec,
			       const struct drm_audio_component_audio_ops *ops,
			       int (*port2pin)(struct hda_codec *, int))
{
	struct hdmi_spec *spec = codec->spec;

	spec->port2pin = port2pin;
	setup_drm_audio_ops(codec, ops);
	if (!snd_hdac_acomp_init(&codec->bus->core, &spec->drm_audio_ops,
				 match_bound_vga, 0)) {
		spec->acomp_registered = true;
		codec->bus->keep_power = 0;
	}
}

/*
 * Intel codec parsers and helpers
 */

static void intel_haswell_fixup_connect_list(struct hda_codec *codec,
					     hda_nid_t nid)
{
	struct hdmi_spec *spec = codec->spec;
	hda_nid_t conns[4];
	int nconns;

	nconns = snd_hda_get_raw_connections(codec, nid, conns,
					     ARRAY_SIZE(conns));
	if (nconns == spec->num_cvts &&
	    !memcmp(conns, spec->cvt_nids, spec->num_cvts * sizeof(hda_nid_t)))
		return;

	/* override pins connection list */
	codec_dbg(codec, "hdmi: haswell: override pin connection 0x%x\n", nid);
	snd_hda_override_conn_list(codec, nid, spec->num_cvts, spec->cvt_nids);
}

#define INTEL_GET_VENDOR_VERB	0xf81
#define INTEL_SET_VENDOR_VERB	0x781
#define INTEL_EN_DP12		0x02	/* enable DP 1.2 features */
#define INTEL_EN_ALL_PIN_CVTS	0x01	/* enable 2nd & 3rd pins and convertors */

static void intel_haswell_enable_all_pins(struct hda_codec *codec,
					  bool update_tree)
{
	unsigned int vendor_param;
	struct hdmi_spec *spec = codec->spec;

	vendor_param = snd_hda_codec_read(codec, spec->vendor_nid, 0,
				INTEL_GET_VENDOR_VERB, 0);
	if (vendor_param == -1 || vendor_param & INTEL_EN_ALL_PIN_CVTS)
		return;

	vendor_param |= INTEL_EN_ALL_PIN_CVTS;
	vendor_param = snd_hda_codec_read(codec, spec->vendor_nid, 0,
				INTEL_SET_VENDOR_VERB, vendor_param);
	if (vendor_param == -1)
		return;

	if (update_tree)
		snd_hda_codec_update_widgets(codec);
}

static void intel_haswell_fixup_enable_dp12(struct hda_codec *codec)
{
	unsigned int vendor_param;
	struct hdmi_spec *spec = codec->spec;

	vendor_param = snd_hda_codec_read(codec, spec->vendor_nid, 0,
				INTEL_GET_VENDOR_VERB, 0);
	if (vendor_param == -1 || vendor_param & INTEL_EN_DP12)
		return;

	/* enable DP1.2 mode */
	vendor_param |= INTEL_EN_DP12;
	snd_hdac_regmap_add_vendor_verb(&codec->core, INTEL_SET_VENDOR_VERB);
	snd_hda_codec_write_cache(codec, spec->vendor_nid, 0,
				INTEL_SET_VENDOR_VERB, vendor_param);
}

/* Haswell needs to re-issue the vendor-specific verbs before turning to D0.
 * Otherwise you may get severe h/w communication errors.
 */
static void haswell_set_power_state(struct hda_codec *codec, hda_nid_t fg,
				unsigned int power_state)
{
	if (power_state == AC_PWRST_D0) {
		intel_haswell_enable_all_pins(codec, false);
		intel_haswell_fixup_enable_dp12(codec);
	}

	snd_hda_codec_read(codec, fg, 0, AC_VERB_SET_POWER_STATE, power_state);
	snd_hda_codec_set_power_to_all(codec, fg, power_state);
}

/* There is a fixed mapping between audio pin node and display port.
 * on SNB, IVY, HSW, BSW, SKL, BXT, KBL:
 * Pin Widget 5 - PORT B (port = 1 in i915 driver)
 * Pin Widget 6 - PORT C (port = 2 in i915 driver)
 * Pin Widget 7 - PORT D (port = 3 in i915 driver)
 *
 * on VLV, ILK:
 * Pin Widget 4 - PORT B (port = 1 in i915 driver)
 * Pin Widget 5 - PORT C (port = 2 in i915 driver)
 * Pin Widget 6 - PORT D (port = 3 in i915 driver)
 */
static int intel_base_nid(struct hda_codec *codec)
{
	switch (codec->core.vendor_id) {
	case 0x80860054: /* ILK */
	case 0x80862804: /* ILK */
	case 0x80862882: /* VLV */
		return 4;
	default:
		return 5;
	}
}

static int intel_pin2port(void *audio_ptr, int pin_nid)
{
	struct hda_codec *codec = audio_ptr;
	struct hdmi_spec *spec = codec->spec;
	int base_nid, i;

	if (!spec->port_num) {
		base_nid = intel_base_nid(codec);
		if (WARN_ON(pin_nid < base_nid || pin_nid >= base_nid + 3))
			return -1;
		return pin_nid - base_nid + 1;
	}

	/*
	 * looking for the pin number in the mapping table and return
	 * the index which indicate the port number
	 */
	for (i = 0; i < spec->port_num; i++) {
		if (pin_nid == spec->port_map[i])
			return i;
	}

	codec_info(codec, "Can't find the HDMI/DP port for pin %d\n", pin_nid);
	return -1;
}

static int intel_port2pin(struct hda_codec *codec, int port)
{
	struct hdmi_spec *spec = codec->spec;

	if (!spec->port_num) {
		/* we assume only from port-B to port-D */
		if (port < 1 || port > 3)
			return 0;
		return port + intel_base_nid(codec) - 1;
	}

	if (port < 0 || port >= spec->port_num)
		return 0;
	return spec->port_map[port];
}

static void intel_pin_eld_notify(void *audio_ptr, int port, int pipe)
{
	struct hda_codec *codec = audio_ptr;
	int pin_nid;
	int dev_id = pipe;

	pin_nid = intel_port2pin(codec, port);
	if (!pin_nid)
		return;
	/* skip notification during system suspend (but not in runtime PM);
	 * the state will be updated at resume
	 */
	if (snd_power_get_state(codec->card) != SNDRV_CTL_POWER_D0)
		return;
	/* ditto during suspend/resume process itself */
	if (snd_hdac_is_in_pm(&codec->core))
		return;

	snd_hdac_i915_set_bclk(&codec->bus->core);
	check_presence_and_report(codec, pin_nid, dev_id);
}

static const struct drm_audio_component_audio_ops intel_audio_ops = {
	.pin2port = intel_pin2port,
	.pin_eld_notify = intel_pin_eld_notify,
};

/* register i915 component pin_eld_notify callback */
static void register_i915_notifier(struct hda_codec *codec)
{
	struct hdmi_spec *spec = codec->spec;

	spec->use_acomp_notifier = true;
	spec->port2pin = intel_port2pin;
	setup_drm_audio_ops(codec, &intel_audio_ops);
	snd_hdac_acomp_register_notifier(&codec->bus->core,
					&spec->drm_audio_ops);
	/* no need for forcible resume for jack check thanks to notifier */
	codec->relaxed_resume = 1;
}

/* setup_stream ops override for HSW+ */
static int i915_hsw_setup_stream(struct hda_codec *codec, hda_nid_t cvt_nid,
				 hda_nid_t pin_nid, int dev_id, u32 stream_tag,
				 int format)
{
	haswell_verify_D0(codec, cvt_nid, pin_nid);
	return hdmi_setup_stream(codec, cvt_nid, pin_nid, dev_id,
				 stream_tag, format);
}

/* pin_cvt_fixup ops override for HSW+ and VLV+ */
static void i915_pin_cvt_fixup(struct hda_codec *codec,
			       struct hdmi_spec_per_pin *per_pin,
			       hda_nid_t cvt_nid)
{
	if (per_pin) {
		snd_hda_set_dev_select(codec, per_pin->pin_nid,
			       per_pin->dev_id);
		intel_verify_pin_cvt_connect(codec, per_pin);
		intel_not_share_assigned_cvt(codec, per_pin->pin_nid,
				     per_pin->dev_id, per_pin->mux_idx);
	} else {
		intel_not_share_assigned_cvt_nid(codec, 0, 0, cvt_nid);
	}
}

/* precondition and allocation for Intel codecs */
static int alloc_intel_hdmi(struct hda_codec *codec)
{
	int err;

	/* requires i915 binding */
	if (!codec->bus->core.audio_component) {
		codec_info(codec, "No i915 binding for Intel HDMI/DP codec\n");
		/* set probe_id here to prevent generic fallback binding */
		codec->probe_id = HDA_CODEC_ID_SKIP_PROBE;
		return -ENODEV;
	}

	err = alloc_generic_hdmi(codec);
	if (err < 0)
		return err;
	/* no need to handle unsol events */
	codec->patch_ops.unsol_event = NULL;
	return 0;
}

/* parse and post-process for Intel codecs */
static int parse_intel_hdmi(struct hda_codec *codec)
{
	int err;

	err = hdmi_parse_codec(codec);
	if (err < 0) {
		generic_spec_free(codec);
		return err;
	}

	generic_hdmi_init_per_pins(codec);
	register_i915_notifier(codec);
	return 0;
}

/* Intel Haswell and onwards; audio component with eld notifier */
static int intel_hsw_common_init(struct hda_codec *codec, hda_nid_t vendor_nid,
				 const int *port_map, int port_num)
{
	struct hdmi_spec *spec;
	int err;

	err = alloc_intel_hdmi(codec);
	if (err < 0)
		return err;
	spec = codec->spec;
	codec->dp_mst = true;
	spec->dyn_pcm_assign = true;
	spec->vendor_nid = vendor_nid;
	spec->port_map = port_map;
	spec->port_num = port_num;
	spec->intel_hsw_fixup = true;

	intel_haswell_enable_all_pins(codec, true);
	intel_haswell_fixup_enable_dp12(codec);

	codec->display_power_control = 1;

	codec->patch_ops.set_power_state = haswell_set_power_state;
	codec->depop_delay = 0;
	codec->auto_runtime_pm = 1;

	spec->ops.setup_stream = i915_hsw_setup_stream;
	spec->ops.pin_cvt_fixup = i915_pin_cvt_fixup;

	return parse_intel_hdmi(codec);
}

static int patch_i915_hsw_hdmi(struct hda_codec *codec)
{
	return intel_hsw_common_init(codec, 0x08, NULL, 0);
}

static int patch_i915_glk_hdmi(struct hda_codec *codec)
{
	return intel_hsw_common_init(codec, 0x0b, NULL, 0);
}

static int patch_i915_icl_hdmi(struct hda_codec *codec)
{
	/*
	 * pin to port mapping table where the value indicate the pin number and
	 * the index indicate the port number.
	 */
	static const int map[] = {0x0, 0x4, 0x6, 0x8, 0xa, 0xb};

	return intel_hsw_common_init(codec, 0x02, map, ARRAY_SIZE(map));
}

static int patch_i915_tgl_hdmi(struct hda_codec *codec)
{
	/*
	 * pin to port mapping table where the value indicate the pin number and
	 * the index indicate the port number.
	 */
	static const int map[] = {0x4, 0x6, 0x8, 0xa, 0xb, 0xc, 0xd, 0xe, 0xf};

	return intel_hsw_common_init(codec, 0x02, map, ARRAY_SIZE(map));
}

/* Intel Baytrail and Braswell; with eld notifier */
static int patch_i915_byt_hdmi(struct hda_codec *codec)
{
	struct hdmi_spec *spec;
	int err;

	err = alloc_intel_hdmi(codec);
	if (err < 0)
		return err;
	spec = codec->spec;

	/* For Valleyview/Cherryview, only the display codec is in the display
	 * power well and can use link_power ops to request/release the power.
	 */
	codec->display_power_control = 1;

	codec->depop_delay = 0;
	codec->auto_runtime_pm = 1;

	spec->ops.pin_cvt_fixup = i915_pin_cvt_fixup;

	return parse_intel_hdmi(codec);
}

/* Intel IronLake, SandyBridge and IvyBridge; with eld notifier */
static int patch_i915_cpt_hdmi(struct hda_codec *codec)
{
	int err;

	err = alloc_intel_hdmi(codec);
	if (err < 0)
		return err;
	return parse_intel_hdmi(codec);
}

/*
 * Shared non-generic implementations
 */

static int simple_playback_build_pcms(struct hda_codec *codec)
{
	struct hdmi_spec *spec = codec->spec;
	struct hda_pcm *info;
	unsigned int chans;
	struct hda_pcm_stream *pstr;
	struct hdmi_spec_per_cvt *per_cvt;

	per_cvt = get_cvt(spec, 0);
	chans = get_wcaps(codec, per_cvt->cvt_nid);
	chans = get_wcaps_channels(chans);

	info = snd_hda_codec_pcm_new(codec, "HDMI 0");
	if (!info)
		return -ENOMEM;
	spec->pcm_rec[0].pcm = info;
	info->pcm_type = HDA_PCM_TYPE_HDMI;
	pstr = &info->stream[SNDRV_PCM_STREAM_PLAYBACK];
	*pstr = spec->pcm_playback;
	pstr->nid = per_cvt->cvt_nid;
	if (pstr->channels_max <= 2 && chans && chans <= 16)
		pstr->channels_max = chans;

	return 0;
}

/* unsolicited event for jack sensing */
static void simple_hdmi_unsol_event(struct hda_codec *codec,
				    unsigned int res)
{
	snd_hda_jack_set_dirty_all(codec);
	snd_hda_jack_report_sync(codec);
}

/* generic_hdmi_build_jack can be used for simple_hdmi, too,
 * as long as spec->pins[] is set correctly
 */
#define simple_hdmi_build_jack	generic_hdmi_build_jack

static int simple_playback_build_controls(struct hda_codec *codec)
{
	struct hdmi_spec *spec = codec->spec;
	struct hdmi_spec_per_cvt *per_cvt;
	int err;

	per_cvt = get_cvt(spec, 0);
	err = snd_hda_create_dig_out_ctls(codec, per_cvt->cvt_nid,
					  per_cvt->cvt_nid,
					  HDA_PCM_TYPE_HDMI);
	if (err < 0)
		return err;
	return simple_hdmi_build_jack(codec, 0);
}

static int simple_playback_init(struct hda_codec *codec)
{
	struct hdmi_spec *spec = codec->spec;
	struct hdmi_spec_per_pin *per_pin = get_pin(spec, 0);
	hda_nid_t pin = per_pin->pin_nid;

	snd_hda_codec_write(codec, pin, 0,
			    AC_VERB_SET_PIN_WIDGET_CONTROL, PIN_OUT);
	/* some codecs require to unmute the pin */
	if (get_wcaps(codec, pin) & AC_WCAP_OUT_AMP)
		snd_hda_codec_write(codec, pin, 0, AC_VERB_SET_AMP_GAIN_MUTE,
				    AMP_OUT_UNMUTE);
	snd_hda_jack_detect_enable(codec, pin, per_pin->dev_id);
	return 0;
}

static void simple_playback_free(struct hda_codec *codec)
{
	struct hdmi_spec *spec = codec->spec;

	hdmi_array_free(spec);
	kfree(spec);
}

/*
 * Nvidia specific implementations
 */

#define Nv_VERB_SET_Channel_Allocation          0xF79
#define Nv_VERB_SET_Info_Frame_Checksum         0xF7A
#define Nv_VERB_SET_Audio_Protection_On         0xF98
#define Nv_VERB_SET_Audio_Protection_Off        0xF99

#define nvhdmi_master_con_nid_7x	0x04
#define nvhdmi_master_pin_nid_7x	0x05

static const hda_nid_t nvhdmi_con_nids_7x[4] = {
	/*front, rear, clfe, rear_surr */
	0x6, 0x8, 0xa, 0xc,
};

static const struct hda_verb nvhdmi_basic_init_7x_2ch[] = {
	/* set audio protect on */
	{ 0x1, Nv_VERB_SET_Audio_Protection_On, 0x1},
	/* enable digital output on pin widget */
	{ 0x5, AC_VERB_SET_PIN_WIDGET_CONTROL, PIN_OUT | 0x5 },
	{} /* terminator */
};

static const struct hda_verb nvhdmi_basic_init_7x_8ch[] = {
	/* set audio protect on */
	{ 0x1, Nv_VERB_SET_Audio_Protection_On, 0x1},
	/* enable digital output on pin widget */
	{ 0x5, AC_VERB_SET_PIN_WIDGET_CONTROL, PIN_OUT | 0x5 },
	{ 0x7, AC_VERB_SET_PIN_WIDGET_CONTROL, PIN_OUT | 0x5 },
	{ 0x9, AC_VERB_SET_PIN_WIDGET_CONTROL, PIN_OUT | 0x5 },
	{ 0xb, AC_VERB_SET_PIN_WIDGET_CONTROL, PIN_OUT | 0x5 },
	{ 0xd, AC_VERB_SET_PIN_WIDGET_CONTROL, PIN_OUT | 0x5 },
	{} /* terminator */
};

#ifdef LIMITED_RATE_FMT_SUPPORT
/* support only the safe format and rate */
#define SUPPORTED_RATES		SNDRV_PCM_RATE_48000
#define SUPPORTED_MAXBPS	16
#define SUPPORTED_FORMATS	SNDRV_PCM_FMTBIT_S16_LE
#else
/* support all rates and formats */
#define SUPPORTED_RATES \
	(SNDRV_PCM_RATE_32000 | SNDRV_PCM_RATE_44100 | SNDRV_PCM_RATE_48000 |\
	SNDRV_PCM_RATE_88200 | SNDRV_PCM_RATE_96000 | SNDRV_PCM_RATE_176400 |\
	 SNDRV_PCM_RATE_192000)
#define SUPPORTED_MAXBPS	24
#define SUPPORTED_FORMATS \
	(SNDRV_PCM_FMTBIT_S16_LE | SNDRV_PCM_FMTBIT_S32_LE)
#endif

static int nvhdmi_7x_init_2ch(struct hda_codec *codec)
{
	snd_hda_sequence_write(codec, nvhdmi_basic_init_7x_2ch);
	return 0;
}

static int nvhdmi_7x_init_8ch(struct hda_codec *codec)
{
	snd_hda_sequence_write(codec, nvhdmi_basic_init_7x_8ch);
	return 0;
}

static const unsigned int channels_2_6_8[] = {
	2, 6, 8
};

static const unsigned int channels_2_8[] = {
	2, 8
};

static const struct snd_pcm_hw_constraint_list hw_constraints_2_6_8_channels = {
	.count = ARRAY_SIZE(channels_2_6_8),
	.list = channels_2_6_8,
	.mask = 0,
};

static const struct snd_pcm_hw_constraint_list hw_constraints_2_8_channels = {
	.count = ARRAY_SIZE(channels_2_8),
	.list = channels_2_8,
	.mask = 0,
};

static int simple_playback_pcm_open(struct hda_pcm_stream *hinfo,
				    struct hda_codec *codec,
				    struct snd_pcm_substream *substream)
{
	struct hdmi_spec *spec = codec->spec;
	const struct snd_pcm_hw_constraint_list *hw_constraints_channels = NULL;

	switch (codec->preset->vendor_id) {
	case 0x10de0002:
	case 0x10de0003:
	case 0x10de0005:
	case 0x10de0006:
		hw_constraints_channels = &hw_constraints_2_8_channels;
		break;
	case 0x10de0007:
		hw_constraints_channels = &hw_constraints_2_6_8_channels;
		break;
	default:
		break;
	}

	if (hw_constraints_channels != NULL) {
		snd_pcm_hw_constraint_list(substream->runtime, 0,
				SNDRV_PCM_HW_PARAM_CHANNELS,
				hw_constraints_channels);
	} else {
		snd_pcm_hw_constraint_step(substream->runtime, 0,
					   SNDRV_PCM_HW_PARAM_CHANNELS, 2);
	}

	return snd_hda_multi_out_dig_open(codec, &spec->multiout);
}

static int simple_playback_pcm_close(struct hda_pcm_stream *hinfo,
				     struct hda_codec *codec,
				     struct snd_pcm_substream *substream)
{
	struct hdmi_spec *spec = codec->spec;
	return snd_hda_multi_out_dig_close(codec, &spec->multiout);
}

static int simple_playback_pcm_prepare(struct hda_pcm_stream *hinfo,
				       struct hda_codec *codec,
				       unsigned int stream_tag,
				       unsigned int format,
				       struct snd_pcm_substream *substream)
{
	struct hdmi_spec *spec = codec->spec;
	return snd_hda_multi_out_dig_prepare(codec, &spec->multiout,
					     stream_tag, format, substream);
}

static const struct hda_pcm_stream simple_pcm_playback = {
	.substreams = 1,
	.channels_min = 2,
	.channels_max = 2,
	.ops = {
		.open = simple_playback_pcm_open,
		.close = simple_playback_pcm_close,
		.prepare = simple_playback_pcm_prepare
	},
};

static const struct hda_codec_ops simple_hdmi_patch_ops = {
	.build_controls = simple_playback_build_controls,
	.build_pcms = simple_playback_build_pcms,
	.init = simple_playback_init,
	.free = simple_playback_free,
	.unsol_event = simple_hdmi_unsol_event,
};

static int patch_simple_hdmi(struct hda_codec *codec,
			     hda_nid_t cvt_nid, hda_nid_t pin_nid)
{
	struct hdmi_spec *spec;
	struct hdmi_spec_per_cvt *per_cvt;
	struct hdmi_spec_per_pin *per_pin;

	spec = kzalloc(sizeof(*spec), GFP_KERNEL);
	if (!spec)
		return -ENOMEM;

	spec->codec = codec;
	codec->spec = spec;
	hdmi_array_init(spec, 1);

	spec->multiout.num_dacs = 0;  /* no analog */
	spec->multiout.max_channels = 2;
	spec->multiout.dig_out_nid = cvt_nid;
	spec->num_cvts = 1;
	spec->num_pins = 1;
	per_pin = snd_array_new(&spec->pins);
	per_cvt = snd_array_new(&spec->cvts);
	if (!per_pin || !per_cvt) {
		simple_playback_free(codec);
		return -ENOMEM;
	}
	per_cvt->cvt_nid = cvt_nid;
	per_pin->pin_nid = pin_nid;
	spec->pcm_playback = simple_pcm_playback;

	codec->patch_ops = simple_hdmi_patch_ops;

	return 0;
}

static void nvhdmi_8ch_7x_set_info_frame_parameters(struct hda_codec *codec,
						    int channels)
{
	unsigned int chanmask;
	int chan = channels ? (channels - 1) : 1;

	switch (channels) {
	default:
	case 0:
	case 2:
		chanmask = 0x00;
		break;
	case 4:
		chanmask = 0x08;
		break;
	case 6:
		chanmask = 0x0b;
		break;
	case 8:
		chanmask = 0x13;
		break;
	}

	/* Set the audio infoframe channel allocation and checksum fields.  The
	 * channel count is computed implicitly by the hardware. */
	snd_hda_codec_write(codec, 0x1, 0,
			Nv_VERB_SET_Channel_Allocation, chanmask);

	snd_hda_codec_write(codec, 0x1, 0,
			Nv_VERB_SET_Info_Frame_Checksum,
			(0x71 - chan - chanmask));
}

static int nvhdmi_8ch_7x_pcm_close(struct hda_pcm_stream *hinfo,
				   struct hda_codec *codec,
				   struct snd_pcm_substream *substream)
{
	struct hdmi_spec *spec = codec->spec;
	int i;

	snd_hda_codec_write(codec, nvhdmi_master_con_nid_7x,
			0, AC_VERB_SET_CHANNEL_STREAMID, 0);
	for (i = 0; i < 4; i++) {
		/* set the stream id */
		snd_hda_codec_write(codec, nvhdmi_con_nids_7x[i], 0,
				AC_VERB_SET_CHANNEL_STREAMID, 0);
		/* set the stream format */
		snd_hda_codec_write(codec, nvhdmi_con_nids_7x[i], 0,
				AC_VERB_SET_STREAM_FORMAT, 0);
	}

	/* The audio hardware sends a channel count of 0x7 (8ch) when all the
	 * streams are disabled. */
	nvhdmi_8ch_7x_set_info_frame_parameters(codec, 8);

	return snd_hda_multi_out_dig_close(codec, &spec->multiout);
}

static int nvhdmi_8ch_7x_pcm_prepare(struct hda_pcm_stream *hinfo,
				     struct hda_codec *codec,
				     unsigned int stream_tag,
				     unsigned int format,
				     struct snd_pcm_substream *substream)
{
	int chs;
	unsigned int dataDCC2, channel_id;
	int i;
	struct hdmi_spec *spec = codec->spec;
	struct hda_spdif_out *spdif;
	struct hdmi_spec_per_cvt *per_cvt;

	mutex_lock(&codec->spdif_mutex);
	per_cvt = get_cvt(spec, 0);
	spdif = snd_hda_spdif_out_of_nid(codec, per_cvt->cvt_nid);

	chs = substream->runtime->channels;

	dataDCC2 = 0x2;

	/* turn off SPDIF once; otherwise the IEC958 bits won't be updated */
	if (codec->spdif_status_reset && (spdif->ctls & AC_DIG1_ENABLE))
		snd_hda_codec_write(codec,
				nvhdmi_master_con_nid_7x,
				0,
				AC_VERB_SET_DIGI_CONVERT_1,
				spdif->ctls & ~AC_DIG1_ENABLE & 0xff);

	/* set the stream id */
	snd_hda_codec_write(codec, nvhdmi_master_con_nid_7x, 0,
			AC_VERB_SET_CHANNEL_STREAMID, (stream_tag << 4) | 0x0);

	/* set the stream format */
	snd_hda_codec_write(codec, nvhdmi_master_con_nid_7x, 0,
			AC_VERB_SET_STREAM_FORMAT, format);

	/* turn on again (if needed) */
	/* enable and set the channel status audio/data flag */
	if (codec->spdif_status_reset && (spdif->ctls & AC_DIG1_ENABLE)) {
		snd_hda_codec_write(codec,
				nvhdmi_master_con_nid_7x,
				0,
				AC_VERB_SET_DIGI_CONVERT_1,
				spdif->ctls & 0xff);
		snd_hda_codec_write(codec,
				nvhdmi_master_con_nid_7x,
				0,
				AC_VERB_SET_DIGI_CONVERT_2, dataDCC2);
	}

	for (i = 0; i < 4; i++) {
		if (chs == 2)
			channel_id = 0;
		else
			channel_id = i * 2;

		/* turn off SPDIF once;
		 *otherwise the IEC958 bits won't be updated
		 */
		if (codec->spdif_status_reset &&
		(spdif->ctls & AC_DIG1_ENABLE))
			snd_hda_codec_write(codec,
				nvhdmi_con_nids_7x[i],
				0,
				AC_VERB_SET_DIGI_CONVERT_1,
				spdif->ctls & ~AC_DIG1_ENABLE & 0xff);
		/* set the stream id */
		snd_hda_codec_write(codec,
				nvhdmi_con_nids_7x[i],
				0,
				AC_VERB_SET_CHANNEL_STREAMID,
				(stream_tag << 4) | channel_id);
		/* set the stream format */
		snd_hda_codec_write(codec,
				nvhdmi_con_nids_7x[i],
				0,
				AC_VERB_SET_STREAM_FORMAT,
				format);
		/* turn on again (if needed) */
		/* enable and set the channel status audio/data flag */
		if (codec->spdif_status_reset &&
		(spdif->ctls & AC_DIG1_ENABLE)) {
			snd_hda_codec_write(codec,
					nvhdmi_con_nids_7x[i],
					0,
					AC_VERB_SET_DIGI_CONVERT_1,
					spdif->ctls & 0xff);
			snd_hda_codec_write(codec,
					nvhdmi_con_nids_7x[i],
					0,
					AC_VERB_SET_DIGI_CONVERT_2, dataDCC2);
		}
	}

	nvhdmi_8ch_7x_set_info_frame_parameters(codec, chs);

	mutex_unlock(&codec->spdif_mutex);
	return 0;
}

static const struct hda_pcm_stream nvhdmi_pcm_playback_8ch_7x = {
	.substreams = 1,
	.channels_min = 2,
	.channels_max = 8,
	.nid = nvhdmi_master_con_nid_7x,
	.rates = SUPPORTED_RATES,
	.maxbps = SUPPORTED_MAXBPS,
	.formats = SUPPORTED_FORMATS,
	.ops = {
		.open = simple_playback_pcm_open,
		.close = nvhdmi_8ch_7x_pcm_close,
		.prepare = nvhdmi_8ch_7x_pcm_prepare
	},
};

static int patch_nvhdmi_2ch(struct hda_codec *codec)
{
	struct hdmi_spec *spec;
	int err = patch_simple_hdmi(codec, nvhdmi_master_con_nid_7x,
				    nvhdmi_master_pin_nid_7x);
	if (err < 0)
		return err;

	codec->patch_ops.init = nvhdmi_7x_init_2ch;
	/* override the PCM rates, etc, as the codec doesn't give full list */
	spec = codec->spec;
	spec->pcm_playback.rates = SUPPORTED_RATES;
	spec->pcm_playback.maxbps = SUPPORTED_MAXBPS;
	spec->pcm_playback.formats = SUPPORTED_FORMATS;
	return 0;
}

static int nvhdmi_7x_8ch_build_pcms(struct hda_codec *codec)
{
	struct hdmi_spec *spec = codec->spec;
	int err = simple_playback_build_pcms(codec);
	if (!err) {
		struct hda_pcm *info = get_pcm_rec(spec, 0);
		info->own_chmap = true;
	}
	return err;
}

static int nvhdmi_7x_8ch_build_controls(struct hda_codec *codec)
{
	struct hdmi_spec *spec = codec->spec;
	struct hda_pcm *info;
	struct snd_pcm_chmap *chmap;
	int err;

	err = simple_playback_build_controls(codec);
	if (err < 0)
		return err;

	/* add channel maps */
	info = get_pcm_rec(spec, 0);
	err = snd_pcm_add_chmap_ctls(info->pcm,
				     SNDRV_PCM_STREAM_PLAYBACK,
				     snd_pcm_alt_chmaps, 8, 0, &chmap);
	if (err < 0)
		return err;
	switch (codec->preset->vendor_id) {
	case 0x10de0002:
	case 0x10de0003:
	case 0x10de0005:
	case 0x10de0006:
		chmap->channel_mask = (1U << 2) | (1U << 8);
		break;
	case 0x10de0007:
		chmap->channel_mask = (1U << 2) | (1U << 6) | (1U << 8);
	}
	return 0;
}

static int patch_nvhdmi_8ch_7x(struct hda_codec *codec)
{
	struct hdmi_spec *spec;
	int err = patch_nvhdmi_2ch(codec);
	if (err < 0)
		return err;
	spec = codec->spec;
	spec->multiout.max_channels = 8;
	spec->pcm_playback = nvhdmi_pcm_playback_8ch_7x;
	codec->patch_ops.init = nvhdmi_7x_init_8ch;
	codec->patch_ops.build_pcms = nvhdmi_7x_8ch_build_pcms;
	codec->patch_ops.build_controls = nvhdmi_7x_8ch_build_controls;

	/* Initialize the audio infoframe channel mask and checksum to something
	 * valid */
	nvhdmi_8ch_7x_set_info_frame_parameters(codec, 8);

	return 0;
}

/*
 * NVIDIA codecs ignore ASP mapping for 2ch - confirmed on:
 * - 0x10de0015
 * - 0x10de0040
 */
static int nvhdmi_chmap_cea_alloc_validate_get_type(struct hdac_chmap *chmap,
		struct hdac_cea_channel_speaker_allocation *cap, int channels)
{
	if (cap->ca_index == 0x00 && channels == 2)
		return SNDRV_CTL_TLVT_CHMAP_FIXED;

	/* If the speaker allocation matches the channel count, it is OK. */
	if (cap->channels != channels)
		return -1;

	/* all channels are remappable freely */
	return SNDRV_CTL_TLVT_CHMAP_VAR;
}

static int nvhdmi_chmap_validate(struct hdac_chmap *chmap,
		int ca, int chs, unsigned char *map)
{
	if (ca == 0x00 && (map[0] != SNDRV_CHMAP_FL || map[1] != SNDRV_CHMAP_FR))
		return -EINVAL;

	return 0;
}

/* map from pin NID to port; port is 0-based */
/* for Nvidia: assume widget NID starting from 4, with step 1 (4, 5, 6, ...) */
static int nvhdmi_pin2port(void *audio_ptr, int pin_nid)
{
	return pin_nid - 4;
}

/* reverse-map from port to pin NID: see above */
static int nvhdmi_port2pin(struct hda_codec *codec, int port)
{
	return port + 4;
}

static const struct drm_audio_component_audio_ops nvhdmi_audio_ops = {
	.pin2port = nvhdmi_pin2port,
	.pin_eld_notify = generic_acomp_pin_eld_notify,
	.master_bind = generic_acomp_master_bind,
	.master_unbind = generic_acomp_master_unbind,
};

static int patch_nvhdmi(struct hda_codec *codec)
{
	struct hdmi_spec *spec;
	int err;

	err = alloc_generic_hdmi(codec);
	if (err < 0)
		return err;
	codec->dp_mst = true;

	spec = codec->spec;
	spec->dyn_pcm_assign = true;

	err = hdmi_parse_codec(codec);
	if (err < 0) {
		generic_spec_free(codec);
		return err;
	}

	generic_hdmi_init_per_pins(codec);

	spec->dyn_pin_out = true;

	spec->chmap.ops.chmap_cea_alloc_validate_get_type =
		nvhdmi_chmap_cea_alloc_validate_get_type;
	spec->chmap.ops.chmap_validate = nvhdmi_chmap_validate;

	codec->link_down_at_suspend = 1;

	generic_acomp_init(codec, &nvhdmi_audio_ops, nvhdmi_port2pin);

	return 0;
}

static int patch_nvhdmi_legacy(struct hda_codec *codec)
{
	struct hdmi_spec *spec;
	int err;

	err = patch_generic_hdmi(codec);
	if (err)
		return err;

	spec = codec->spec;
	spec->dyn_pin_out = true;

	spec->chmap.ops.chmap_cea_alloc_validate_get_type =
		nvhdmi_chmap_cea_alloc_validate_get_type;
	spec->chmap.ops.chmap_validate = nvhdmi_chmap_validate;

	codec->link_down_at_suspend = 1;
<<<<<<< HEAD

	generic_acomp_init(codec, &nvhdmi_audio_ops, nvhdmi_port2pin);
=======
>>>>>>> 348b80b2

	return 0;
}

/*
 * The HDA codec on NVIDIA Tegra contains two scratch registers that are
 * accessed using vendor-defined verbs. These registers can be used for
 * interoperability between the HDA and HDMI drivers.
 */

/* Audio Function Group node */
#define NVIDIA_AFG_NID 0x01

/*
 * The SCRATCH0 register is used to notify the HDMI codec of changes in audio
 * format. On Tegra, bit 31 is used as a trigger that causes an interrupt to
 * be raised in the HDMI codec. The remainder of the bits is arbitrary. This
 * implementation stores the HDA format (see AC_FMT_*) in bits [15:0] and an
 * additional bit (at position 30) to signal the validity of the format.
 *
 * | 31      | 30    | 29  16 | 15   0 |
 * +---------+-------+--------+--------+
 * | TRIGGER | VALID | UNUSED | FORMAT |
 * +-----------------------------------|
 *
 * Note that for the trigger bit to take effect it needs to change value
 * (i.e. it needs to be toggled).
 */
#define NVIDIA_GET_SCRATCH0		0xfa6
#define NVIDIA_SET_SCRATCH0_BYTE0	0xfa7
#define NVIDIA_SET_SCRATCH0_BYTE1	0xfa8
#define NVIDIA_SET_SCRATCH0_BYTE2	0xfa9
#define NVIDIA_SET_SCRATCH0_BYTE3	0xfaa
#define NVIDIA_SCRATCH_TRIGGER (1 << 7)
#define NVIDIA_SCRATCH_VALID   (1 << 6)

#define NVIDIA_GET_SCRATCH1		0xfab
#define NVIDIA_SET_SCRATCH1_BYTE0	0xfac
#define NVIDIA_SET_SCRATCH1_BYTE1	0xfad
#define NVIDIA_SET_SCRATCH1_BYTE2	0xfae
#define NVIDIA_SET_SCRATCH1_BYTE3	0xfaf

/*
 * The format parameter is the HDA audio format (see AC_FMT_*). If set to 0,
 * the format is invalidated so that the HDMI codec can be disabled.
 */
static void tegra_hdmi_set_format(struct hda_codec *codec, unsigned int format)
{
	unsigned int value;

	/* bits [31:30] contain the trigger and valid bits */
	value = snd_hda_codec_read(codec, NVIDIA_AFG_NID, 0,
				   NVIDIA_GET_SCRATCH0, 0);
	value = (value >> 24) & 0xff;

	/* bits [15:0] are used to store the HDA format */
	snd_hda_codec_write(codec, NVIDIA_AFG_NID, 0,
			    NVIDIA_SET_SCRATCH0_BYTE0,
			    (format >> 0) & 0xff);
	snd_hda_codec_write(codec, NVIDIA_AFG_NID, 0,
			    NVIDIA_SET_SCRATCH0_BYTE1,
			    (format >> 8) & 0xff);

	/* bits [16:24] are unused */
	snd_hda_codec_write(codec, NVIDIA_AFG_NID, 0,
			    NVIDIA_SET_SCRATCH0_BYTE2, 0);

	/*
	 * Bit 30 signals that the data is valid and hence that HDMI audio can
	 * be enabled.
	 */
	if (format == 0)
		value &= ~NVIDIA_SCRATCH_VALID;
	else
		value |= NVIDIA_SCRATCH_VALID;

	/*
	 * Whenever the trigger bit is toggled, an interrupt is raised in the
	 * HDMI codec. The HDMI driver will use that as trigger to update its
	 * configuration.
	 */
	value ^= NVIDIA_SCRATCH_TRIGGER;

	snd_hda_codec_write(codec, NVIDIA_AFG_NID, 0,
			    NVIDIA_SET_SCRATCH0_BYTE3, value);
}

static int tegra_hdmi_pcm_prepare(struct hda_pcm_stream *hinfo,
				  struct hda_codec *codec,
				  unsigned int stream_tag,
				  unsigned int format,
				  struct snd_pcm_substream *substream)
{
	int err;

	err = generic_hdmi_playback_pcm_prepare(hinfo, codec, stream_tag,
						format, substream);
	if (err < 0)
		return err;

	/* notify the HDMI codec of the format change */
	tegra_hdmi_set_format(codec, format);

	return 0;
}

static int tegra_hdmi_pcm_cleanup(struct hda_pcm_stream *hinfo,
				  struct hda_codec *codec,
				  struct snd_pcm_substream *substream)
{
	/* invalidate the format in the HDMI codec */
	tegra_hdmi_set_format(codec, 0);

	return generic_hdmi_playback_pcm_cleanup(hinfo, codec, substream);
}

static struct hda_pcm *hda_find_pcm_by_type(struct hda_codec *codec, int type)
{
	struct hdmi_spec *spec = codec->spec;
	unsigned int i;

	for (i = 0; i < spec->num_pins; i++) {
		struct hda_pcm *pcm = get_pcm_rec(spec, i);

		if (pcm->pcm_type == type)
			return pcm;
	}

	return NULL;
}

static int tegra_hdmi_build_pcms(struct hda_codec *codec)
{
	struct hda_pcm_stream *stream;
	struct hda_pcm *pcm;
	int err;

	err = generic_hdmi_build_pcms(codec);
	if (err < 0)
		return err;

	pcm = hda_find_pcm_by_type(codec, HDA_PCM_TYPE_HDMI);
	if (!pcm)
		return -ENODEV;

	/*
	 * Override ->prepare() and ->cleanup() operations to notify the HDMI
	 * codec about format changes.
	 */
	stream = &pcm->stream[SNDRV_PCM_STREAM_PLAYBACK];
	stream->ops.prepare = tegra_hdmi_pcm_prepare;
	stream->ops.cleanup = tegra_hdmi_pcm_cleanup;

	return 0;
}

static int patch_tegra_hdmi(struct hda_codec *codec)
{
	int err;

	err = patch_generic_hdmi(codec);
	if (err)
		return err;

	codec->patch_ops.build_pcms = tegra_hdmi_build_pcms;

	return 0;
}

/*
 * ATI/AMD-specific implementations
 */

#define is_amdhdmi_rev3_or_later(codec) \
	((codec)->core.vendor_id == 0x1002aa01 && \
	 ((codec)->core.revision_id & 0xff00) >= 0x0300)
#define has_amd_full_remap_support(codec) is_amdhdmi_rev3_or_later(codec)

/* ATI/AMD specific HDA pin verbs, see the AMD HDA Verbs specification */
#define ATI_VERB_SET_CHANNEL_ALLOCATION	0x771
#define ATI_VERB_SET_DOWNMIX_INFO	0x772
#define ATI_VERB_SET_MULTICHANNEL_01	0x777
#define ATI_VERB_SET_MULTICHANNEL_23	0x778
#define ATI_VERB_SET_MULTICHANNEL_45	0x779
#define ATI_VERB_SET_MULTICHANNEL_67	0x77a
#define ATI_VERB_SET_HBR_CONTROL	0x77c
#define ATI_VERB_SET_MULTICHANNEL_1	0x785
#define ATI_VERB_SET_MULTICHANNEL_3	0x786
#define ATI_VERB_SET_MULTICHANNEL_5	0x787
#define ATI_VERB_SET_MULTICHANNEL_7	0x788
#define ATI_VERB_SET_MULTICHANNEL_MODE	0x789
#define ATI_VERB_GET_CHANNEL_ALLOCATION	0xf71
#define ATI_VERB_GET_DOWNMIX_INFO	0xf72
#define ATI_VERB_GET_MULTICHANNEL_01	0xf77
#define ATI_VERB_GET_MULTICHANNEL_23	0xf78
#define ATI_VERB_GET_MULTICHANNEL_45	0xf79
#define ATI_VERB_GET_MULTICHANNEL_67	0xf7a
#define ATI_VERB_GET_HBR_CONTROL	0xf7c
#define ATI_VERB_GET_MULTICHANNEL_1	0xf85
#define ATI_VERB_GET_MULTICHANNEL_3	0xf86
#define ATI_VERB_GET_MULTICHANNEL_5	0xf87
#define ATI_VERB_GET_MULTICHANNEL_7	0xf88
#define ATI_VERB_GET_MULTICHANNEL_MODE	0xf89

/* AMD specific HDA cvt verbs */
#define ATI_VERB_SET_RAMP_RATE		0x770
#define ATI_VERB_GET_RAMP_RATE		0xf70

#define ATI_OUT_ENABLE 0x1

#define ATI_MULTICHANNEL_MODE_PAIRED	0
#define ATI_MULTICHANNEL_MODE_SINGLE	1

#define ATI_HBR_CAPABLE 0x01
#define ATI_HBR_ENABLE 0x10

static int atihdmi_pin_get_eld(struct hda_codec *codec, hda_nid_t nid,
			       int dev_id, unsigned char *buf, int *eld_size)
{
	WARN_ON(dev_id != 0);
	/* call hda_eld.c ATI/AMD-specific function */
	return snd_hdmi_get_eld_ati(codec, nid, buf, eld_size,
				    is_amdhdmi_rev3_or_later(codec));
}

static void atihdmi_pin_setup_infoframe(struct hda_codec *codec,
					hda_nid_t pin_nid, int dev_id, int ca,
					int active_channels, int conn_type)
{
	WARN_ON(dev_id != 0);
	snd_hda_codec_write(codec, pin_nid, 0, ATI_VERB_SET_CHANNEL_ALLOCATION, ca);
}

static int atihdmi_paired_swap_fc_lfe(int pos)
{
	/*
	 * ATI/AMD have automatic FC/LFE swap built-in
	 * when in pairwise mapping mode.
	 */

	switch (pos) {
		/* see channel_allocations[].speakers[] */
		case 2: return 3;
		case 3: return 2;
		default: break;
	}

	return pos;
}

static int atihdmi_paired_chmap_validate(struct hdac_chmap *chmap,
			int ca, int chs, unsigned char *map)
{
	struct hdac_cea_channel_speaker_allocation *cap;
	int i, j;

	/* check that only channel pairs need to be remapped on old pre-rev3 ATI/AMD */

	cap = snd_hdac_get_ch_alloc_from_ca(ca);
	for (i = 0; i < chs; ++i) {
		int mask = snd_hdac_chmap_to_spk_mask(map[i]);
		bool ok = false;
		bool companion_ok = false;

		if (!mask)
			continue;

		for (j = 0 + i % 2; j < 8; j += 2) {
			int chan_idx = 7 - atihdmi_paired_swap_fc_lfe(j);
			if (cap->speakers[chan_idx] == mask) {
				/* channel is in a supported position */
				ok = true;

				if (i % 2 == 0 && i + 1 < chs) {
					/* even channel, check the odd companion */
					int comp_chan_idx = 7 - atihdmi_paired_swap_fc_lfe(j + 1);
					int comp_mask_req = snd_hdac_chmap_to_spk_mask(map[i+1]);
					int comp_mask_act = cap->speakers[comp_chan_idx];

					if (comp_mask_req == comp_mask_act)
						companion_ok = true;
					else
						return -EINVAL;
				}
				break;
			}
		}

		if (!ok)
			return -EINVAL;

		if (companion_ok)
			i++; /* companion channel already checked */
	}

	return 0;
}

static int atihdmi_pin_set_slot_channel(struct hdac_device *hdac,
		hda_nid_t pin_nid, int hdmi_slot, int stream_channel)
{
	struct hda_codec *codec = container_of(hdac, struct hda_codec, core);
	int verb;
	int ati_channel_setup = 0;

	if (hdmi_slot > 7)
		return -EINVAL;

	if (!has_amd_full_remap_support(codec)) {
		hdmi_slot = atihdmi_paired_swap_fc_lfe(hdmi_slot);

		/* In case this is an odd slot but without stream channel, do not
		 * disable the slot since the corresponding even slot could have a
		 * channel. In case neither have a channel, the slot pair will be
		 * disabled when this function is called for the even slot. */
		if (hdmi_slot % 2 != 0 && stream_channel == 0xf)
			return 0;

		hdmi_slot -= hdmi_slot % 2;

		if (stream_channel != 0xf)
			stream_channel -= stream_channel % 2;
	}

	verb = ATI_VERB_SET_MULTICHANNEL_01 + hdmi_slot/2 + (hdmi_slot % 2) * 0x00e;

	/* ati_channel_setup format: [7..4] = stream_channel_id, [1] = mute, [0] = enable */

	if (stream_channel != 0xf)
		ati_channel_setup = (stream_channel << 4) | ATI_OUT_ENABLE;

	return snd_hda_codec_write(codec, pin_nid, 0, verb, ati_channel_setup);
}

static int atihdmi_pin_get_slot_channel(struct hdac_device *hdac,
				hda_nid_t pin_nid, int asp_slot)
{
	struct hda_codec *codec = container_of(hdac, struct hda_codec, core);
	bool was_odd = false;
	int ati_asp_slot = asp_slot;
	int verb;
	int ati_channel_setup;

	if (asp_slot > 7)
		return -EINVAL;

	if (!has_amd_full_remap_support(codec)) {
		ati_asp_slot = atihdmi_paired_swap_fc_lfe(asp_slot);
		if (ati_asp_slot % 2 != 0) {
			ati_asp_slot -= 1;
			was_odd = true;
		}
	}

	verb = ATI_VERB_GET_MULTICHANNEL_01 + ati_asp_slot/2 + (ati_asp_slot % 2) * 0x00e;

	ati_channel_setup = snd_hda_codec_read(codec, pin_nid, 0, verb, 0);

	if (!(ati_channel_setup & ATI_OUT_ENABLE))
		return 0xf;

	return ((ati_channel_setup & 0xf0) >> 4) + !!was_odd;
}

static int atihdmi_paired_chmap_cea_alloc_validate_get_type(
		struct hdac_chmap *chmap,
		struct hdac_cea_channel_speaker_allocation *cap,
		int channels)
{
	int c;

	/*
	 * Pre-rev3 ATI/AMD codecs operate in a paired channel mode, so
	 * we need to take that into account (a single channel may take 2
	 * channel slots if we need to carry a silent channel next to it).
	 * On Rev3+ AMD codecs this function is not used.
	 */
	int chanpairs = 0;

	/* We only produce even-numbered channel count TLVs */
	if ((channels % 2) != 0)
		return -1;

	for (c = 0; c < 7; c += 2) {
		if (cap->speakers[c] || cap->speakers[c+1])
			chanpairs++;
	}

	if (chanpairs * 2 != channels)
		return -1;

	return SNDRV_CTL_TLVT_CHMAP_PAIRED;
}

static void atihdmi_paired_cea_alloc_to_tlv_chmap(struct hdac_chmap *hchmap,
		struct hdac_cea_channel_speaker_allocation *cap,
		unsigned int *chmap, int channels)
{
	/* produce paired maps for pre-rev3 ATI/AMD codecs */
	int count = 0;
	int c;

	for (c = 7; c >= 0; c--) {
		int chan = 7 - atihdmi_paired_swap_fc_lfe(7 - c);
		int spk = cap->speakers[chan];
		if (!spk) {
			/* add N/A channel if the companion channel is occupied */
			if (cap->speakers[chan + (chan % 2 ? -1 : 1)])
				chmap[count++] = SNDRV_CHMAP_NA;

			continue;
		}

		chmap[count++] = snd_hdac_spk_to_chmap(spk);
	}

	WARN_ON(count != channels);
}

static int atihdmi_pin_hbr_setup(struct hda_codec *codec, hda_nid_t pin_nid,
				 int dev_id, bool hbr)
{
	int hbr_ctl, hbr_ctl_new;

	WARN_ON(dev_id != 0);

	hbr_ctl = snd_hda_codec_read(codec, pin_nid, 0, ATI_VERB_GET_HBR_CONTROL, 0);
	if (hbr_ctl >= 0 && (hbr_ctl & ATI_HBR_CAPABLE)) {
		if (hbr)
			hbr_ctl_new = hbr_ctl | ATI_HBR_ENABLE;
		else
			hbr_ctl_new = hbr_ctl & ~ATI_HBR_ENABLE;

		codec_dbg(codec,
			  "atihdmi_pin_hbr_setup: NID=0x%x, %shbr-ctl=0x%x\n",
				pin_nid,
				hbr_ctl == hbr_ctl_new ? "" : "new-",
				hbr_ctl_new);

		if (hbr_ctl != hbr_ctl_new)
			snd_hda_codec_write(codec, pin_nid, 0,
						ATI_VERB_SET_HBR_CONTROL,
						hbr_ctl_new);

	} else if (hbr)
		return -EINVAL;

	return 0;
}

static int atihdmi_setup_stream(struct hda_codec *codec, hda_nid_t cvt_nid,
				hda_nid_t pin_nid, int dev_id,
				u32 stream_tag, int format)
{
	if (is_amdhdmi_rev3_or_later(codec)) {
		int ramp_rate = 180; /* default as per AMD spec */
		/* disable ramp-up/down for non-pcm as per AMD spec */
		if (format & AC_FMT_TYPE_NON_PCM)
			ramp_rate = 0;

		snd_hda_codec_write(codec, cvt_nid, 0, ATI_VERB_SET_RAMP_RATE, ramp_rate);
	}

	return hdmi_setup_stream(codec, cvt_nid, pin_nid, dev_id,
				 stream_tag, format);
}


static int atihdmi_init(struct hda_codec *codec)
{
	struct hdmi_spec *spec = codec->spec;
	int pin_idx, err;

	err = generic_hdmi_init(codec);

	if (err)
		return err;

	for (pin_idx = 0; pin_idx < spec->num_pins; pin_idx++) {
		struct hdmi_spec_per_pin *per_pin = get_pin(spec, pin_idx);

		/* make sure downmix information in infoframe is zero */
		snd_hda_codec_write(codec, per_pin->pin_nid, 0, ATI_VERB_SET_DOWNMIX_INFO, 0);

		/* enable channel-wise remap mode if supported */
		if (has_amd_full_remap_support(codec))
			snd_hda_codec_write(codec, per_pin->pin_nid, 0,
					    ATI_VERB_SET_MULTICHANNEL_MODE,
					    ATI_MULTICHANNEL_MODE_SINGLE);
	}

	return 0;
}

/* map from pin NID to port; port is 0-based */
/* for AMD: assume widget NID starting from 3, with step 2 (3, 5, 7, ...) */
static int atihdmi_pin2port(void *audio_ptr, int pin_nid)
{
	return pin_nid / 2 - 1;
}

/* reverse-map from port to pin NID: see above */
static int atihdmi_port2pin(struct hda_codec *codec, int port)
{
	return port * 2 + 3;
}

static const struct drm_audio_component_audio_ops atihdmi_audio_ops = {
	.pin2port = atihdmi_pin2port,
	.pin_eld_notify = generic_acomp_pin_eld_notify,
	.master_bind = generic_acomp_master_bind,
	.master_unbind = generic_acomp_master_unbind,
};

static int patch_atihdmi(struct hda_codec *codec)
{
	struct hdmi_spec *spec;
	struct hdmi_spec_per_cvt *per_cvt;
	int err, cvt_idx;

	err = patch_generic_hdmi(codec);

	if (err)
		return err;

	codec->patch_ops.init = atihdmi_init;

	spec = codec->spec;

	spec->ops.pin_get_eld = atihdmi_pin_get_eld;
	spec->ops.pin_setup_infoframe = atihdmi_pin_setup_infoframe;
	spec->ops.pin_hbr_setup = atihdmi_pin_hbr_setup;
	spec->ops.setup_stream = atihdmi_setup_stream;

	spec->chmap.ops.pin_get_slot_channel = atihdmi_pin_get_slot_channel;
	spec->chmap.ops.pin_set_slot_channel = atihdmi_pin_set_slot_channel;

	if (!has_amd_full_remap_support(codec)) {
		/* override to ATI/AMD-specific versions with pairwise mapping */
		spec->chmap.ops.chmap_cea_alloc_validate_get_type =
			atihdmi_paired_chmap_cea_alloc_validate_get_type;
		spec->chmap.ops.cea_alloc_to_tlv_chmap =
				atihdmi_paired_cea_alloc_to_tlv_chmap;
		spec->chmap.ops.chmap_validate = atihdmi_paired_chmap_validate;
	}

	/* ATI/AMD converters do not advertise all of their capabilities */
	for (cvt_idx = 0; cvt_idx < spec->num_cvts; cvt_idx++) {
		per_cvt = get_cvt(spec, cvt_idx);
		per_cvt->channels_max = max(per_cvt->channels_max, 8u);
		per_cvt->rates |= SUPPORTED_RATES;
		per_cvt->formats |= SUPPORTED_FORMATS;
		per_cvt->maxbps = max(per_cvt->maxbps, 24u);
	}

	spec->chmap.channels_max = max(spec->chmap.channels_max, 8u);

	/* AMD GPUs have neither EPSS nor CLKSTOP bits, hence preventing
	 * the link-down as is.  Tell the core to allow it.
	 */
	codec->link_down_at_suspend = 1;

	generic_acomp_init(codec, &atihdmi_audio_ops, atihdmi_port2pin);

	return 0;
}

/* VIA HDMI Implementation */
#define VIAHDMI_CVT_NID	0x02	/* audio converter1 */
#define VIAHDMI_PIN_NID	0x03	/* HDMI output pin1 */

static int patch_via_hdmi(struct hda_codec *codec)
{
	return patch_simple_hdmi(codec, VIAHDMI_CVT_NID, VIAHDMI_PIN_NID);
}

/*
 * patch entries
 */
static const struct hda_device_id snd_hda_id_hdmi[] = {
HDA_CODEC_ENTRY(0x1002793c, "RS600 HDMI",	patch_atihdmi),
HDA_CODEC_ENTRY(0x10027919, "RS600 HDMI",	patch_atihdmi),
HDA_CODEC_ENTRY(0x1002791a, "RS690/780 HDMI",	patch_atihdmi),
HDA_CODEC_ENTRY(0x1002aa01, "R6xx HDMI",	patch_atihdmi),
HDA_CODEC_ENTRY(0x10951390, "SiI1390 HDMI",	patch_generic_hdmi),
HDA_CODEC_ENTRY(0x10951392, "SiI1392 HDMI",	patch_generic_hdmi),
HDA_CODEC_ENTRY(0x17e80047, "Chrontel HDMI",	patch_generic_hdmi),
HDA_CODEC_ENTRY(0x10de0001, "MCP73 HDMI",	patch_nvhdmi_2ch),
HDA_CODEC_ENTRY(0x10de0002, "MCP77/78 HDMI",	patch_nvhdmi_8ch_7x),
HDA_CODEC_ENTRY(0x10de0003, "MCP77/78 HDMI",	patch_nvhdmi_8ch_7x),
HDA_CODEC_ENTRY(0x10de0004, "GPU 04 HDMI",	patch_nvhdmi_8ch_7x),
HDA_CODEC_ENTRY(0x10de0005, "MCP77/78 HDMI",	patch_nvhdmi_8ch_7x),
HDA_CODEC_ENTRY(0x10de0006, "MCP77/78 HDMI",	patch_nvhdmi_8ch_7x),
HDA_CODEC_ENTRY(0x10de0007, "MCP79/7A HDMI",	patch_nvhdmi_8ch_7x),
HDA_CODEC_ENTRY(0x10de0008, "GPU 08 HDMI/DP",	patch_nvhdmi_legacy),
HDA_CODEC_ENTRY(0x10de0009, "GPU 09 HDMI/DP",	patch_nvhdmi_legacy),
HDA_CODEC_ENTRY(0x10de000a, "GPU 0a HDMI/DP",	patch_nvhdmi_legacy),
HDA_CODEC_ENTRY(0x10de000b, "GPU 0b HDMI/DP",	patch_nvhdmi_legacy),
HDA_CODEC_ENTRY(0x10de000c, "MCP89 HDMI",	patch_nvhdmi_legacy),
HDA_CODEC_ENTRY(0x10de000d, "GPU 0d HDMI/DP",	patch_nvhdmi_legacy),
HDA_CODEC_ENTRY(0x10de0010, "GPU 10 HDMI/DP",	patch_nvhdmi_legacy),
HDA_CODEC_ENTRY(0x10de0011, "GPU 11 HDMI/DP",	patch_nvhdmi_legacy),
HDA_CODEC_ENTRY(0x10de0012, "GPU 12 HDMI/DP",	patch_nvhdmi_legacy),
HDA_CODEC_ENTRY(0x10de0013, "GPU 13 HDMI/DP",	patch_nvhdmi_legacy),
HDA_CODEC_ENTRY(0x10de0014, "GPU 14 HDMI/DP",	patch_nvhdmi_legacy),
HDA_CODEC_ENTRY(0x10de0015, "GPU 15 HDMI/DP",	patch_nvhdmi_legacy),
HDA_CODEC_ENTRY(0x10de0016, "GPU 16 HDMI/DP",	patch_nvhdmi_legacy),
/* 17 is known to be absent */
HDA_CODEC_ENTRY(0x10de0018, "GPU 18 HDMI/DP",	patch_nvhdmi_legacy),
HDA_CODEC_ENTRY(0x10de0019, "GPU 19 HDMI/DP",	patch_nvhdmi_legacy),
HDA_CODEC_ENTRY(0x10de001a, "GPU 1a HDMI/DP",	patch_nvhdmi_legacy),
HDA_CODEC_ENTRY(0x10de001b, "GPU 1b HDMI/DP",	patch_nvhdmi_legacy),
HDA_CODEC_ENTRY(0x10de001c, "GPU 1c HDMI/DP",	patch_nvhdmi_legacy),
HDA_CODEC_ENTRY(0x10de0020, "Tegra30 HDMI",	patch_tegra_hdmi),
HDA_CODEC_ENTRY(0x10de0022, "Tegra114 HDMI",	patch_tegra_hdmi),
HDA_CODEC_ENTRY(0x10de0028, "Tegra124 HDMI",	patch_tegra_hdmi),
HDA_CODEC_ENTRY(0x10de0029, "Tegra210 HDMI/DP",	patch_tegra_hdmi),
HDA_CODEC_ENTRY(0x10de002d, "Tegra186 HDMI/DP0", patch_tegra_hdmi),
HDA_CODEC_ENTRY(0x10de002e, "Tegra186 HDMI/DP1", patch_tegra_hdmi),
HDA_CODEC_ENTRY(0x10de002f, "Tegra194 HDMI/DP2", patch_tegra_hdmi),
HDA_CODEC_ENTRY(0x10de0030, "Tegra194 HDMI/DP3", patch_tegra_hdmi),
HDA_CODEC_ENTRY(0x10de0040, "GPU 40 HDMI/DP",	patch_nvhdmi),
HDA_CODEC_ENTRY(0x10de0041, "GPU 41 HDMI/DP",	patch_nvhdmi),
HDA_CODEC_ENTRY(0x10de0042, "GPU 42 HDMI/DP",	patch_nvhdmi),
HDA_CODEC_ENTRY(0x10de0043, "GPU 43 HDMI/DP",	patch_nvhdmi),
HDA_CODEC_ENTRY(0x10de0044, "GPU 44 HDMI/DP",	patch_nvhdmi),
HDA_CODEC_ENTRY(0x10de0045, "GPU 45 HDMI/DP",	patch_nvhdmi),
HDA_CODEC_ENTRY(0x10de0050, "GPU 50 HDMI/DP",	patch_nvhdmi),
HDA_CODEC_ENTRY(0x10de0051, "GPU 51 HDMI/DP",	patch_nvhdmi),
HDA_CODEC_ENTRY(0x10de0052, "GPU 52 HDMI/DP",	patch_nvhdmi),
HDA_CODEC_ENTRY(0x10de0060, "GPU 60 HDMI/DP",	patch_nvhdmi),
HDA_CODEC_ENTRY(0x10de0061, "GPU 61 HDMI/DP",	patch_nvhdmi),
HDA_CODEC_ENTRY(0x10de0062, "GPU 62 HDMI/DP",	patch_nvhdmi),
HDA_CODEC_ENTRY(0x10de0067, "MCP67 HDMI",	patch_nvhdmi_2ch),
HDA_CODEC_ENTRY(0x10de0070, "GPU 70 HDMI/DP",	patch_nvhdmi),
HDA_CODEC_ENTRY(0x10de0071, "GPU 71 HDMI/DP",	patch_nvhdmi),
HDA_CODEC_ENTRY(0x10de0072, "GPU 72 HDMI/DP",	patch_nvhdmi),
HDA_CODEC_ENTRY(0x10de0073, "GPU 73 HDMI/DP",	patch_nvhdmi),
HDA_CODEC_ENTRY(0x10de0074, "GPU 74 HDMI/DP",	patch_nvhdmi),
HDA_CODEC_ENTRY(0x10de0076, "GPU 76 HDMI/DP",	patch_nvhdmi),
HDA_CODEC_ENTRY(0x10de007b, "GPU 7b HDMI/DP",	patch_nvhdmi),
HDA_CODEC_ENTRY(0x10de007c, "GPU 7c HDMI/DP",	patch_nvhdmi),
HDA_CODEC_ENTRY(0x10de007d, "GPU 7d HDMI/DP",	patch_nvhdmi),
HDA_CODEC_ENTRY(0x10de007e, "GPU 7e HDMI/DP",	patch_nvhdmi),
HDA_CODEC_ENTRY(0x10de0080, "GPU 80 HDMI/DP",	patch_nvhdmi),
HDA_CODEC_ENTRY(0x10de0081, "GPU 81 HDMI/DP",	patch_nvhdmi),
HDA_CODEC_ENTRY(0x10de0082, "GPU 82 HDMI/DP",	patch_nvhdmi),
HDA_CODEC_ENTRY(0x10de0083, "GPU 83 HDMI/DP",	patch_nvhdmi),
HDA_CODEC_ENTRY(0x10de0084, "GPU 84 HDMI/DP",	patch_nvhdmi),
HDA_CODEC_ENTRY(0x10de0090, "GPU 90 HDMI/DP",	patch_nvhdmi),
HDA_CODEC_ENTRY(0x10de0091, "GPU 91 HDMI/DP",	patch_nvhdmi),
HDA_CODEC_ENTRY(0x10de0092, "GPU 92 HDMI/DP",	patch_nvhdmi),
HDA_CODEC_ENTRY(0x10de0093, "GPU 93 HDMI/DP",	patch_nvhdmi),
HDA_CODEC_ENTRY(0x10de0094, "GPU 94 HDMI/DP",	patch_nvhdmi),
HDA_CODEC_ENTRY(0x10de0095, "GPU 95 HDMI/DP",	patch_nvhdmi),
HDA_CODEC_ENTRY(0x10de0097, "GPU 97 HDMI/DP",	patch_nvhdmi),
HDA_CODEC_ENTRY(0x10de0098, "GPU 98 HDMI/DP",	patch_nvhdmi),
HDA_CODEC_ENTRY(0x10de0099, "GPU 99 HDMI/DP",	patch_nvhdmi),
HDA_CODEC_ENTRY(0x10de8001, "MCP73 HDMI",	patch_nvhdmi_2ch),
HDA_CODEC_ENTRY(0x10de8067, "MCP67/68 HDMI",	patch_nvhdmi_2ch),
HDA_CODEC_ENTRY(0x11069f80, "VX900 HDMI/DP",	patch_via_hdmi),
HDA_CODEC_ENTRY(0x11069f81, "VX900 HDMI/DP",	patch_via_hdmi),
HDA_CODEC_ENTRY(0x11069f84, "VX11 HDMI/DP",	patch_generic_hdmi),
HDA_CODEC_ENTRY(0x11069f85, "VX11 HDMI/DP",	patch_generic_hdmi),
HDA_CODEC_ENTRY(0x80860054, "IbexPeak HDMI",	patch_i915_cpt_hdmi),
HDA_CODEC_ENTRY(0x80862800, "Geminilake HDMI",	patch_i915_glk_hdmi),
HDA_CODEC_ENTRY(0x80862801, "Bearlake HDMI",	patch_generic_hdmi),
HDA_CODEC_ENTRY(0x80862802, "Cantiga HDMI",	patch_generic_hdmi),
HDA_CODEC_ENTRY(0x80862803, "Eaglelake HDMI",	patch_generic_hdmi),
HDA_CODEC_ENTRY(0x80862804, "IbexPeak HDMI",	patch_i915_cpt_hdmi),
HDA_CODEC_ENTRY(0x80862805, "CougarPoint HDMI",	patch_i915_cpt_hdmi),
HDA_CODEC_ENTRY(0x80862806, "PantherPoint HDMI", patch_i915_cpt_hdmi),
HDA_CODEC_ENTRY(0x80862807, "Haswell HDMI",	patch_i915_hsw_hdmi),
HDA_CODEC_ENTRY(0x80862808, "Broadwell HDMI",	patch_i915_hsw_hdmi),
HDA_CODEC_ENTRY(0x80862809, "Skylake HDMI",	patch_i915_hsw_hdmi),
HDA_CODEC_ENTRY(0x8086280a, "Broxton HDMI",	patch_i915_hsw_hdmi),
HDA_CODEC_ENTRY(0x8086280b, "Kabylake HDMI",	patch_i915_hsw_hdmi),
HDA_CODEC_ENTRY(0x8086280c, "Cannonlake HDMI",	patch_i915_glk_hdmi),
HDA_CODEC_ENTRY(0x8086280d, "Geminilake HDMI",	patch_i915_glk_hdmi),
HDA_CODEC_ENTRY(0x8086280f, "Icelake HDMI",	patch_i915_icl_hdmi),
HDA_CODEC_ENTRY(0x80862812, "Tigerlake HDMI",	patch_i915_tgl_hdmi),
HDA_CODEC_ENTRY(0x80862880, "CedarTrail HDMI",	patch_generic_hdmi),
HDA_CODEC_ENTRY(0x80862882, "Valleyview2 HDMI",	patch_i915_byt_hdmi),
HDA_CODEC_ENTRY(0x80862883, "Braswell HDMI",	patch_i915_byt_hdmi),
HDA_CODEC_ENTRY(0x808629fb, "Crestline HDMI",	patch_generic_hdmi),
/* special ID for generic HDMI */
HDA_CODEC_ENTRY(HDA_CODEC_ID_GENERIC_HDMI, "Generic HDMI", patch_generic_hdmi),
{} /* terminator */
};
MODULE_DEVICE_TABLE(hdaudio, snd_hda_id_hdmi);

MODULE_LICENSE("GPL");
MODULE_DESCRIPTION("HDMI HD-audio codec");
MODULE_ALIAS("snd-hda-codec-intelhdmi");
MODULE_ALIAS("snd-hda-codec-nvhdmi");
MODULE_ALIAS("snd-hda-codec-atihdmi");

static struct hda_codec_driver hdmi_driver = {
	.id = snd_hda_id_hdmi,
};

module_hda_codec_driver(hdmi_driver);<|MERGE_RESOLUTION|>--- conflicted
+++ resolved
@@ -3573,11 +3573,6 @@
 	spec->chmap.ops.chmap_validate = nvhdmi_chmap_validate;
 
 	codec->link_down_at_suspend = 1;
-<<<<<<< HEAD
-
-	generic_acomp_init(codec, &nvhdmi_audio_ops, nvhdmi_port2pin);
-=======
->>>>>>> 348b80b2
 
 	return 0;
 }
