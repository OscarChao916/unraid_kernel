// SPDX-License-Identifier: GPL-2.0
// Copyright (c) 2019 Jaroslav Kysela <perex@perex.cz>

#include <linux/acpi.h>
#include <linux/bits.h>
#include <linux/dmi.h>
#include <linux/module.h>
#include <linux/pci.h>
#include <linux/soundwire/sdw.h>
#include <linux/soundwire/sdw_intel.h>
#include <sound/core.h>
#include <sound/intel-dsp-config.h>
#include <sound/intel-nhlt.h>
#include <sound/soc-acpi.h>

static int dsp_driver;

module_param(dsp_driver, int, 0444);
MODULE_PARM_DESC(dsp_driver, "Force the DSP driver for Intel DSP (0=auto, 1=legacy, 2=SST, 3=SOF)");

#define FLAG_SST			BIT(0)
#define FLAG_SOF			BIT(1)
#define FLAG_SST_ONLY_IF_DMIC		BIT(15)
#define FLAG_SOF_ONLY_IF_DMIC		BIT(16)
#define FLAG_SOF_ONLY_IF_SOUNDWIRE	BIT(17)

#define FLAG_SOF_ONLY_IF_DMIC_OR_SOUNDWIRE (FLAG_SOF_ONLY_IF_DMIC | \
					    FLAG_SOF_ONLY_IF_SOUNDWIRE)

struct config_entry {
	u32 flags;
	u16 device;
	u8 acpi_hid[ACPI_ID_LEN];
	const struct dmi_system_id *dmi_table;
	const struct snd_soc_acpi_codecs *codec_hid;
};

static const struct snd_soc_acpi_codecs __maybe_unused essx_83x6 = {
	.num_codecs = 3,
	.codecs = { "ESSX8316", "ESSX8326", "ESSX8336"},
};

/*
 * configuration table
 * - the order of similar PCI ID entries is important!
 * - the first successful match will win
 */
static const struct config_entry config_table[] = {
/* Merrifield */
#if IS_ENABLED(CONFIG_SND_SOC_SOF_MERRIFIELD)
	{
		.flags = FLAG_SOF,
		.device = 0x119a,
	},
#endif
/* Broxton-T */
#if IS_ENABLED(CONFIG_SND_SOC_SOF_APOLLOLAKE)
	{
		.flags = FLAG_SOF,
		.device = 0x1a98,
	},
#endif
/*
 * Apollolake (Broxton-P)
 * the legacy HDAudio driver is used except on Up Squared (SOF) and
 * Chromebooks (SST), as well as devices based on the ES8336 codec
 */
#if IS_ENABLED(CONFIG_SND_SOC_SOF_APOLLOLAKE)
	{
		.flags = FLAG_SOF,
		.device = 0x5a98,
		.dmi_table = (const struct dmi_system_id []) {
			{
				.ident = "Up Squared",
				.matches = {
					DMI_MATCH(DMI_SYS_VENDOR, "AAEON"),
					DMI_MATCH(DMI_BOARD_NAME, "UP-APL01"),
				}
			},
			{}
		}
	},
	{
		.flags = FLAG_SOF,
		.device = 0x5a98,
		.codec_hid =  &essx_83x6,
	},
#endif
#if IS_ENABLED(CONFIG_SND_SOC_INTEL_APL)
	{
		.flags = FLAG_SST,
		.device = 0x5a98,
		.dmi_table = (const struct dmi_system_id []) {
			{
				.ident = "Google Chromebooks",
				.matches = {
					DMI_MATCH(DMI_SYS_VENDOR, "Google"),
				}
			},
			{}
		}
	},
#endif
/*
 * Skylake and Kabylake use legacy HDAudio driver except for Google
 * Chromebooks (SST)
 */

/* Sunrise Point-LP */
#if IS_ENABLED(CONFIG_SND_SOC_INTEL_SKL)
	{
		.flags = FLAG_SST,
		.device = 0x9d70,
		.dmi_table = (const struct dmi_system_id []) {
			{
				.ident = "Google Chromebooks",
				.matches = {
					DMI_MATCH(DMI_SYS_VENDOR, "Google"),
				}
			},
			{}
		}
	},
	{
		.flags = FLAG_SST | FLAG_SST_ONLY_IF_DMIC,
		.device = 0x9d70,
	},
#endif
/* Kabylake-LP */
#if IS_ENABLED(CONFIG_SND_SOC_INTEL_KBL)
	{
		.flags = FLAG_SST,
		.device = 0x9d71,
		.dmi_table = (const struct dmi_system_id []) {
			{
				.ident = "Google Chromebooks",
				.matches = {
					DMI_MATCH(DMI_SYS_VENDOR, "Google"),
				}
			},
			{}
		}
	},
	{
		.flags = FLAG_SST | FLAG_SST_ONLY_IF_DMIC,
		.device = 0x9d71,
	},
#endif

/*
 * Geminilake uses legacy HDAudio driver except for Google
 * Chromebooks and devices based on the ES8336 codec
 */
/* Geminilake */
#if IS_ENABLED(CONFIG_SND_SOC_SOF_GEMINILAKE)
	{
		.flags = FLAG_SOF,
		.device = 0x3198,
		.dmi_table = (const struct dmi_system_id []) {
			{
				.ident = "Google Chromebooks",
				.matches = {
					DMI_MATCH(DMI_SYS_VENDOR, "Google"),
				}
			},
			{}
		}
	},
	{
		.flags = FLAG_SOF,
		.device = 0x3198,
		.codec_hid =  &essx_83x6,
	},
#endif

/*
 * CoffeeLake, CannonLake, CometLake, IceLake, TigerLake use legacy
 * HDAudio driver except for Google Chromebooks and when DMICs are
 * present. Two cases are required since Coreboot does not expose NHLT
 * tables.
 *
 * When the Chromebook quirk is not present, it's based on information
 * that no such device exists. When the quirk is present, it could be
 * either based on product information or a placeholder.
 */

/* Cannonlake */
#if IS_ENABLED(CONFIG_SND_SOC_SOF_CANNONLAKE)
	{
		.flags = FLAG_SOF,
		.device = 0x9dc8,
		.dmi_table = (const struct dmi_system_id []) {
			{
				.ident = "Google Chromebooks",
				.matches = {
					DMI_MATCH(DMI_SYS_VENDOR, "Google"),
				}
			},
			{}
		}
	},
	{
		.flags = FLAG_SOF,
		.device = 0x09dc8,
		.codec_hid =  &essx_83x6,
	},
	{
		.flags = FLAG_SOF | FLAG_SOF_ONLY_IF_DMIC_OR_SOUNDWIRE,
		.device = 0x9dc8,
	},
#endif

/* Coffelake */
#if IS_ENABLED(CONFIG_SND_SOC_SOF_COFFEELAKE)
	{
		.flags = FLAG_SOF,
		.device = 0xa348,
		.dmi_table = (const struct dmi_system_id []) {
			{
				.ident = "Google Chromebooks",
				.matches = {
					DMI_MATCH(DMI_SYS_VENDOR, "Google"),
				}
			},
			{}
		}
	},
	{
		.flags = FLAG_SOF | FLAG_SOF_ONLY_IF_DMIC_OR_SOUNDWIRE,
		.device = 0xa348,
	},
#endif

#if IS_ENABLED(CONFIG_SND_SOC_SOF_COMETLAKE)
/* Cometlake-LP */
	{
		.flags = FLAG_SOF,
		.device = 0x02c8,
		.dmi_table = (const struct dmi_system_id []) {
			{
				.ident = "Google Chromebooks",
				.matches = {
					DMI_MATCH(DMI_SYS_VENDOR, "Google"),
				}
			},
			{
				.matches = {
					DMI_MATCH(DMI_SYS_VENDOR, "Dell Inc"),
					DMI_EXACT_MATCH(DMI_PRODUCT_SKU, "09C6")
				},
			},
			{
				/* early version of SKU 09C6 */
				.matches = {
					DMI_MATCH(DMI_SYS_VENDOR, "Dell Inc"),
					DMI_EXACT_MATCH(DMI_PRODUCT_SKU, "0983")
				},
			},
			{}
		}
	},
	{
		.flags = FLAG_SOF,
		.device = 0x02c8,
<<<<<<< HEAD
		.codec_hid = "ESSX8336",
=======
		.codec_hid =  &essx_83x6,
>>>>>>> e708dfc5
	},
	{
		.flags = FLAG_SOF | FLAG_SOF_ONLY_IF_DMIC_OR_SOUNDWIRE,
		.device = 0x02c8,
	},
/* Cometlake-H */
	{
		.flags = FLAG_SOF,
		.device = 0x06c8,
		.dmi_table = (const struct dmi_system_id []) {
			{
				.matches = {
					DMI_MATCH(DMI_SYS_VENDOR, "Dell Inc"),
					DMI_EXACT_MATCH(DMI_PRODUCT_SKU, "098F"),
				},
			},
			{
				.matches = {
					DMI_MATCH(DMI_SYS_VENDOR, "Dell Inc"),
					DMI_EXACT_MATCH(DMI_PRODUCT_SKU, "0990"),
				},
			},
			{}
		}
	},
	{
		.flags = FLAG_SOF,
		.device = 0x06c8,
<<<<<<< HEAD
		.codec_hid = "ESSX8336",
=======
		.codec_hid =  &essx_83x6,
>>>>>>> e708dfc5
	},
	{
		.flags = FLAG_SOF | FLAG_SOF_ONLY_IF_DMIC_OR_SOUNDWIRE,
		.device = 0x06c8,
	},
#endif

/* Icelake */
#if IS_ENABLED(CONFIG_SND_SOC_SOF_ICELAKE)
	{
		.flags = FLAG_SOF,
		.device = 0x34c8,
		.dmi_table = (const struct dmi_system_id []) {
			{
				.ident = "Google Chromebooks",
				.matches = {
					DMI_MATCH(DMI_SYS_VENDOR, "Google"),
				}
			},
			{}
		}
	},
	{
		.flags = FLAG_SOF | FLAG_SOF_ONLY_IF_DMIC_OR_SOUNDWIRE,
		.device = 0x34c8,
	},
#endif

/* Jasper Lake */
#if IS_ENABLED(CONFIG_SND_SOC_SOF_JASPERLAKE)
	{
		.flags = FLAG_SOF,
		.device = 0x4dc8,
		.dmi_table = (const struct dmi_system_id []) {
			{
				.ident = "Google Chromebooks",
				.matches = {
					DMI_MATCH(DMI_SYS_VENDOR, "Google"),
				}
			},
			{}
		}
	},
	{
		.flags = FLAG_SOF,
		.device = 0x4dc8,
<<<<<<< HEAD
		.codec_hid = "ESSX8336",
=======
		.codec_hid =  &essx_83x6,
>>>>>>> e708dfc5
	},
	{
		.flags = FLAG_SOF | FLAG_SOF_ONLY_IF_DMIC,
		.device = 0x4dc8,
	},
#endif

/* Tigerlake */
#if IS_ENABLED(CONFIG_SND_SOC_SOF_TIGERLAKE)
	{
		.flags = FLAG_SOF,
		.device = 0xa0c8,
		.dmi_table = (const struct dmi_system_id []) {
			{
				.ident = "Google Chromebooks",
				.matches = {
					DMI_MATCH(DMI_SYS_VENDOR, "Google"),
				}
			},
			{}
		}
	},
	{
		.flags = FLAG_SOF,
		.device = 0xa0c8,
<<<<<<< HEAD
		.codec_hid = "ESSX8336",
=======
		.codec_hid =  &essx_83x6,
>>>>>>> e708dfc5
	},
	{
		.flags = FLAG_SOF | FLAG_SOF_ONLY_IF_DMIC_OR_SOUNDWIRE,
		.device = 0xa0c8,
	},
	{
		.flags = FLAG_SOF | FLAG_SOF_ONLY_IF_DMIC_OR_SOUNDWIRE,
		.device = 0x43c8,
	},
#endif

/* Elkhart Lake */
#if IS_ENABLED(CONFIG_SND_SOC_SOF_ELKHARTLAKE)
	{
		.flags = FLAG_SOF | FLAG_SOF_ONLY_IF_DMIC,
		.device = 0x4b55,
	},
	{
		.flags = FLAG_SOF | FLAG_SOF_ONLY_IF_DMIC,
		.device = 0x4b58,
	},
#endif

/* Alder Lake */
#if IS_ENABLED(CONFIG_SND_SOC_SOF_ALDERLAKE)
	{
		.flags = FLAG_SOF | FLAG_SOF_ONLY_IF_DMIC_OR_SOUNDWIRE,
		.device = 0x7ad0,
	},
	{
		.flags = FLAG_SOF | FLAG_SOF_ONLY_IF_DMIC_OR_SOUNDWIRE,
		.device = 0x51c8,
	},
	{
		.flags = FLAG_SOF | FLAG_SOF_ONLY_IF_DMIC_OR_SOUNDWIRE,
		.device = 0x51cc,
	},
	{
		.flags = FLAG_SOF | FLAG_SOF_ONLY_IF_DMIC_OR_SOUNDWIRE,
		.device = 0x51cd,
	},
	{
		.flags = FLAG_SOF | FLAG_SOF_ONLY_IF_DMIC_OR_SOUNDWIRE,
		.device = 0x54c8,
	},
#endif

};

static const struct config_entry *snd_intel_dsp_find_config
		(struct pci_dev *pci, const struct config_entry *table, u32 len)
{
	u16 device;

	device = pci->device;
	for (; len > 0; len--, table++) {
		if (table->device != device)
			continue;
		if (table->dmi_table && !dmi_check_system(table->dmi_table))
			continue;
		if (table->codec_hid) {
			int i;

			for (i = 0; i < table->codec_hid->num_codecs; i++)
				if (acpi_dev_present(table->codec_hid->codecs[i], NULL, -1))
					break;
			if (i == table->codec_hid->num_codecs)
				continue;
		}
		return table;
	}
	return NULL;
}

static int snd_intel_dsp_check_dmic(struct pci_dev *pci)
{
	struct nhlt_acpi_table *nhlt;
	int ret = 0;

	nhlt = intel_nhlt_init(&pci->dev);
	if (nhlt) {
		if (intel_nhlt_has_endpoint_type(nhlt, NHLT_LINK_DMIC))
			ret = 1;
		intel_nhlt_free(nhlt);
	}
	return ret;
}

#if IS_ENABLED(CONFIG_SND_SOC_SOF_INTEL_SOUNDWIRE)
static int snd_intel_dsp_check_soundwire(struct pci_dev *pci)
{
	struct sdw_intel_acpi_info info;
	acpi_handle handle;
	int ret;

	handle = ACPI_HANDLE(&pci->dev);

	ret = sdw_intel_acpi_scan(handle, &info);
	if (ret < 0)
		return ret;

	return info.link_mask;
}
#else
static int snd_intel_dsp_check_soundwire(struct pci_dev *pci)
{
	return 0;
}
#endif

int snd_intel_dsp_driver_probe(struct pci_dev *pci)
{
	const struct config_entry *cfg;

	/* Intel vendor only */
	if (pci->vendor != 0x8086)
		return SND_INTEL_DSP_DRIVER_ANY;

	/*
	 * Legacy devices don't have a PCI-based DSP and use HDaudio
	 * for HDMI/DP support, ignore kernel parameter
	 */
	switch (pci->device) {
	case 0x160c: /* Broadwell */
	case 0x0a0c: /* Haswell */
	case 0x0c0c:
	case 0x0d0c:
	case 0x0f04: /* Baytrail */
	case 0x2284: /* Braswell */
		return SND_INTEL_DSP_DRIVER_ANY;
	}

	if (dsp_driver > 0 && dsp_driver <= SND_INTEL_DSP_DRIVER_LAST)
		return dsp_driver;

	/*
	 * detect DSP by checking class/subclass/prog-id information
	 * class=04 subclass 03 prog-if 00: no DSP, use legacy driver
	 * class=04 subclass 01 prog-if 00: DSP is present
	 *  (and may be required e.g. for DMIC or SSP support)
	 * class=04 subclass 03 prog-if 80: use DSP or legacy mode
	 */
	if (pci->class == 0x040300)
		return SND_INTEL_DSP_DRIVER_LEGACY;
	if (pci->class != 0x040100 && pci->class != 0x040380) {
		dev_err(&pci->dev, "Unknown PCI class/subclass/prog-if information (0x%06x) found, selecting HDAudio legacy driver\n", pci->class);
		return SND_INTEL_DSP_DRIVER_LEGACY;
	}

	dev_info(&pci->dev, "DSP detected with PCI class/subclass/prog-if info 0x%06x\n", pci->class);

	/* find the configuration for the specific device */
	cfg = snd_intel_dsp_find_config(pci, config_table, ARRAY_SIZE(config_table));
	if (!cfg)
		return SND_INTEL_DSP_DRIVER_ANY;

	if (cfg->flags & FLAG_SOF) {
		if (cfg->flags & FLAG_SOF_ONLY_IF_SOUNDWIRE &&
		    snd_intel_dsp_check_soundwire(pci) > 0) {
			dev_info(&pci->dev, "SoundWire enabled on CannonLake+ platform, using SOF driver\n");
			return SND_INTEL_DSP_DRIVER_SOF;
		}
		if (cfg->flags & FLAG_SOF_ONLY_IF_DMIC &&
		    snd_intel_dsp_check_dmic(pci)) {
			dev_info(&pci->dev, "Digital mics found on Skylake+ platform, using SOF driver\n");
			return SND_INTEL_DSP_DRIVER_SOF;
		}
		if (!(cfg->flags & FLAG_SOF_ONLY_IF_DMIC_OR_SOUNDWIRE))
			return SND_INTEL_DSP_DRIVER_SOF;
	}


	if (cfg->flags & FLAG_SST) {
		if (cfg->flags & FLAG_SST_ONLY_IF_DMIC) {
			if (snd_intel_dsp_check_dmic(pci)) {
				dev_info(&pci->dev, "Digital mics found on Skylake+ platform, using SST driver\n");
				return SND_INTEL_DSP_DRIVER_SST;
			}
		} else {
			return SND_INTEL_DSP_DRIVER_SST;
		}
	}

	return SND_INTEL_DSP_DRIVER_LEGACY;
}
EXPORT_SYMBOL_GPL(snd_intel_dsp_driver_probe);

/* Should we default to SOF or SST for BYT/CHT ? */
#if IS_ENABLED(CONFIG_SND_INTEL_BYT_PREFER_SOF) || \
    !IS_ENABLED(CONFIG_SND_SST_ATOM_HIFI2_PLATFORM_ACPI)
#define FLAG_SST_OR_SOF_BYT	FLAG_SOF
#else
#define FLAG_SST_OR_SOF_BYT	FLAG_SST
#endif

/*
 * configuration table
 * - the order of similar ACPI ID entries is important!
 * - the first successful match will win
 */
static const struct config_entry acpi_config_table[] = {
#if IS_ENABLED(CONFIG_SND_SST_ATOM_HIFI2_PLATFORM_ACPI) || \
    IS_ENABLED(CONFIG_SND_SOC_SOF_BAYTRAIL)
/* BayTrail */
	{
		.flags = FLAG_SST_OR_SOF_BYT,
		.acpi_hid = "80860F28",
	},
/* CherryTrail */
	{
		.flags = FLAG_SST_OR_SOF_BYT,
		.acpi_hid = "808622A8",
	},
#endif
/* Broadwell */
#if IS_ENABLED(CONFIG_SND_SOC_INTEL_CATPT)
	{
		.flags = FLAG_SST,
		.acpi_hid = "INT3438"
	},
#endif
#if IS_ENABLED(CONFIG_SND_SOC_SOF_BROADWELL)
	{
		.flags = FLAG_SOF,
		.acpi_hid = "INT3438"
	},
#endif
/* Haswell - not supported by SOF but added for consistency */
#if IS_ENABLED(CONFIG_SND_SOC_INTEL_CATPT)
	{
		.flags = FLAG_SST,
		.acpi_hid = "INT33C8"
	},
#endif
};

static const struct config_entry *snd_intel_acpi_dsp_find_config(const u8 acpi_hid[ACPI_ID_LEN],
								 const struct config_entry *table,
								 u32 len)
{
	for (; len > 0; len--, table++) {
		if (memcmp(table->acpi_hid, acpi_hid, ACPI_ID_LEN))
			continue;
		if (table->dmi_table && !dmi_check_system(table->dmi_table))
			continue;
		return table;
	}
	return NULL;
}

int snd_intel_acpi_dsp_driver_probe(struct device *dev, const u8 acpi_hid[ACPI_ID_LEN])
{
	const struct config_entry *cfg;

	if (dsp_driver > SND_INTEL_DSP_DRIVER_LEGACY && dsp_driver <= SND_INTEL_DSP_DRIVER_LAST)
		return dsp_driver;

	if (dsp_driver == SND_INTEL_DSP_DRIVER_LEGACY) {
		dev_warn(dev, "dsp_driver parameter %d not supported, using automatic detection\n",
			 SND_INTEL_DSP_DRIVER_LEGACY);
	}

	/* find the configuration for the specific device */
	cfg = snd_intel_acpi_dsp_find_config(acpi_hid,  acpi_config_table,
					     ARRAY_SIZE(acpi_config_table));
	if (!cfg)
		return SND_INTEL_DSP_DRIVER_ANY;

	if (cfg->flags & FLAG_SST)
		return SND_INTEL_DSP_DRIVER_SST;

	if (cfg->flags & FLAG_SOF)
		return SND_INTEL_DSP_DRIVER_SOF;

	return SND_INTEL_DSP_DRIVER_SST;
}
EXPORT_SYMBOL_GPL(snd_intel_acpi_dsp_driver_probe);

MODULE_LICENSE("GPL v2");
MODULE_DESCRIPTION("Intel DSP config driver");
MODULE_IMPORT_NS(SND_INTEL_SOUNDWIRE_ACPI);<|MERGE_RESOLUTION|>--- conflicted
+++ resolved
@@ -262,11 +262,7 @@
 	{
 		.flags = FLAG_SOF,
 		.device = 0x02c8,
-<<<<<<< HEAD
-		.codec_hid = "ESSX8336",
-=======
 		.codec_hid =  &essx_83x6,
->>>>>>> e708dfc5
 	},
 	{
 		.flags = FLAG_SOF | FLAG_SOF_ONLY_IF_DMIC_OR_SOUNDWIRE,
@@ -295,11 +291,7 @@
 	{
 		.flags = FLAG_SOF,
 		.device = 0x06c8,
-<<<<<<< HEAD
-		.codec_hid = "ESSX8336",
-=======
 		.codec_hid =  &essx_83x6,
->>>>>>> e708dfc5
 	},
 	{
 		.flags = FLAG_SOF | FLAG_SOF_ONLY_IF_DMIC_OR_SOUNDWIRE,
@@ -346,11 +338,7 @@
 	{
 		.flags = FLAG_SOF,
 		.device = 0x4dc8,
-<<<<<<< HEAD
-		.codec_hid = "ESSX8336",
-=======
 		.codec_hid =  &essx_83x6,
->>>>>>> e708dfc5
 	},
 	{
 		.flags = FLAG_SOF | FLAG_SOF_ONLY_IF_DMIC,
@@ -376,11 +364,7 @@
 	{
 		.flags = FLAG_SOF,
 		.device = 0xa0c8,
-<<<<<<< HEAD
-		.codec_hid = "ESSX8336",
-=======
 		.codec_hid =  &essx_83x6,
->>>>>>> e708dfc5
 	},
 	{
 		.flags = FLAG_SOF | FLAG_SOF_ONLY_IF_DMIC_OR_SOUNDWIRE,
