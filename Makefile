--- conflicted
+++ resolved
@@ -2,11 +2,7 @@
 VERSION = 5
 PATCHLEVEL = 16
 SUBLEVEL = 0
-<<<<<<< HEAD
-EXTRAVERSION = -rc6
-=======
 EXTRAVERSION =
->>>>>>> 817b8b9c
 NAME = Gobble Gobble
 
 # *DOCUMENTATION*
