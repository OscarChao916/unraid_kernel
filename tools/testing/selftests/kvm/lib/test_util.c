// SPDX-License-Identifier: GPL-2.0-only
/*
 * tools/testing/selftests/kvm/lib/test_util.c
 *
 * Copyright (C) 2020, Google LLC.
 */

#include <assert.h>
#include <ctype.h>
#include <limits.h>
#include <stdlib.h>
#include <time.h>
#include <sys/stat.h>
#include <linux/mman.h>
#include "linux/kernel.h"

#include "test_util.h"

/*
 * Parses "[0-9]+[kmgt]?".
 */
size_t parse_size(const char *size)
{
	size_t base;
	char *scale;
	int shift = 0;

	TEST_ASSERT(size && isdigit(size[0]), "Need at least one digit in '%s'", size);

	base = strtoull(size, &scale, 0);

	TEST_ASSERT(base != ULLONG_MAX, "Overflow parsing size!");

	switch (tolower(*scale)) {
	case 't':
		shift = 40;
		break;
	case 'g':
		shift = 30;
		break;
	case 'm':
		shift = 20;
		break;
	case 'k':
		shift = 10;
		break;
	case 'b':
	case '\0':
		shift = 0;
		break;
	default:
		TEST_ASSERT(false, "Unknown size letter %c", *scale);
	}

	TEST_ASSERT((base << shift) >> shift == base, "Overflow scaling size!");

	return base << shift;
}

int64_t timespec_to_ns(struct timespec ts)
{
	return (int64_t)ts.tv_nsec + 1000000000LL * (int64_t)ts.tv_sec;
}

struct timespec timespec_add_ns(struct timespec ts, int64_t ns)
{
	struct timespec res;

	res.tv_nsec = ts.tv_nsec + ns;
	res.tv_sec = ts.tv_sec + res.tv_nsec / 1000000000LL;
	res.tv_nsec %= 1000000000LL;

	return res;
}

struct timespec timespec_add(struct timespec ts1, struct timespec ts2)
{
	int64_t ns1 = timespec_to_ns(ts1);
	int64_t ns2 = timespec_to_ns(ts2);
	return timespec_add_ns((struct timespec){0}, ns1 + ns2);
}

struct timespec timespec_sub(struct timespec ts1, struct timespec ts2)
{
	int64_t ns1 = timespec_to_ns(ts1);
	int64_t ns2 = timespec_to_ns(ts2);
	return timespec_add_ns((struct timespec){0}, ns1 - ns2);
}

struct timespec timespec_elapsed(struct timespec start)
{
	struct timespec end;

	clock_gettime(CLOCK_MONOTONIC, &end);
	return timespec_sub(end, start);
}

struct timespec timespec_div(struct timespec ts, int divisor)
{
	int64_t ns = timespec_to_ns(ts) / divisor;

	return timespec_add_ns((struct timespec){0}, ns);
}

void print_skip(const char *fmt, ...)
{
	va_list ap;

	assert(fmt);
	va_start(ap, fmt);
	vprintf(fmt, ap);
	va_end(ap);
	puts(", skipping test");
}

bool thp_configured(void)
{
	int ret;
	struct stat statbuf;

	ret = stat("/sys/kernel/mm/transparent_hugepage", &statbuf);
	TEST_ASSERT(ret == 0 || (ret == -1 && errno == ENOENT),
		    "Error in stating /sys/kernel/mm/transparent_hugepage");

	return ret == 0;
}

size_t get_trans_hugepagesz(void)
{
	size_t size;
	FILE *f;

	TEST_ASSERT(thp_configured(), "THP is not configured in host kernel");

	f = fopen("/sys/kernel/mm/transparent_hugepage/hpage_pmd_size", "r");
	TEST_ASSERT(f != NULL, "Error in opening transparent_hugepage/hpage_pmd_size");

	fscanf(f, "%ld", &size);
	fclose(f);

	return size;
}

size_t get_def_hugetlb_pagesz(void)
{
	char buf[64];
	const char *tag = "Hugepagesize:";
	FILE *f;

	f = fopen("/proc/meminfo", "r");
	TEST_ASSERT(f != NULL, "Error in opening /proc/meminfo");

	while (fgets(buf, sizeof(buf), f) != NULL) {
		if (strstr(buf, tag) == buf) {
			fclose(f);
			return strtoull(buf + strlen(tag), NULL, 10) << 10;
		}
	}

	if (feof(f))
		TEST_FAIL("HUGETLB is not configured in host kernel");
	else
		TEST_FAIL("Error in reading /proc/meminfo");

	fclose(f);
	return 0;
}

#define ANON_FLAGS	(MAP_PRIVATE | MAP_ANONYMOUS)
#define ANON_HUGE_FLAGS	(ANON_FLAGS | MAP_HUGETLB)

const struct vm_mem_backing_src_alias *vm_mem_backing_src_alias(uint32_t i)
{
	static const int anon_flags = MAP_PRIVATE | MAP_ANONYMOUS;
	static const int anon_huge_flags = anon_flags | MAP_HUGETLB;

	static const struct vm_mem_backing_src_alias aliases[] = {
		[VM_MEM_SRC_ANONYMOUS] = {
			.name = "anonymous",
<<<<<<< HEAD
			.flag = anon_flags,
		},
		[VM_MEM_SRC_ANONYMOUS_THP] = {
			.name = "anonymous_thp",
			.flag = anon_flags,
		},
		[VM_MEM_SRC_ANONYMOUS_HUGETLB] = {
			.name = "anonymous_hugetlb",
			.flag = anon_huge_flags,
		},
		[VM_MEM_SRC_ANONYMOUS_HUGETLB_16KB] = {
			.name = "anonymous_hugetlb_16kb",
			.flag = anon_huge_flags | MAP_HUGE_16KB,
		},
		[VM_MEM_SRC_ANONYMOUS_HUGETLB_64KB] = {
			.name = "anonymous_hugetlb_64kb",
			.flag = anon_huge_flags | MAP_HUGE_64KB,
		},
		[VM_MEM_SRC_ANONYMOUS_HUGETLB_512KB] = {
			.name = "anonymous_hugetlb_512kb",
			.flag = anon_huge_flags | MAP_HUGE_512KB,
		},
		[VM_MEM_SRC_ANONYMOUS_HUGETLB_1MB] = {
			.name = "anonymous_hugetlb_1mb",
			.flag = anon_huge_flags | MAP_HUGE_1MB,
		},
		[VM_MEM_SRC_ANONYMOUS_HUGETLB_2MB] = {
			.name = "anonymous_hugetlb_2mb",
			.flag = anon_huge_flags | MAP_HUGE_2MB,
		},
		[VM_MEM_SRC_ANONYMOUS_HUGETLB_8MB] = {
			.name = "anonymous_hugetlb_8mb",
			.flag = anon_huge_flags | MAP_HUGE_8MB,
		},
		[VM_MEM_SRC_ANONYMOUS_HUGETLB_16MB] = {
			.name = "anonymous_hugetlb_16mb",
			.flag = anon_huge_flags | MAP_HUGE_16MB,
		},
		[VM_MEM_SRC_ANONYMOUS_HUGETLB_32MB] = {
			.name = "anonymous_hugetlb_32mb",
			.flag = anon_huge_flags | MAP_HUGE_32MB,
		},
		[VM_MEM_SRC_ANONYMOUS_HUGETLB_256MB] = {
			.name = "anonymous_hugetlb_256mb",
			.flag = anon_huge_flags | MAP_HUGE_256MB,
		},
		[VM_MEM_SRC_ANONYMOUS_HUGETLB_512MB] = {
			.name = "anonymous_hugetlb_512mb",
			.flag = anon_huge_flags | MAP_HUGE_512MB,
		},
		[VM_MEM_SRC_ANONYMOUS_HUGETLB_1GB] = {
			.name = "anonymous_hugetlb_1gb",
			.flag = anon_huge_flags | MAP_HUGE_1GB,
		},
		[VM_MEM_SRC_ANONYMOUS_HUGETLB_2GB] = {
			.name = "anonymous_hugetlb_2gb",
			.flag = anon_huge_flags | MAP_HUGE_2GB,
		},
		[VM_MEM_SRC_ANONYMOUS_HUGETLB_16GB] = {
			.name = "anonymous_hugetlb_16gb",
			.flag = anon_huge_flags | MAP_HUGE_16GB,
=======
			.flag = ANON_FLAGS,
		},
		[VM_MEM_SRC_ANONYMOUS_THP] = {
			.name = "anonymous_thp",
			.flag = ANON_FLAGS,
		},
		[VM_MEM_SRC_ANONYMOUS_HUGETLB] = {
			.name = "anonymous_hugetlb",
			.flag = ANON_HUGE_FLAGS,
		},
		[VM_MEM_SRC_ANONYMOUS_HUGETLB_16KB] = {
			.name = "anonymous_hugetlb_16kb",
			.flag = ANON_HUGE_FLAGS | MAP_HUGE_16KB,
		},
		[VM_MEM_SRC_ANONYMOUS_HUGETLB_64KB] = {
			.name = "anonymous_hugetlb_64kb",
			.flag = ANON_HUGE_FLAGS | MAP_HUGE_64KB,
		},
		[VM_MEM_SRC_ANONYMOUS_HUGETLB_512KB] = {
			.name = "anonymous_hugetlb_512kb",
			.flag = ANON_HUGE_FLAGS | MAP_HUGE_512KB,
		},
		[VM_MEM_SRC_ANONYMOUS_HUGETLB_1MB] = {
			.name = "anonymous_hugetlb_1mb",
			.flag = ANON_HUGE_FLAGS | MAP_HUGE_1MB,
		},
		[VM_MEM_SRC_ANONYMOUS_HUGETLB_2MB] = {
			.name = "anonymous_hugetlb_2mb",
			.flag = ANON_HUGE_FLAGS | MAP_HUGE_2MB,
		},
		[VM_MEM_SRC_ANONYMOUS_HUGETLB_8MB] = {
			.name = "anonymous_hugetlb_8mb",
			.flag = ANON_HUGE_FLAGS | MAP_HUGE_8MB,
		},
		[VM_MEM_SRC_ANONYMOUS_HUGETLB_16MB] = {
			.name = "anonymous_hugetlb_16mb",
			.flag = ANON_HUGE_FLAGS | MAP_HUGE_16MB,
		},
		[VM_MEM_SRC_ANONYMOUS_HUGETLB_32MB] = {
			.name = "anonymous_hugetlb_32mb",
			.flag = ANON_HUGE_FLAGS | MAP_HUGE_32MB,
		},
		[VM_MEM_SRC_ANONYMOUS_HUGETLB_256MB] = {
			.name = "anonymous_hugetlb_256mb",
			.flag = ANON_HUGE_FLAGS | MAP_HUGE_256MB,
		},
		[VM_MEM_SRC_ANONYMOUS_HUGETLB_512MB] = {
			.name = "anonymous_hugetlb_512mb",
			.flag = ANON_HUGE_FLAGS | MAP_HUGE_512MB,
		},
		[VM_MEM_SRC_ANONYMOUS_HUGETLB_1GB] = {
			.name = "anonymous_hugetlb_1gb",
			.flag = ANON_HUGE_FLAGS | MAP_HUGE_1GB,
		},
		[VM_MEM_SRC_ANONYMOUS_HUGETLB_2GB] = {
			.name = "anonymous_hugetlb_2gb",
			.flag = ANON_HUGE_FLAGS | MAP_HUGE_2GB,
		},
		[VM_MEM_SRC_ANONYMOUS_HUGETLB_16GB] = {
			.name = "anonymous_hugetlb_16gb",
			.flag = ANON_HUGE_FLAGS | MAP_HUGE_16GB,
>>>>>>> e38ab374
		},
		[VM_MEM_SRC_SHMEM] = {
			.name = "shmem",
			.flag = MAP_SHARED,
		},
		[VM_MEM_SRC_SHARED_HUGETLB] = {
			.name = "shared_hugetlb",
			/*
			 * No MAP_HUGETLB, we use MFD_HUGETLB instead. Since
			 * we're using "file backed" memory, we need to specify
			 * this when the FD is created, not when the area is
			 * mapped.
			 */
			.flag = MAP_SHARED,
		},
	};
	_Static_assert(ARRAY_SIZE(aliases) == NUM_SRC_TYPES,
		       "Missing new backing src types?");

	TEST_ASSERT(i < NUM_SRC_TYPES, "Backing src type ID %d too big", i);

	return &aliases[i];
}

#define MAP_HUGE_PAGE_SIZE(x) (1ULL << ((x >> MAP_HUGE_SHIFT) & MAP_HUGE_MASK))

size_t get_backing_src_pagesz(uint32_t i)
{
	uint32_t flag = vm_mem_backing_src_alias(i)->flag;

	switch (i) {
	case VM_MEM_SRC_ANONYMOUS:
	case VM_MEM_SRC_SHMEM:
		return getpagesize();
	case VM_MEM_SRC_ANONYMOUS_THP:
		return get_trans_hugepagesz();
	case VM_MEM_SRC_ANONYMOUS_HUGETLB:
	case VM_MEM_SRC_SHARED_HUGETLB:
		return get_def_hugetlb_pagesz();
	default:
		return MAP_HUGE_PAGE_SIZE(flag);
	}
}

void backing_src_help(void)
{
	int i;

	printf("Available backing src types:\n");
	for (i = 0; i < NUM_SRC_TYPES; i++)
		printf("\t%s\n", vm_mem_backing_src_alias(i)->name);
}

enum vm_mem_backing_src_type parse_backing_src_type(const char *type_name)
{
	int i;

	for (i = 0; i < NUM_SRC_TYPES; i++)
		if (!strcmp(type_name, vm_mem_backing_src_alias(i)->name))
			return i;

	backing_src_help();
	TEST_FAIL("Unknown backing src type: %s", type_name);
	return -1;
}<|MERGE_RESOLUTION|>--- conflicted
+++ resolved
@@ -171,75 +171,9 @@
 
 const struct vm_mem_backing_src_alias *vm_mem_backing_src_alias(uint32_t i)
 {
-	static const int anon_flags = MAP_PRIVATE | MAP_ANONYMOUS;
-	static const int anon_huge_flags = anon_flags | MAP_HUGETLB;
-
 	static const struct vm_mem_backing_src_alias aliases[] = {
 		[VM_MEM_SRC_ANONYMOUS] = {
 			.name = "anonymous",
-<<<<<<< HEAD
-			.flag = anon_flags,
-		},
-		[VM_MEM_SRC_ANONYMOUS_THP] = {
-			.name = "anonymous_thp",
-			.flag = anon_flags,
-		},
-		[VM_MEM_SRC_ANONYMOUS_HUGETLB] = {
-			.name = "anonymous_hugetlb",
-			.flag = anon_huge_flags,
-		},
-		[VM_MEM_SRC_ANONYMOUS_HUGETLB_16KB] = {
-			.name = "anonymous_hugetlb_16kb",
-			.flag = anon_huge_flags | MAP_HUGE_16KB,
-		},
-		[VM_MEM_SRC_ANONYMOUS_HUGETLB_64KB] = {
-			.name = "anonymous_hugetlb_64kb",
-			.flag = anon_huge_flags | MAP_HUGE_64KB,
-		},
-		[VM_MEM_SRC_ANONYMOUS_HUGETLB_512KB] = {
-			.name = "anonymous_hugetlb_512kb",
-			.flag = anon_huge_flags | MAP_HUGE_512KB,
-		},
-		[VM_MEM_SRC_ANONYMOUS_HUGETLB_1MB] = {
-			.name = "anonymous_hugetlb_1mb",
-			.flag = anon_huge_flags | MAP_HUGE_1MB,
-		},
-		[VM_MEM_SRC_ANONYMOUS_HUGETLB_2MB] = {
-			.name = "anonymous_hugetlb_2mb",
-			.flag = anon_huge_flags | MAP_HUGE_2MB,
-		},
-		[VM_MEM_SRC_ANONYMOUS_HUGETLB_8MB] = {
-			.name = "anonymous_hugetlb_8mb",
-			.flag = anon_huge_flags | MAP_HUGE_8MB,
-		},
-		[VM_MEM_SRC_ANONYMOUS_HUGETLB_16MB] = {
-			.name = "anonymous_hugetlb_16mb",
-			.flag = anon_huge_flags | MAP_HUGE_16MB,
-		},
-		[VM_MEM_SRC_ANONYMOUS_HUGETLB_32MB] = {
-			.name = "anonymous_hugetlb_32mb",
-			.flag = anon_huge_flags | MAP_HUGE_32MB,
-		},
-		[VM_MEM_SRC_ANONYMOUS_HUGETLB_256MB] = {
-			.name = "anonymous_hugetlb_256mb",
-			.flag = anon_huge_flags | MAP_HUGE_256MB,
-		},
-		[VM_MEM_SRC_ANONYMOUS_HUGETLB_512MB] = {
-			.name = "anonymous_hugetlb_512mb",
-			.flag = anon_huge_flags | MAP_HUGE_512MB,
-		},
-		[VM_MEM_SRC_ANONYMOUS_HUGETLB_1GB] = {
-			.name = "anonymous_hugetlb_1gb",
-			.flag = anon_huge_flags | MAP_HUGE_1GB,
-		},
-		[VM_MEM_SRC_ANONYMOUS_HUGETLB_2GB] = {
-			.name = "anonymous_hugetlb_2gb",
-			.flag = anon_huge_flags | MAP_HUGE_2GB,
-		},
-		[VM_MEM_SRC_ANONYMOUS_HUGETLB_16GB] = {
-			.name = "anonymous_hugetlb_16gb",
-			.flag = anon_huge_flags | MAP_HUGE_16GB,
-=======
 			.flag = ANON_FLAGS,
 		},
 		[VM_MEM_SRC_ANONYMOUS_THP] = {
@@ -301,7 +235,6 @@
 		[VM_MEM_SRC_ANONYMOUS_HUGETLB_16GB] = {
 			.name = "anonymous_hugetlb_16gb",
 			.flag = ANON_HUGE_FLAGS | MAP_HUGE_16GB,
->>>>>>> e38ab374
 		},
 		[VM_MEM_SRC_SHMEM] = {
 			.name = "shmem",
