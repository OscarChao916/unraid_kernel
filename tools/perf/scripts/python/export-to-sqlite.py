# export-to-sqlite.py: export perf data to a sqlite3 database
# Copyright (c) 2017, Intel Corporation.
#
# This program is free software; you can redistribute it and/or modify it
# under the terms and conditions of the GNU General Public License,
# version 2, as published by the Free Software Foundation.
#
# This program is distributed in the hope it will be useful, but WITHOUT
# ANY WARRANTY; without even the implied warranty of MERCHANTABILITY or
# FITNESS FOR A PARTICULAR PURPOSE.  See the GNU General Public License for
# more details.

from __future__ import print_function

import os
import sys
import struct
import datetime

# To use this script you will need to have installed package python-pyside which
# provides LGPL-licensed Python bindings for Qt.  You will also need the package
# libqt4-sql-sqlite for Qt sqlite3 support.
#
# An example of using this script with Intel PT:
#
#	$ perf record -e intel_pt//u ls
#	$ perf script -s ~/libexec/perf-core/scripts/python/export-to-sqlite.py pt_example branches calls
#	2017-07-31 14:26:07.326913 Creating database...
#	2017-07-31 14:26:07.538097 Writing records...
#	2017-07-31 14:26:09.889292 Adding indexes
#	2017-07-31 14:26:09.958746 Done
#
# To browse the database, sqlite3 can be used e.g.
#
#	$ sqlite3 pt_example
#	sqlite> .header on
#	sqlite> select * from samples_view where id < 10;
#	sqlite> .mode column
#	sqlite> select * from samples_view where id < 10;
#	sqlite> .tables
#	sqlite> .schema samples_view
#	sqlite> .quit
#
# An example of using the database is provided by the script
# exported-sql-viewer.py.  Refer to that script for details.
#
# The database structure is practically the same as created by the script
# export-to-postgresql.py. Refer to that script for details.  A notable
# difference is  the 'transaction' column of the 'samples' table which is
# renamed 'transaction_' in sqlite because 'transaction' is a reserved word.

from PySide.QtSql import *

sys.path.append(os.environ['PERF_EXEC_PATH'] + \
	'/scripts/python/Perf-Trace-Util/lib/Perf/Trace')

# These perf imports are not used at present
#from perf_trace_context import *
#from Core import *

perf_db_export_mode = True
perf_db_export_calls = False
perf_db_export_callchains = False

def printerr(*args, **keyword_args):
	print(*args, file=sys.stderr, **keyword_args)

def printdate(*args, **kw_args):
        print(datetime.datetime.today(), *args, sep=' ', **kw_args)

def usage():
	printerr("Usage is: export-to-sqlite.py <database name> [<columns>] [<calls>] [<callchains>]");
	printerr("where:	columns		'all' or 'branches'");
	printerr("		calls		'calls' => create calls and call_paths table");
	printerr("		callchains	'callchains' => create call_paths table");
	raise Exception("Too few arguments")

if (len(sys.argv) < 2):
	usage()

dbname = sys.argv[1]

if (len(sys.argv) >= 3):
	columns = sys.argv[2]
else:
	columns = "all"

if columns not in ("all", "branches"):
	usage()

branches = (columns == "branches")

for i in range(3,len(sys.argv)):
	if (sys.argv[i] == "calls"):
		perf_db_export_calls = True
	elif (sys.argv[i] == "callchains"):
		perf_db_export_callchains = True
	else:
		usage()

def do_query(q, s):
	if (q.exec_(s)):
		return
	raise Exception("Query failed: " + q.lastError().text())

def do_query_(q):
	if (q.exec_()):
		return
	raise Exception("Query failed: " + q.lastError().text())

printdate("Creating database ...")

db_exists = False
try:
	f = open(dbname)
	f.close()
	db_exists = True
except:
	pass

if db_exists:
	raise Exception(dbname + " already exists")

db = QSqlDatabase.addDatabase('QSQLITE')
db.setDatabaseName(dbname)
db.open()

query = QSqlQuery(db)

do_query(query, 'PRAGMA journal_mode = OFF')
do_query(query, 'BEGIN TRANSACTION')

do_query(query, 'CREATE TABLE selected_events ('
		'id		integer		NOT NULL	PRIMARY KEY,'
		'name		varchar(80))')
do_query(query, 'CREATE TABLE machines ('
		'id		integer		NOT NULL	PRIMARY KEY,'
		'pid		integer,'
		'root_dir 	varchar(4096))')
do_query(query, 'CREATE TABLE threads ('
		'id		integer		NOT NULL	PRIMARY KEY,'
		'machine_id	bigint,'
		'process_id	bigint,'
		'pid		integer,'
		'tid		integer)')
do_query(query, 'CREATE TABLE comms ('
		'id		integer		NOT NULL	PRIMARY KEY,'
		'comm		varchar(16))')
do_query(query, 'CREATE TABLE comm_threads ('
		'id		integer		NOT NULL	PRIMARY KEY,'
		'comm_id	bigint,'
		'thread_id	bigint)')
do_query(query, 'CREATE TABLE dsos ('
		'id		integer		NOT NULL	PRIMARY KEY,'
		'machine_id	bigint,'
		'short_name	varchar(256),'
		'long_name	varchar(4096),'
		'build_id	varchar(64))')
do_query(query, 'CREATE TABLE symbols ('
		'id		integer		NOT NULL	PRIMARY KEY,'
		'dso_id		bigint,'
		'sym_start	bigint,'
		'sym_end	bigint,'
		'binding	integer,'
		'name		varchar(2048))')
do_query(query, 'CREATE TABLE branch_types ('
		'id		integer		NOT NULL	PRIMARY KEY,'
		'name		varchar(80))')

if branches:
	do_query(query, 'CREATE TABLE samples ('
		'id		integer		NOT NULL	PRIMARY KEY,'
		'evsel_id	bigint,'
		'machine_id	bigint,'
		'thread_id	bigint,'
		'comm_id	bigint,'
		'dso_id		bigint,'
		'symbol_id	bigint,'
		'sym_offset	bigint,'
		'ip		bigint,'
		'time		bigint,'
		'cpu		integer,'
		'to_dso_id	bigint,'
		'to_symbol_id	bigint,'
		'to_sym_offset	bigint,'
		'to_ip		bigint,'
		'branch_type	integer,'
		'in_tx		boolean,'
		'call_path_id	bigint)')
else:
	do_query(query, 'CREATE TABLE samples ('
		'id		integer		NOT NULL	PRIMARY KEY,'
		'evsel_id	bigint,'
		'machine_id	bigint,'
		'thread_id	bigint,'
		'comm_id	bigint,'
		'dso_id		bigint,'
		'symbol_id	bigint,'
		'sym_offset	bigint,'
		'ip		bigint,'
		'time		bigint,'
		'cpu		integer,'
		'to_dso_id	bigint,'
		'to_symbol_id	bigint,'
		'to_sym_offset	bigint,'
		'to_ip		bigint,'
		'period		bigint,'
		'weight		bigint,'
		'transaction_	bigint,'
		'data_src	bigint,'
		'branch_type	integer,'
		'in_tx		boolean,'
		'call_path_id	bigint)')

if perf_db_export_calls or perf_db_export_callchains:
	do_query(query, 'CREATE TABLE call_paths ('
		'id		integer		NOT NULL	PRIMARY KEY,'
		'parent_id	bigint,'
		'symbol_id	bigint,'
		'ip		bigint)')
if perf_db_export_calls:
	do_query(query, 'CREATE TABLE calls ('
		'id		integer		NOT NULL	PRIMARY KEY,'
		'thread_id	bigint,'
		'comm_id	bigint,'
		'call_path_id	bigint,'
		'call_time	bigint,'
		'return_time	bigint,'
		'branch_count	bigint,'
		'call_id	bigint,'
		'return_id	bigint,'
		'parent_call_path_id	bigint,'
		'flags		integer,'
		'parent_id	bigint)')

# printf was added to sqlite in version 3.8.3
sqlite_has_printf = False
try:
	do_query(query, 'SELECT printf("") FROM machines')
	sqlite_has_printf = True
except:
	pass

def emit_to_hex(x):
	if sqlite_has_printf:
		return 'printf("%x", ' + x + ')'
	else:
		return x

do_query(query, 'CREATE VIEW machines_view AS '
	'SELECT '
		'id,'
		'pid,'
		'root_dir,'
		'CASE WHEN id=0 THEN \'unknown\' WHEN pid=-1 THEN \'host\' ELSE \'guest\' END AS host_or_guest'
	' FROM machines')

do_query(query, 'CREATE VIEW dsos_view AS '
	'SELECT '
		'id,'
		'machine_id,'
		'(SELECT host_or_guest FROM machines_view WHERE id = machine_id) AS host_or_guest,'
		'short_name,'
		'long_name,'
		'build_id'
	' FROM dsos')

do_query(query, 'CREATE VIEW symbols_view AS '
	'SELECT '
		'id,'
		'name,'
		'(SELECT short_name FROM dsos WHERE id=dso_id) AS dso,'
		'dso_id,'
		'sym_start,'
		'sym_end,'
		'CASE WHEN binding=0 THEN \'local\' WHEN binding=1 THEN \'global\' ELSE \'weak\' END AS binding'
	' FROM symbols')

do_query(query, 'CREATE VIEW threads_view AS '
	'SELECT '
		'id,'
		'machine_id,'
		'(SELECT host_or_guest FROM machines_view WHERE id = machine_id) AS host_or_guest,'
		'process_id,'
		'pid,'
		'tid'
	' FROM threads')

do_query(query, 'CREATE VIEW comm_threads_view AS '
	'SELECT '
		'comm_id,'
		'(SELECT comm FROM comms WHERE id = comm_id) AS command,'
		'thread_id,'
		'(SELECT pid FROM threads WHERE id = thread_id) AS pid,'
		'(SELECT tid FROM threads WHERE id = thread_id) AS tid'
	' FROM comm_threads')

if perf_db_export_calls or perf_db_export_callchains:
	do_query(query, 'CREATE VIEW call_paths_view AS '
		'SELECT '
			'c.id,'
			+ emit_to_hex('c.ip') + ' AS ip,'
			'c.symbol_id,'
			'(SELECT name FROM symbols WHERE id = c.symbol_id) AS symbol,'
			'(SELECT dso_id FROM symbols WHERE id = c.symbol_id) AS dso_id,'
			'(SELECT dso FROM symbols_view  WHERE id = c.symbol_id) AS dso_short_name,'
			'c.parent_id,'
			+ emit_to_hex('p.ip') + ' AS parent_ip,'
			'p.symbol_id AS parent_symbol_id,'
			'(SELECT name FROM symbols WHERE id = p.symbol_id) AS parent_symbol,'
			'(SELECT dso_id FROM symbols WHERE id = p.symbol_id) AS parent_dso_id,'
			'(SELECT dso FROM symbols_view  WHERE id = p.symbol_id) AS parent_dso_short_name'
		' FROM call_paths c INNER JOIN call_paths p ON p.id = c.parent_id')
if perf_db_export_calls:
	do_query(query, 'CREATE VIEW calls_view AS '
		'SELECT '
			'calls.id,'
			'thread_id,'
			'(SELECT pid FROM threads WHERE id = thread_id) AS pid,'
			'(SELECT tid FROM threads WHERE id = thread_id) AS tid,'
			'(SELECT comm FROM comms WHERE id = comm_id) AS command,'
			'call_path_id,'
			+ emit_to_hex('ip') + ' AS ip,'
			'symbol_id,'
			'(SELECT name FROM symbols WHERE id = symbol_id) AS symbol,'
			'call_time,'
			'return_time,'
			'return_time - call_time AS elapsed_time,'
			'branch_count,'
			'call_id,'
			'return_id,'
			'CASE WHEN flags=0 THEN \'\' WHEN flags=1 THEN \'no call\' WHEN flags=2 THEN \'no return\' WHEN flags=3 THEN \'no call/return\' WHEN flags=6 THEN \'jump\' ELSE flags END AS flags,'
			'parent_call_path_id,'
<<<<<<< HEAD
			'parent_id'
=======
			'calls.parent_id'
>>>>>>> 69dbdfff
		' FROM calls INNER JOIN call_paths ON call_paths.id = call_path_id')

do_query(query, 'CREATE VIEW samples_view AS '
	'SELECT '
		'id,'
		'time,'
		'cpu,'
		'(SELECT pid FROM threads WHERE id = thread_id) AS pid,'
		'(SELECT tid FROM threads WHERE id = thread_id) AS tid,'
		'(SELECT comm FROM comms WHERE id = comm_id) AS command,'
		'(SELECT name FROM selected_events WHERE id = evsel_id) AS event,'
		+ emit_to_hex('ip') + ' AS ip_hex,'
		'(SELECT name FROM symbols WHERE id = symbol_id) AS symbol,'
		'sym_offset,'
		'(SELECT short_name FROM dsos WHERE id = dso_id) AS dso_short_name,'
		+ emit_to_hex('to_ip') + ' AS to_ip_hex,'
		'(SELECT name FROM symbols WHERE id = to_symbol_id) AS to_symbol,'
		'to_sym_offset,'
		'(SELECT short_name FROM dsos WHERE id = to_dso_id) AS to_dso_short_name,'
		'(SELECT name FROM branch_types WHERE id = branch_type) AS branch_type_name,'
		'in_tx'
	' FROM samples')

do_query(query, 'END TRANSACTION')

evsel_query = QSqlQuery(db)
evsel_query.prepare("INSERT INTO selected_events VALUES (?, ?)")
machine_query = QSqlQuery(db)
machine_query.prepare("INSERT INTO machines VALUES (?, ?, ?)")
thread_query = QSqlQuery(db)
thread_query.prepare("INSERT INTO threads VALUES (?, ?, ?, ?, ?)")
comm_query = QSqlQuery(db)
comm_query.prepare("INSERT INTO comms VALUES (?, ?)")
comm_thread_query = QSqlQuery(db)
comm_thread_query.prepare("INSERT INTO comm_threads VALUES (?, ?, ?)")
dso_query = QSqlQuery(db)
dso_query.prepare("INSERT INTO dsos VALUES (?, ?, ?, ?, ?)")
symbol_query = QSqlQuery(db)
symbol_query.prepare("INSERT INTO symbols VALUES (?, ?, ?, ?, ?, ?)")
branch_type_query = QSqlQuery(db)
branch_type_query.prepare("INSERT INTO branch_types VALUES (?, ?)")
sample_query = QSqlQuery(db)
if branches:
	sample_query.prepare("INSERT INTO samples VALUES (?, ?, ?, ?, ?, ?, ?, ?, ?, ?, ?, ?, ?, ?, ?, ?, ?, ?)")
else:
	sample_query.prepare("INSERT INTO samples VALUES (?, ?, ?, ?, ?, ?, ?, ?, ?, ?, ?, ?, ?, ?, ?, ?, ?, ?, ?, ?, ?, ?)")
if perf_db_export_calls or perf_db_export_callchains:
	call_path_query = QSqlQuery(db)
	call_path_query.prepare("INSERT INTO call_paths VALUES (?, ?, ?, ?)")
if perf_db_export_calls:
	call_query = QSqlQuery(db)
	call_query.prepare("INSERT INTO calls VALUES (?, ?, ?, ?, ?, ?, ?, ?, ?, ?, ?, ?)")

def trace_begin():
	printdate("Writing records...")
	do_query(query, 'BEGIN TRANSACTION')
	# id == 0 means unknown.  It is easier to create records for them than replace the zeroes with NULLs
	evsel_table(0, "unknown")
	machine_table(0, 0, "unknown")
	thread_table(0, 0, 0, -1, -1)
	comm_table(0, "unknown")
	dso_table(0, 0, "unknown", "unknown", "")
	symbol_table(0, 0, 0, 0, 0, "unknown")
	sample_table(0, 0, 0, 0, 0, 0, 0, 0, 0, 0, 0, 0, 0, 0, 0, 0, 0, 0, 0, 0, 0, 0)
	if perf_db_export_calls or perf_db_export_callchains:
		call_path_table(0, 0, 0, 0)
		call_return_table(0, 0, 0, 0, 0, 0, 0, 0, 0, 0, 0, 0)

unhandled_count = 0

def trace_end():
	do_query(query, 'END TRANSACTION')

	printdate("Adding indexes")
	if perf_db_export_calls:
		do_query(query, 'CREATE INDEX pcpid_idx ON calls (parent_call_path_id)')
		do_query(query, 'CREATE INDEX pid_idx ON calls (parent_id)')

	if (unhandled_count):
		printdate("Warning: ", unhandled_count, " unhandled events")
	printdate("Done")

def trace_unhandled(event_name, context, event_fields_dict):
	global unhandled_count
	unhandled_count += 1

def sched__sched_switch(*x):
	pass

def bind_exec(q, n, x):
	for xx in x[0:n]:
		q.addBindValue(str(xx))
	do_query_(q)

def evsel_table(*x):
	bind_exec(evsel_query, 2, x)

def machine_table(*x):
	bind_exec(machine_query, 3, x)

def thread_table(*x):
	bind_exec(thread_query, 5, x)

def comm_table(*x):
	bind_exec(comm_query, 2, x)

def comm_thread_table(*x):
	bind_exec(comm_thread_query, 3, x)

def dso_table(*x):
	bind_exec(dso_query, 5, x)

def symbol_table(*x):
	bind_exec(symbol_query, 6, x)

def branch_type_table(*x):
	bind_exec(branch_type_query, 2, x)

def sample_table(*x):
	if branches:
		for xx in x[0:15]:
			sample_query.addBindValue(str(xx))
		for xx in x[19:22]:
			sample_query.addBindValue(str(xx))
		do_query_(sample_query)
	else:
		bind_exec(sample_query, 22, x)

def call_path_table(*x):
	bind_exec(call_path_query, 4, x)

def call_return_table(*x):
	bind_exec(call_query, 12, x)<|MERGE_RESOLUTION|>--- conflicted
+++ resolved
@@ -331,11 +331,7 @@
 			'return_id,'
 			'CASE WHEN flags=0 THEN \'\' WHEN flags=1 THEN \'no call\' WHEN flags=2 THEN \'no return\' WHEN flags=3 THEN \'no call/return\' WHEN flags=6 THEN \'jump\' ELSE flags END AS flags,'
 			'parent_call_path_id,'
-<<<<<<< HEAD
-			'parent_id'
-=======
 			'calls.parent_id'
->>>>>>> 69dbdfff
 		' FROM calls INNER JOIN call_paths ON call_paths.id = call_path_id')
 
 do_query(query, 'CREATE VIEW samples_view AS '
