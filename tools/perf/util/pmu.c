// SPDX-License-Identifier: GPL-2.0
#include <linux/list.h>
#include <linux/compiler.h>
#include <linux/string.h>
#include <linux/zalloc.h>
#include <linux/ctype.h>
#include <subcmd/pager.h>
#include <sys/types.h>
#include <errno.h>
#include <fcntl.h>
#include <sys/stat.h>
#include <unistd.h>
#include <stdio.h>
#include <stdbool.h>
#include <stdarg.h>
#include <dirent.h>
#include <api/fs/fs.h>
#include <locale.h>
#include <regex.h>
#include <perf/cpumap.h>
#include <fnmatch.h>
#include "debug.h"
#include "evsel.h"
#include "pmu.h"
#include "parse-events.h"
#include "header.h"
#include "string2.h"
#include "strbuf.h"
#include "fncache.h"
#include "pmu-hybrid.h"

struct perf_pmu perf_pmu__fake;

struct perf_pmu_format {
	char *name;
	int value;
	DECLARE_BITMAP(bits, PERF_PMU_FORMAT_BITS);
	struct list_head list;
};

int perf_pmu_parse(struct list_head *list, char *name);
extern FILE *perf_pmu_in;

static LIST_HEAD(pmus);
static bool hybrid_scanned;

/*
 * Parse & process all the sysfs attributes located under
 * the directory specified in 'dir' parameter.
 */
int perf_pmu__format_parse(char *dir, struct list_head *head)
{
	struct dirent *evt_ent;
	DIR *format_dir;
	int ret = 0;

	format_dir = opendir(dir);
	if (!format_dir)
		return -EINVAL;

	while (!ret && (evt_ent = readdir(format_dir))) {
		char path[PATH_MAX];
		char *name = evt_ent->d_name;
		FILE *file;

		if (!strcmp(name, ".") || !strcmp(name, ".."))
			continue;

		snprintf(path, PATH_MAX, "%s/%s", dir, name);

		ret = -EINVAL;
		file = fopen(path, "r");
		if (!file)
			break;

		perf_pmu_in = file;
		ret = perf_pmu_parse(head, name);
		fclose(file);
	}

	closedir(format_dir);
	return ret;
}

/*
 * Reading/parsing the default pmu format definition, which should be
 * located at:
 * /sys/bus/event_source/devices/<dev>/format as sysfs group attributes.
 */
static int pmu_format(const char *name, struct list_head *format)
{
	char path[PATH_MAX];
	const char *sysfs = sysfs__mountpoint();

	if (!sysfs)
		return -1;

	snprintf(path, PATH_MAX,
		 "%s" EVENT_SOURCE_DEVICE_PATH "%s/format", sysfs, name);

	if (!file_available(path))
		return 0;

	if (perf_pmu__format_parse(path, format))
		return -1;

	return 0;
}

int perf_pmu__convert_scale(const char *scale, char **end, double *sval)
{
	char *lc;
	int ret = 0;

	/*
	 * save current locale
	 */
	lc = setlocale(LC_NUMERIC, NULL);

	/*
	 * The lc string may be allocated in static storage,
	 * so get a dynamic copy to make it survive setlocale
	 * call below.
	 */
	lc = strdup(lc);
	if (!lc) {
		ret = -ENOMEM;
		goto out;
	}

	/*
	 * force to C locale to ensure kernel
	 * scale string is converted correctly.
	 * kernel uses default C locale.
	 */
	setlocale(LC_NUMERIC, "C");

	*sval = strtod(scale, end);

out:
	/* restore locale */
	setlocale(LC_NUMERIC, lc);
	free(lc);
	return ret;
}

static int perf_pmu__parse_scale(struct perf_pmu_alias *alias, char *dir, char *name)
{
	struct stat st;
	ssize_t sret;
	char scale[128];
	int fd, ret = -1;
	char path[PATH_MAX];

	scnprintf(path, PATH_MAX, "%s/%s.scale", dir, name);

	fd = open(path, O_RDONLY);
	if (fd == -1)
		return -1;

	if (fstat(fd, &st) < 0)
		goto error;

	sret = read(fd, scale, sizeof(scale)-1);
	if (sret < 0)
		goto error;

	if (scale[sret - 1] == '\n')
		scale[sret - 1] = '\0';
	else
		scale[sret] = '\0';

	ret = perf_pmu__convert_scale(scale, NULL, &alias->scale);
error:
	close(fd);
	return ret;
}

static int perf_pmu__parse_unit(struct perf_pmu_alias *alias, char *dir, char *name)
{
	char path[PATH_MAX];
	ssize_t sret;
	int fd;

	scnprintf(path, PATH_MAX, "%s/%s.unit", dir, name);

	fd = open(path, O_RDONLY);
	if (fd == -1)
		return -1;

	sret = read(fd, alias->unit, UNIT_MAX_LEN);
	if (sret < 0)
		goto error;

	close(fd);

	if (alias->unit[sret - 1] == '\n')
		alias->unit[sret - 1] = '\0';
	else
		alias->unit[sret] = '\0';

	return 0;
error:
	close(fd);
	alias->unit[0] = '\0';
	return -1;
}

static int
perf_pmu__parse_per_pkg(struct perf_pmu_alias *alias, char *dir, char *name)
{
	char path[PATH_MAX];
	int fd;

	scnprintf(path, PATH_MAX, "%s/%s.per-pkg", dir, name);

	fd = open(path, O_RDONLY);
	if (fd == -1)
		return -1;

	close(fd);

	alias->per_pkg = true;
	return 0;
}

static int perf_pmu__parse_snapshot(struct perf_pmu_alias *alias,
				    char *dir, char *name)
{
	char path[PATH_MAX];
	int fd;

	scnprintf(path, PATH_MAX, "%s/%s.snapshot", dir, name);

	fd = open(path, O_RDONLY);
	if (fd == -1)
		return -1;

	alias->snapshot = true;
	close(fd);
	return 0;
}

static void perf_pmu_assign_str(char *name, const char *field, char **old_str,
				char **new_str)
{
	if (!*old_str)
		goto set_new;

	if (*new_str) {	/* Have new string, check with old */
		if (strcasecmp(*old_str, *new_str))
			pr_debug("alias %s differs in field '%s'\n",
				 name, field);
		zfree(old_str);
	} else		/* Nothing new --> keep old string */
		return;
set_new:
	*old_str = *new_str;
	*new_str = NULL;
}

static void perf_pmu_update_alias(struct perf_pmu_alias *old,
				  struct perf_pmu_alias *newalias)
{
	perf_pmu_assign_str(old->name, "desc", &old->desc, &newalias->desc);
	perf_pmu_assign_str(old->name, "long_desc", &old->long_desc,
			    &newalias->long_desc);
	perf_pmu_assign_str(old->name, "topic", &old->topic, &newalias->topic);
	perf_pmu_assign_str(old->name, "metric_expr", &old->metric_expr,
			    &newalias->metric_expr);
	perf_pmu_assign_str(old->name, "metric_name", &old->metric_name,
			    &newalias->metric_name);
	perf_pmu_assign_str(old->name, "value", &old->str, &newalias->str);
	old->scale = newalias->scale;
	old->per_pkg = newalias->per_pkg;
	old->snapshot = newalias->snapshot;
	memcpy(old->unit, newalias->unit, sizeof(old->unit));
}

/* Delete an alias entry. */
void perf_pmu_free_alias(struct perf_pmu_alias *newalias)
{
	zfree(&newalias->name);
	zfree(&newalias->desc);
	zfree(&newalias->long_desc);
	zfree(&newalias->topic);
	zfree(&newalias->str);
	zfree(&newalias->metric_expr);
	zfree(&newalias->metric_name);
	zfree(&newalias->pmu_name);
	parse_events_terms__purge(&newalias->terms);
	free(newalias);
}

/* Merge an alias, search in alias list. If this name is already
 * present merge both of them to combine all information.
 */
static bool perf_pmu_merge_alias(struct perf_pmu_alias *newalias,
				 struct list_head *alist)
{
	struct perf_pmu_alias *a;

	list_for_each_entry(a, alist, list) {
		if (!strcasecmp(newalias->name, a->name)) {
			if (newalias->pmu_name && a->pmu_name &&
			    !strcasecmp(newalias->pmu_name, a->pmu_name)) {
				continue;
			}
			perf_pmu_update_alias(a, newalias);
			perf_pmu_free_alias(newalias);
			return true;
		}
	}
	return false;
}

static int __perf_pmu__new_alias(struct list_head *list, char *dir, char *name,
				 char *desc, char *val, const struct pmu_event *pe)
{
	struct parse_events_term *term;
	struct perf_pmu_alias *alias;
	int ret;
	int num;
	char newval[256];
	char *long_desc = NULL, *topic = NULL, *unit = NULL, *perpkg = NULL,
	     *metric_expr = NULL, *metric_name = NULL, *deprecated = NULL,
	     *pmu_name = NULL;

	if (pe) {
		long_desc = (char *)pe->long_desc;
		topic = (char *)pe->topic;
		unit = (char *)pe->unit;
		perpkg = (char *)pe->perpkg;
		metric_expr = (char *)pe->metric_expr;
		metric_name = (char *)pe->metric_name;
		deprecated = (char *)pe->deprecated;
		pmu_name = (char *)pe->pmu;
	}

	alias = malloc(sizeof(*alias));
	if (!alias)
		return -ENOMEM;

	INIT_LIST_HEAD(&alias->terms);
	alias->scale = 1.0;
	alias->unit[0] = '\0';
	alias->per_pkg = false;
	alias->snapshot = false;
	alias->deprecated = false;

	ret = parse_events_terms(&alias->terms, val);
	if (ret) {
		pr_err("Cannot parse alias %s: %d\n", val, ret);
		free(alias);
		return ret;
	}

	/* Scan event and remove leading zeroes, spaces, newlines, some
	 * platforms have terms specified as
	 * event=0x0091 (read from files ../<PMU>/events/<FILE>
	 * and terms specified as event=0x91 (read from JSON files).
	 *
	 * Rebuild string to make alias->str member comparable.
	 */
	memset(newval, 0, sizeof(newval));
	ret = 0;
	list_for_each_entry(term, &alias->terms, list) {
		if (ret)
			ret += scnprintf(newval + ret, sizeof(newval) - ret,
					 ",");
		if (term->type_val == PARSE_EVENTS__TERM_TYPE_NUM)
			ret += scnprintf(newval + ret, sizeof(newval) - ret,
					 "%s=%#x", term->config, term->val.num);
		else if (term->type_val == PARSE_EVENTS__TERM_TYPE_STR)
			ret += scnprintf(newval + ret, sizeof(newval) - ret,
					 "%s=%s", term->config, term->val.str);
	}

	alias->name = strdup(name);
	if (dir) {
		/*
		 * load unit name and scale if available
		 */
		perf_pmu__parse_unit(alias, dir, name);
		perf_pmu__parse_scale(alias, dir, name);
		perf_pmu__parse_per_pkg(alias, dir, name);
		perf_pmu__parse_snapshot(alias, dir, name);
	}

	alias->metric_expr = metric_expr ? strdup(metric_expr) : NULL;
	alias->metric_name = metric_name ? strdup(metric_name): NULL;
	alias->desc = desc ? strdup(desc) : NULL;
	alias->long_desc = long_desc ? strdup(long_desc) :
				desc ? strdup(desc) : NULL;
	alias->topic = topic ? strdup(topic) : NULL;
	if (unit) {
		if (perf_pmu__convert_scale(unit, &unit, &alias->scale) < 0)
			return -1;
		snprintf(alias->unit, sizeof(alias->unit), "%s", unit);
	}
	alias->per_pkg = perpkg && sscanf(perpkg, "%d", &num) == 1 && num == 1;
	alias->str = strdup(newval);
	alias->pmu_name = pmu_name ? strdup(pmu_name) : NULL;

	if (deprecated)
		alias->deprecated = true;

	if (!perf_pmu_merge_alias(alias, list))
		list_add_tail(&alias->list, list);

	return 0;
}

static int perf_pmu__new_alias(struct list_head *list, char *dir, char *name, FILE *file)
{
	char buf[256];
	int ret;

	ret = fread(buf, 1, sizeof(buf), file);
	if (ret == 0)
		return -EINVAL;

	buf[ret] = 0;

	/* Remove trailing newline from sysfs file */
	strim(buf);

	return __perf_pmu__new_alias(list, dir, name, NULL, buf, NULL);
}

static inline bool pmu_alias_info_file(char *name)
{
	size_t len;

	len = strlen(name);
	if (len > 5 && !strcmp(name + len - 5, ".unit"))
		return true;
	if (len > 6 && !strcmp(name + len - 6, ".scale"))
		return true;
	if (len > 8 && !strcmp(name + len - 8, ".per-pkg"))
		return true;
	if (len > 9 && !strcmp(name + len - 9, ".snapshot"))
		return true;

	return false;
}

/*
 * Process all the sysfs attributes located under the directory
 * specified in 'dir' parameter.
 */
static int pmu_aliases_parse(char *dir, struct list_head *head)
{
	struct dirent *evt_ent;
	DIR *event_dir;

	event_dir = opendir(dir);
	if (!event_dir)
		return -EINVAL;

	while ((evt_ent = readdir(event_dir))) {
		char path[PATH_MAX];
		char *name = evt_ent->d_name;
		FILE *file;

		if (!strcmp(name, ".") || !strcmp(name, ".."))
			continue;

		/*
		 * skip info files parsed in perf_pmu__new_alias()
		 */
		if (pmu_alias_info_file(name))
			continue;

		scnprintf(path, PATH_MAX, "%s/%s", dir, name);

		file = fopen(path, "r");
		if (!file) {
			pr_debug("Cannot open %s\n", path);
			continue;
		}

		if (perf_pmu__new_alias(head, dir, name, file) < 0)
			pr_debug("Cannot set up %s\n", name);
		fclose(file);
	}

	closedir(event_dir);
	return 0;
}

/*
 * Reading the pmu event aliases definition, which should be located at:
 * /sys/bus/event_source/devices/<dev>/events as sysfs group attributes.
 */
static int pmu_aliases(const char *name, struct list_head *head)
{
	char path[PATH_MAX];
	const char *sysfs = sysfs__mountpoint();

	if (!sysfs)
		return -1;

	snprintf(path, PATH_MAX,
		 "%s/bus/event_source/devices/%s/events", sysfs, name);

	if (!file_available(path))
		return 0;

	if (pmu_aliases_parse(path, head))
		return -1;

	return 0;
}

static int pmu_alias_terms(struct perf_pmu_alias *alias,
			   struct list_head *terms)
{
	struct parse_events_term *term, *cloned;
	LIST_HEAD(list);
	int ret;

	list_for_each_entry(term, &alias->terms, list) {
		ret = parse_events_term__clone(&cloned, term);
		if (ret) {
			parse_events_terms__purge(&list);
			return ret;
		}
		/*
		 * Weak terms don't override command line options,
		 * which we don't want for implicit terms in aliases.
		 */
		cloned->weak = true;
		list_add_tail(&cloned->list, &list);
	}
	list_splice(&list, terms);
	return 0;
}

/*
 * Reading/parsing the default pmu type value, which should be
 * located at:
 * /sys/bus/event_source/devices/<dev>/type as sysfs attribute.
 */
static int pmu_type(const char *name, __u32 *type)
{
	char path[PATH_MAX];
	FILE *file;
	int ret = 0;
	const char *sysfs = sysfs__mountpoint();

	if (!sysfs)
		return -1;

	snprintf(path, PATH_MAX,
		 "%s" EVENT_SOURCE_DEVICE_PATH "%s/type", sysfs, name);

	if (access(path, R_OK) < 0)
		return -1;

	file = fopen(path, "r");
	if (!file)
		return -EINVAL;

	if (1 != fscanf(file, "%u", type))
		ret = -1;

	fclose(file);
	return ret;
}

/* Add all pmus in sysfs to pmu list: */
static void pmu_read_sysfs(void)
{
	char path[PATH_MAX];
	DIR *dir;
	struct dirent *dent;
	const char *sysfs = sysfs__mountpoint();

	if (!sysfs)
		return;

	snprintf(path, PATH_MAX,
		 "%s" EVENT_SOURCE_DEVICE_PATH, sysfs);

	dir = opendir(path);
	if (!dir)
		return;

	while ((dent = readdir(dir))) {
		if (!strcmp(dent->d_name, ".") || !strcmp(dent->d_name, ".."))
			continue;
		/* add to static LIST_HEAD(pmus): */
		perf_pmu__find(dent->d_name);
	}

	closedir(dir);
}

static struct perf_cpu_map *__pmu_cpumask(const char *path)
{
	FILE *file;
	struct perf_cpu_map *cpus;

	file = fopen(path, "r");
	if (!file)
		return NULL;

	cpus = perf_cpu_map__read(file);
	fclose(file);
	return cpus;
}

/*
 * Uncore PMUs have a "cpumask" file under sysfs. CPU PMUs (e.g. on arm/arm64)
 * may have a "cpus" file.
 */
#define SYS_TEMPLATE_ID	"./bus/event_source/devices/%s/identifier"
#define CPUS_TEMPLATE_UNCORE	"%s/bus/event_source/devices/%s/cpumask"

static struct perf_cpu_map *pmu_cpumask(const char *name)
{
	char path[PATH_MAX];
	struct perf_cpu_map *cpus;
	const char *sysfs = sysfs__mountpoint();
	const char *templates[] = {
		CPUS_TEMPLATE_UNCORE,
		CPUS_TEMPLATE_CPU,
		NULL
	};
	const char **template;

	if (!sysfs)
		return NULL;

	for (template = templates; *template; template++) {
		snprintf(path, PATH_MAX, *template, sysfs, name);
		cpus = __pmu_cpumask(path);
		if (cpus)
			return cpus;
	}

	return NULL;
}

static bool pmu_is_uncore(const char *name)
{
	char path[PATH_MAX];
	const char *sysfs;

	if (perf_pmu__hybrid_mounted(name))
		return false;

	sysfs = sysfs__mountpoint();
	snprintf(path, PATH_MAX, CPUS_TEMPLATE_UNCORE, sysfs, name);
	return file_available(path);
}

static char *pmu_id(const char *name)
{
	char path[PATH_MAX], *str;
	size_t len;

	snprintf(path, PATH_MAX, SYS_TEMPLATE_ID, name);

	if (sysfs__read_str(path, &str, &len) < 0)
		return NULL;

	str[len - 1] = 0; /* remove line feed */

	return str;
}

/*
 *  PMU CORE devices have different name other than cpu in sysfs on some
 *  platforms.
 *  Looking for possible sysfs files to identify the arm core device.
 */
static int is_arm_pmu_core(const char *name)
{
	char path[PATH_MAX];
	const char *sysfs = sysfs__mountpoint();

	if (!sysfs)
		return 0;

	/* Look for cpu sysfs (specific to arm) */
	scnprintf(path, PATH_MAX, "%s/bus/event_source/devices/%s/cpus",
				sysfs, name);
	return file_available(path);
}

static char *perf_pmu__getcpuid(struct perf_pmu *pmu)
{
	char *cpuid;
	static bool printed;

	cpuid = getenv("PERF_CPUID");
	if (cpuid)
		cpuid = strdup(cpuid);
	if (!cpuid)
		cpuid = get_cpuid_str(pmu);
	if (!cpuid)
		return NULL;

	if (!printed) {
		pr_debug("Using CPUID %s\n", cpuid);
		printed = true;
	}
	return cpuid;
}

const struct pmu_events_map *perf_pmu__find_map(struct perf_pmu *pmu)
{
	const struct pmu_events_map *map;
	char *cpuid = perf_pmu__getcpuid(pmu);
	int i;

	/* on some platforms which uses cpus map, cpuid can be NULL for
	 * PMUs other than CORE PMUs.
	 */
	if (!cpuid)
		return NULL;

	i = 0;
	for (;;) {
		map = &pmu_events_map[i++];
		if (!map->table) {
			map = NULL;
			break;
		}

		if (!strcmp_cpuid_str(map->cpuid, cpuid))
			break;
	}
	free(cpuid);
	return map;
}

const struct pmu_events_map *__weak pmu_events_map__find(void)
{
	return perf_pmu__find_map(NULL);
}

/*
 * Suffix must be in form tok_{digits}, or tok{digits}, or same as pmu_name
 * to be valid.
 */
static bool perf_pmu__valid_suffix(const char *pmu_name, char *tok)
{
	const char *p;

	if (strncmp(pmu_name, tok, strlen(tok)))
		return false;

	p = pmu_name + strlen(tok);
	if (*p == 0)
		return true;

	if (*p == '_')
		++p;

	/* Ensure we end in a number */
	while (1) {
		if (!isdigit(*p))
			return false;
		if (*(++p) == 0)
			break;
	}

	return true;
}

bool pmu_uncore_alias_match(const char *pmu_name, const char *name)
{
	char *tmp = NULL, *tok, *str;
	bool res;

	str = strdup(pmu_name);
	if (!str)
		return false;

	/*
	 * uncore alias may be from different PMU with common prefix
	 */
	tok = strtok_r(str, ",", &tmp);
	if (strncmp(pmu_name, tok, strlen(tok))) {
		res = false;
		goto out;
	}

	/*
	 * Match more complex aliases where the alias name is a comma-delimited
	 * list of tokens, orderly contained in the matching PMU name.
	 *
	 * Example: For alias "socket,pmuname" and PMU "socketX_pmunameY", we
	 *	    match "socket" in "socketX_pmunameY" and then "pmuname" in
	 *	    "pmunameY".
	 */
	while (1) {
		char *next_tok = strtok_r(NULL, ",", &tmp);

		name = strstr(name, tok);
		if (!name ||
		    (!next_tok && !perf_pmu__valid_suffix(name, tok))) {
			res = false;
			goto out;
		}
		if (!next_tok)
			break;
		tok = next_tok;
		name += strlen(tok);
	}

	res = true;
out:
	free(str);
	return res;
}

/*
 * From the pmu_events_map, find the table of PMU events that corresponds
 * to the current running CPU. Then, add all PMU events from that table
 * as aliases.
 */
void pmu_add_cpu_aliases_map(struct list_head *head, struct perf_pmu *pmu,
			     const struct pmu_events_map *map)
{
	int i;
	const char *name = pmu->name;
	/*
	 * Found a matching PMU events table. Create aliases
	 */
	i = 0;
	while (1) {
		const char *cpu_name = is_arm_pmu_core(name) ? name : "cpu";
		const struct pmu_event *pe = &map->table[i++];
		const char *pname = pe->pmu ? pe->pmu : cpu_name;

		if (!pe->name) {
			if (pe->metric_group || pe->metric_name)
				continue;
			break;
		}

		if (pmu->is_uncore && pmu_uncore_alias_match(pname, name))
			goto new_alias;

		if (strcmp(pname, name))
			continue;

new_alias:
		/* need type casts to override 'const' */
		__perf_pmu__new_alias(head, NULL, (char *)pe->name,
				(char *)pe->desc, (char *)pe->event,
				pe);
	}
}

static void pmu_add_cpu_aliases(struct list_head *head, struct perf_pmu *pmu)
{
	const struct pmu_events_map *map;

	map = perf_pmu__find_map(pmu);
	if (!map)
		return;

	pmu_add_cpu_aliases_map(head, pmu, map);
}

void pmu_for_each_sys_event(pmu_sys_event_iter_fn fn, void *data)
{
	int i = 0;

	while (1) {
		const struct pmu_sys_events *event_table;
		int j = 0;

		event_table = &pmu_sys_event_tables[i++];

		if (!event_table->table)
			break;

		while (1) {
			const struct pmu_event *pe = &event_table->table[j++];
			int ret;

			if (!pe->name && !pe->metric_group && !pe->metric_name)
				break;

			ret = fn(pe, data);
			if (ret)
				break;
		}
	}
}

struct pmu_sys_event_iter_data {
	struct list_head *head;
	struct perf_pmu *pmu;
};

static int pmu_add_sys_aliases_iter_fn(const struct pmu_event *pe, void *data)
{
	struct pmu_sys_event_iter_data *idata = data;
	struct perf_pmu *pmu = idata->pmu;

	if (!pe->name) {
		if (pe->metric_group || pe->metric_name)
			return 0;
		return -EINVAL;
	}

	if (!pe->compat || !pe->pmu)
		return 0;

	if (!strcmp(pmu->id, pe->compat) &&
	    pmu_uncore_alias_match(pe->pmu, pmu->name)) {
		__perf_pmu__new_alias(idata->head, NULL,
				      (char *)pe->name,
				      (char *)pe->desc,
				      (char *)pe->event,
				      pe);
	}

	return 0;
}

void pmu_add_sys_aliases(struct list_head *head, struct perf_pmu *pmu)
{
	struct pmu_sys_event_iter_data idata = {
		.head = head,
		.pmu = pmu,
	};

	if (!pmu->id)
		return;

	pmu_for_each_sys_event(pmu_add_sys_aliases_iter_fn, &idata);
}

struct perf_event_attr * __weak
perf_pmu__get_default_config(struct perf_pmu *pmu __maybe_unused)
{
	return NULL;
}

char * __weak
pmu_find_real_name(const char *name)
{
	return (char *)name;
}

char * __weak
pmu_find_alias_name(const char *name __maybe_unused)
{
	return NULL;
}

static int pmu_max_precise(const char *name)
{
	char path[PATH_MAX];
	int max_precise = -1;

	scnprintf(path, PATH_MAX,
		 "bus/event_source/devices/%s/caps/max_precise",
		 name);

	sysfs__read_int(path, &max_precise);
	return max_precise;
}

static struct perf_pmu *pmu_lookup(const char *lookup_name)
{
	struct perf_pmu *pmu;
	LIST_HEAD(format);
	LIST_HEAD(aliases);
	__u32 type;
	char *name = pmu_find_real_name(lookup_name);
	bool is_hybrid = perf_pmu__hybrid_mounted(name);
	char *alias_name;

	/*
	 * Check pmu name for hybrid and the pmu may be invalid in sysfs
	 */
	if (!strncmp(name, "cpu_", 4) && !is_hybrid)
		return NULL;

	/*
	 * The pmu data we store & need consists of the pmu
	 * type value and format definitions. Load both right
	 * now.
	 */
	if (pmu_format(name, &format))
		return NULL;

	/*
	 * Check the type first to avoid unnecessary work.
	 */
	if (pmu_type(name, &type))
		return NULL;

	if (pmu_aliases(name, &aliases))
		return NULL;

	pmu = zalloc(sizeof(*pmu));
	if (!pmu)
		return NULL;

	pmu->cpus = pmu_cpumask(name);
	pmu->name = strdup(name);
	if (!pmu->name)
		goto err;

	alias_name = pmu_find_alias_name(name);
	if (alias_name) {
		pmu->alias_name = strdup(alias_name);
		if (!pmu->alias_name)
			goto err;
	}

	pmu->type = type;
	pmu->is_uncore = pmu_is_uncore(name);
	if (pmu->is_uncore)
		pmu->id = pmu_id(name);
	pmu->is_hybrid = is_hybrid;
	pmu->max_precise = pmu_max_precise(name);
	pmu_add_cpu_aliases(&aliases, pmu);
	pmu_add_sys_aliases(&aliases, pmu);

	INIT_LIST_HEAD(&pmu->format);
	INIT_LIST_HEAD(&pmu->aliases);
	INIT_LIST_HEAD(&pmu->caps);
	list_splice(&format, &pmu->format);
	list_splice(&aliases, &pmu->aliases);
	list_add_tail(&pmu->list, &pmus);

	if (pmu->is_hybrid)
		list_add_tail(&pmu->hybrid_list, &perf_pmu__hybrid_pmus);

	pmu->default_config = perf_pmu__get_default_config(pmu);

	return pmu;
err:
	if (pmu->name)
		free(pmu->name);
	free(pmu);
	return NULL;
}

static struct perf_pmu *pmu_find(const char *name)
{
	struct perf_pmu *pmu;

	list_for_each_entry(pmu, &pmus, list) {
		if (!strcmp(pmu->name, name) ||
		    (pmu->alias_name && !strcmp(pmu->alias_name, name)))
			return pmu;
	}

	return NULL;
}

struct perf_pmu *perf_pmu__find_by_type(unsigned int type)
{
	struct perf_pmu *pmu;

	list_for_each_entry(pmu, &pmus, list)
		if (pmu->type == type)
			return pmu;

	return NULL;
}

struct perf_pmu *perf_pmu__scan(struct perf_pmu *pmu)
{
	/*
	 * pmu iterator: If pmu is NULL, we start at the begin,
	 * otherwise return the next pmu. Returns NULL on end.
	 */
	if (!pmu) {
		pmu_read_sysfs();
		pmu = list_prepare_entry(pmu, &pmus, list);
	}
	list_for_each_entry_continue(pmu, &pmus, list)
		return pmu;
	return NULL;
}

struct perf_pmu *evsel__find_pmu(struct evsel *evsel)
{
	struct perf_pmu *pmu = NULL;

	while ((pmu = perf_pmu__scan(pmu)) != NULL) {
		if (pmu->type == evsel->core.attr.type)
			break;
	}

	return pmu;
}

bool evsel__is_aux_event(struct evsel *evsel)
{
	struct perf_pmu *pmu = evsel__find_pmu(evsel);

	return pmu && pmu->auxtrace;
}

struct perf_pmu *perf_pmu__find(const char *name)
{
	struct perf_pmu *pmu;

	/*
	 * Once PMU is loaded it stays in the list,
	 * so we keep us from multiple reading/parsing
	 * the pmu format definitions.
	 */
	pmu = pmu_find(name);
	if (pmu)
		return pmu;

	return pmu_lookup(name);
}

static struct perf_pmu_format *
pmu_find_format(struct list_head *formats, const char *name)
{
	struct perf_pmu_format *format;

	list_for_each_entry(format, formats, list)
		if (!strcmp(format->name, name))
			return format;

	return NULL;
}

__u64 perf_pmu__format_bits(struct list_head *formats, const char *name)
{
	struct perf_pmu_format *format = pmu_find_format(formats, name);
	__u64 bits = 0;
	int fbit;

	if (!format)
		return 0;

	for_each_set_bit(fbit, format->bits, PERF_PMU_FORMAT_BITS)
		bits |= 1ULL << fbit;

	return bits;
}

int perf_pmu__format_type(struct list_head *formats, const char *name)
{
	struct perf_pmu_format *format = pmu_find_format(formats, name);

	if (!format)
		return -1;

	return format->value;
}

/*
 * Sets value based on the format definition (format parameter)
 * and unformatted value (value parameter).
 */
static void pmu_format_value(unsigned long *format, __u64 value, __u64 *v,
			     bool zero)
{
	unsigned long fbit, vbit;

	for (fbit = 0, vbit = 0; fbit < PERF_PMU_FORMAT_BITS; fbit++) {

		if (!test_bit(fbit, format))
			continue;

		if (value & (1llu << vbit++))
			*v |= (1llu << fbit);
		else if (zero)
			*v &= ~(1llu << fbit);
	}
}

static __u64 pmu_format_max_value(const unsigned long *format)
{
	int w;

	w = bitmap_weight(format, PERF_PMU_FORMAT_BITS);
	if (!w)
		return 0;
	if (w < 64)
		return (1ULL << w) - 1;
	return -1;
}

/*
 * Term is a string term, and might be a param-term. Try to look up it's value
 * in the remaining terms.
 * - We have a term like "base-or-format-term=param-term",
 * - We need to find the value supplied for "param-term" (with param-term named
 *   in a config string) later on in the term list.
 */
static int pmu_resolve_param_term(struct parse_events_term *term,
				  struct list_head *head_terms,
				  __u64 *value)
{
	struct parse_events_term *t;

	list_for_each_entry(t, head_terms, list) {
		if (t->type_val == PARSE_EVENTS__TERM_TYPE_NUM &&
		    t->config && !strcmp(t->config, term->config)) {
			t->used = true;
			*value = t->val.num;
			return 0;
		}
	}

	if (verbose > 0)
		printf("Required parameter '%s' not specified\n", term->config);

	return -1;
}

static char *pmu_formats_string(struct list_head *formats)
{
	struct perf_pmu_format *format;
	char *str = NULL;
	struct strbuf buf = STRBUF_INIT;
	unsigned i = 0;

	if (!formats)
		return NULL;

	/* sysfs exported terms */
	list_for_each_entry(format, formats, list)
		if (strbuf_addf(&buf, i++ ? ",%s" : "%s", format->name) < 0)
			goto error;

	str = strbuf_detach(&buf, NULL);
error:
	strbuf_release(&buf);

	return str;
}

/*
 * Setup one of config[12] attr members based on the
 * user input data - term parameter.
 */
static int pmu_config_term(const char *pmu_name,
			   struct list_head *formats,
			   struct perf_event_attr *attr,
			   struct parse_events_term *term,
			   struct list_head *head_terms,
			   bool zero, struct parse_events_error *err)
{
	struct perf_pmu_format *format;
	__u64 *vp;
	__u64 val, max_val;

	/*
	 * If this is a parameter we've already used for parameterized-eval,
	 * skip it in normal eval.
	 */
	if (term->used)
		return 0;

	/*
	 * Hardcoded terms should be already in, so nothing
	 * to be done for them.
	 */
	if (parse_events__is_hardcoded_term(term))
		return 0;

	format = pmu_find_format(formats, term->config);
	if (!format) {
		char *pmu_term = pmu_formats_string(formats);
		char *unknown_term;
		char *help_msg;

		if (asprintf(&unknown_term,
				"unknown term '%s' for pmu '%s'",
				term->config, pmu_name) < 0)
			unknown_term = NULL;
		help_msg = parse_events_formats_error_string(pmu_term);
		if (err) {
			parse_events_error__handle(err, term->err_term,
						   unknown_term,
						   help_msg);
		} else {
			pr_debug("%s (%s)\n", unknown_term, help_msg);
			free(unknown_term);
		}
		free(pmu_term);
		return -EINVAL;
	}

	switch (format->value) {
	case PERF_PMU_FORMAT_VALUE_CONFIG:
		vp = &attr->config;
		break;
	case PERF_PMU_FORMAT_VALUE_CONFIG1:
		vp = &attr->config1;
		break;
	case PERF_PMU_FORMAT_VALUE_CONFIG2:
		vp = &attr->config2;
		break;
	default:
		return -EINVAL;
	}

	/*
	 * Either directly use a numeric term, or try to translate string terms
	 * using event parameters.
	 */
	if (term->type_val == PARSE_EVENTS__TERM_TYPE_NUM) {
		if (term->no_value &&
		    bitmap_weight(format->bits, PERF_PMU_FORMAT_BITS) > 1) {
			if (err) {
				parse_events_error__handle(err, term->err_val,
					   strdup("no value assigned for term"),
					   NULL);
			}
			return -EINVAL;
		}

		val = term->val.num;
	} else if (term->type_val == PARSE_EVENTS__TERM_TYPE_STR) {
		if (strcmp(term->val.str, "?")) {
			if (verbose > 0) {
				pr_info("Invalid sysfs entry %s=%s\n",
						term->config, term->val.str);
			}
			if (err) {
				parse_events_error__handle(err, term->err_val,
					strdup("expected numeric value"),
					NULL);
			}
			return -EINVAL;
		}

		if (pmu_resolve_param_term(term, head_terms, &val))
			return -EINVAL;
	} else
		return -EINVAL;

	max_val = pmu_format_max_value(format->bits);
	if (val > max_val) {
		if (err) {
			char *err_str;

			parse_events_error__handle(err, term->err_val,
				asprintf(&err_str,
				    "value too big for format, maximum is %llu",
				    (unsigned long long)max_val) < 0
				    ? strdup("value too big for format")
				    : err_str,
				    NULL);
			return -EINVAL;
		}
		/*
		 * Assume we don't care if !err, in which case the value will be
		 * silently truncated.
		 */
	}

	pmu_format_value(format->bits, val, vp, zero);
	return 0;
}

int perf_pmu__config_terms(const char *pmu_name, struct list_head *formats,
			   struct perf_event_attr *attr,
			   struct list_head *head_terms,
			   bool zero, struct parse_events_error *err)
{
	struct parse_events_term *term;

	list_for_each_entry(term, head_terms, list) {
		if (pmu_config_term(pmu_name, formats, attr, term, head_terms,
				    zero, err))
			return -EINVAL;
	}

	return 0;
}

/*
 * Configures event's 'attr' parameter based on the:
 * 1) users input - specified in terms parameter
 * 2) pmu format definitions - specified by pmu parameter
 */
int perf_pmu__config(struct perf_pmu *pmu, struct perf_event_attr *attr,
		     struct list_head *head_terms,
		     struct parse_events_error *err)
{
	bool zero = !!pmu->default_config;

	attr->type = pmu->type;
	return perf_pmu__config_terms(pmu->name, &pmu->format, attr,
				      head_terms, zero, err);
}

static struct perf_pmu_alias *pmu_find_alias(struct perf_pmu *pmu,
					     struct parse_events_term *term)
{
	struct perf_pmu_alias *alias;
	char *name;

	if (parse_events__is_hardcoded_term(term))
		return NULL;

	if (term->type_val == PARSE_EVENTS__TERM_TYPE_NUM) {
		if (term->val.num != 1)
			return NULL;
		if (pmu_find_format(&pmu->format, term->config))
			return NULL;
		name = term->config;
	} else if (term->type_val == PARSE_EVENTS__TERM_TYPE_STR) {
		if (strcasecmp(term->config, "event"))
			return NULL;
		name = term->val.str;
	} else {
		return NULL;
	}

	list_for_each_entry(alias, &pmu->aliases, list) {
		if (!strcasecmp(alias->name, name))
			return alias;
	}
	return NULL;
}


static int check_info_data(struct perf_pmu_alias *alias,
			   struct perf_pmu_info *info)
{
	/*
	 * Only one term in event definition can
	 * define unit, scale and snapshot, fail
	 * if there's more than one.
	 */
	if ((info->unit && alias->unit[0]) ||
	    (info->scale && alias->scale) ||
	    (info->snapshot && alias->snapshot))
		return -EINVAL;

	if (alias->unit[0])
		info->unit = alias->unit;

	if (alias->scale)
		info->scale = alias->scale;

	if (alias->snapshot)
		info->snapshot = alias->snapshot;

	return 0;
}

/*
 * Find alias in the terms list and replace it with the terms
 * defined for the alias
 */
int perf_pmu__check_alias(struct perf_pmu *pmu, struct list_head *head_terms,
			  struct perf_pmu_info *info)
{
	struct parse_events_term *term, *h;
	struct perf_pmu_alias *alias;
	int ret;

	info->per_pkg = false;

	/*
	 * Mark unit and scale as not set
	 * (different from default values, see below)
	 */
	info->unit     = NULL;
	info->scale    = 0.0;
	info->snapshot = false;
	info->metric_expr = NULL;
	info->metric_name = NULL;

	list_for_each_entry_safe(term, h, head_terms, list) {
		alias = pmu_find_alias(pmu, term);
		if (!alias)
			continue;
		ret = pmu_alias_terms(alias, &term->list);
		if (ret)
			return ret;

		ret = check_info_data(alias, info);
		if (ret)
			return ret;

		if (alias->per_pkg)
			info->per_pkg = true;
		info->metric_expr = alias->metric_expr;
		info->metric_name = alias->metric_name;

		list_del_init(&term->list);
		parse_events_term__delete(term);
	}

	/*
	 * if no unit or scale found in aliases, then
	 * set defaults as for evsel
	 * unit cannot left to NULL
	 */
	if (info->unit == NULL)
		info->unit   = "";

	if (info->scale == 0.0)
		info->scale  = 1.0;

	return 0;
}

int perf_pmu__new_format(struct list_head *list, char *name,
			 int config, unsigned long *bits)
{
	struct perf_pmu_format *format;

	format = zalloc(sizeof(*format));
	if (!format)
		return -ENOMEM;

	format->name = strdup(name);
	format->value = config;
	memcpy(format->bits, bits, sizeof(format->bits));

	list_add_tail(&format->list, list);
	return 0;
}

void perf_pmu__set_format(unsigned long *bits, long from, long to)
{
	long b;

	if (!to)
		to = from;

	memset(bits, 0, BITS_TO_BYTES(PERF_PMU_FORMAT_BITS));
	for (b = from; b <= to; b++)
		set_bit(b, bits);
}

void perf_pmu__del_formats(struct list_head *formats)
{
	struct perf_pmu_format *fmt, *tmp;

	list_for_each_entry_safe(fmt, tmp, formats, list) {
		list_del(&fmt->list);
		free(fmt->name);
		free(fmt);
	}
}

static int sub_non_neg(int a, int b)
{
	if (b > a)
		return 0;
	return a - b;
}

static char *format_alias(char *buf, int len, struct perf_pmu *pmu,
			  struct perf_pmu_alias *alias)
{
	struct parse_events_term *term;
	int used = snprintf(buf, len, "%s/%s", pmu->name, alias->name);

	list_for_each_entry(term, &alias->terms, list) {
		if (term->type_val == PARSE_EVENTS__TERM_TYPE_STR)
			used += snprintf(buf + used, sub_non_neg(len, used),
					",%s=%s", term->config,
					term->val.str);
	}

	if (sub_non_neg(len, used) > 0) {
		buf[used] = '/';
		used++;
	}
	if (sub_non_neg(len, used) > 0) {
		buf[used] = '\0';
		used++;
	} else
		buf[len - 1] = '\0';

	return buf;
}

static char *format_alias_or(char *buf, int len, struct perf_pmu *pmu,
			     struct perf_pmu_alias *alias)
{
	snprintf(buf, len, "%s OR %s/%s/", alias->name, pmu->name, alias->name);
	return buf;
}

struct sevent {
	char *name;
	char *desc;
	char *topic;
	char *str;
	char *pmu;
	char *metric_expr;
	char *metric_name;
	int is_cpu;
};

static int cmp_sevent(const void *a, const void *b)
{
	const struct sevent *as = a;
	const struct sevent *bs = b;
	int ret;

	/* Put extra events last */
	if (!!as->desc != !!bs->desc)
		return !!as->desc - !!bs->desc;
	if (as->topic && bs->topic) {
		int n = strcmp(as->topic, bs->topic);

		if (n)
			return n;
	}

	/* Order CPU core events to be first */
	if (as->is_cpu != bs->is_cpu)
		return bs->is_cpu - as->is_cpu;

	ret = strcmp(as->name, bs->name);
	if (!ret) {
		if (as->pmu && bs->pmu)
			return strcmp(as->pmu, bs->pmu);
	}

	return ret;
}

static void wordwrap(char *s, int start, int max, int corr)
{
	int column = start;
	int n;

	while (*s) {
		int wlen = strcspn(s, " \t");

		if (column + wlen >= max && column > start) {
			printf("\n%*s", start, "");
			column = start + corr;
		}
		n = printf("%s%.*s", column > start ? " " : "", wlen, s);
		if (n <= 0)
			break;
		s += wlen;
		column += n;
		s = skip_spaces(s);
	}
}

bool is_pmu_core(const char *name)
{
	return !strcmp(name, "cpu") || is_arm_pmu_core(name);
}

static bool pmu_alias_is_duplicate(struct sevent *alias_a,
				   struct sevent *alias_b)
{
	/* Different names -> never duplicates */
	if (strcmp(alias_a->name, alias_b->name))
		return false;

	/* Don't remove duplicates for hybrid PMUs */
	if (perf_pmu__is_hybrid(alias_a->pmu) &&
	    perf_pmu__is_hybrid(alias_b->pmu))
		return false;

	return true;
}

void print_pmu_events(const char *event_glob, bool name_only, bool quiet_flag,
			bool long_desc, bool details_flag, bool deprecated,
			const char *pmu_name)
{
	struct perf_pmu *pmu;
	struct perf_pmu_alias *alias;
	char buf[1024];
	int printed = 0;
	int len, j;
	struct sevent *aliases;
	int numdesc = 0;
	int columns = pager_get_columns();
	char *topic = NULL;

	pmu = NULL;
	len = 0;
	while ((pmu = perf_pmu__scan(pmu)) != NULL) {
		list_for_each_entry(alias, &pmu->aliases, list)
			len++;
		if (pmu->selectable)
			len++;
	}
	aliases = zalloc(sizeof(struct sevent) * len);
	if (!aliases)
		goto out_enomem;
	pmu = NULL;
	j = 0;
	while ((pmu = perf_pmu__scan(pmu)) != NULL) {
		if (pmu_name && perf_pmu__is_hybrid(pmu->name) &&
		    strcmp(pmu_name, pmu->name)) {
			continue;
		}

		list_for_each_entry(alias, &pmu->aliases, list) {
			char *name = alias->desc ? alias->name :
				format_alias(buf, sizeof(buf), pmu, alias);
			bool is_cpu = is_pmu_core(pmu->name) ||
				      perf_pmu__is_hybrid(pmu->name);

			if (alias->deprecated && !deprecated)
				continue;

			if (event_glob != NULL &&
			    !(strglobmatch_nocase(name, event_glob) ||
			      (!is_cpu && strglobmatch_nocase(alias->name,
						       event_glob)) ||
			      (alias->topic &&
			       strglobmatch_nocase(alias->topic, event_glob))))
				continue;

			if (is_cpu && !name_only && !alias->desc)
				name = format_alias_or(buf, sizeof(buf), pmu, alias);

			aliases[j].name = name;
			if (is_cpu && !name_only && !alias->desc)
				aliases[j].name = format_alias_or(buf,
								  sizeof(buf),
								  pmu, alias);
			aliases[j].name = strdup(aliases[j].name);
			if (!aliases[j].name)
				goto out_enomem;

			aliases[j].desc = long_desc ? alias->long_desc :
						alias->desc;
			aliases[j].topic = alias->topic;
			aliases[j].str = alias->str;
			aliases[j].pmu = pmu->name;
			aliases[j].metric_expr = alias->metric_expr;
			aliases[j].metric_name = alias->metric_name;
			aliases[j].is_cpu = is_cpu;
			j++;
		}
		if (pmu->selectable &&
		    (event_glob == NULL || strglobmatch(pmu->name, event_glob))) {
			char *s;
			if (asprintf(&s, "%s//", pmu->name) < 0)
				goto out_enomem;
			aliases[j].name = s;
			j++;
		}
	}
	len = j;
	qsort(aliases, len, sizeof(struct sevent), cmp_sevent);
	for (j = 0; j < len; j++) {
		/* Skip duplicates */
<<<<<<< HEAD
		if (j > 0 && !strcmp(aliases[j].name, aliases[j - 1].name)) {
			if (!aliases[j].pmu || !aliases[j - 1].pmu ||
			    !strcmp(aliases[j].pmu, aliases[j - 1].pmu)) {
				continue;
			}
		}
=======
		if (j > 0 && pmu_alias_is_duplicate(&aliases[j], &aliases[j - 1]))
			continue;
>>>>>>> 817b8b9c

		if (name_only) {
			printf("%s ", aliases[j].name);
			continue;
		}
		if (aliases[j].desc && !quiet_flag) {
			if (numdesc++ == 0)
				printf("\n");
			if (aliases[j].topic && (!topic ||
					strcmp(topic, aliases[j].topic))) {
				printf("%s%s:\n", topic ? "\n" : "",
						aliases[j].topic);
				topic = aliases[j].topic;
			}
			printf("  %-50s\n", aliases[j].name);
			printf("%*s", 8, "[");
			wordwrap(aliases[j].desc, 8, columns, 0);
			printf("]\n");
			if (details_flag) {
				printf("%*s%s/%s/ ", 8, "", aliases[j].pmu, aliases[j].str);
				if (aliases[j].metric_name)
					printf(" MetricName: %s", aliases[j].metric_name);
				if (aliases[j].metric_expr)
					printf(" MetricExpr: %s", aliases[j].metric_expr);
				putchar('\n');
			}
		} else
			printf("  %-50s [Kernel PMU event]\n", aliases[j].name);
		printed++;
	}
	if (printed && pager_in_use())
		printf("\n");
out_free:
	for (j = 0; j < len; j++)
		zfree(&aliases[j].name);
	zfree(&aliases);
	return;

out_enomem:
	printf("FATAL: not enough memory to print PMU events\n");
	if (aliases)
		goto out_free;
}

bool pmu_have_event(const char *pname, const char *name)
{
	struct perf_pmu *pmu;
	struct perf_pmu_alias *alias;

	pmu = NULL;
	while ((pmu = perf_pmu__scan(pmu)) != NULL) {
		if (strcmp(pname, pmu->name))
			continue;
		list_for_each_entry(alias, &pmu->aliases, list)
			if (!strcmp(alias->name, name))
				return true;
	}
	return false;
}

static FILE *perf_pmu__open_file(struct perf_pmu *pmu, const char *name)
{
	char path[PATH_MAX];
	const char *sysfs;

	sysfs = sysfs__mountpoint();
	if (!sysfs)
		return NULL;

	snprintf(path, PATH_MAX,
		 "%s" EVENT_SOURCE_DEVICE_PATH "%s/%s", sysfs, pmu->name, name);
	if (!file_available(path))
		return NULL;
	return fopen(path, "r");
}

int perf_pmu__scan_file(struct perf_pmu *pmu, const char *name, const char *fmt,
			...)
{
	va_list args;
	FILE *file;
	int ret = EOF;

	va_start(args, fmt);
	file = perf_pmu__open_file(pmu, name);
	if (file) {
		ret = vfscanf(file, fmt, args);
		fclose(file);
	}
	va_end(args);
	return ret;
}

static int perf_pmu__new_caps(struct list_head *list, char *name, char *value)
{
	struct perf_pmu_caps *caps = zalloc(sizeof(*caps));

	if (!caps)
		return -ENOMEM;

	caps->name = strdup(name);
	if (!caps->name)
		goto free_caps;
	caps->value = strndup(value, strlen(value) - 1);
	if (!caps->value)
		goto free_name;
	list_add_tail(&caps->list, list);
	return 0;

free_name:
	zfree(caps->name);
free_caps:
	free(caps);

	return -ENOMEM;
}

/*
 * Reading/parsing the given pmu capabilities, which should be located at:
 * /sys/bus/event_source/devices/<dev>/caps as sysfs group attributes.
 * Return the number of capabilities
 */
int perf_pmu__caps_parse(struct perf_pmu *pmu)
{
	struct stat st;
	char caps_path[PATH_MAX];
	const char *sysfs = sysfs__mountpoint();
	DIR *caps_dir;
	struct dirent *evt_ent;
	int nr_caps = 0;

	if (!sysfs)
		return -1;

	snprintf(caps_path, PATH_MAX,
		 "%s" EVENT_SOURCE_DEVICE_PATH "%s/caps", sysfs, pmu->name);

	if (stat(caps_path, &st) < 0)
		return 0;	/* no error if caps does not exist */

	caps_dir = opendir(caps_path);
	if (!caps_dir)
		return -EINVAL;

	while ((evt_ent = readdir(caps_dir)) != NULL) {
		char path[PATH_MAX + NAME_MAX + 1];
		char *name = evt_ent->d_name;
		char value[128];
		FILE *file;

		if (!strcmp(name, ".") || !strcmp(name, ".."))
			continue;

		snprintf(path, sizeof(path), "%s/%s", caps_path, name);

		file = fopen(path, "r");
		if (!file)
			continue;

		if (!fgets(value, sizeof(value), file) ||
		    (perf_pmu__new_caps(&pmu->caps, name, value) < 0)) {
			fclose(file);
			continue;
		}

		nr_caps++;
		fclose(file);
	}

	closedir(caps_dir);

	return nr_caps;
}

void perf_pmu__warn_invalid_config(struct perf_pmu *pmu, __u64 config,
				   const char *name)
{
	struct perf_pmu_format *format;
	__u64 masks = 0, bits;
	char buf[100];
	unsigned int i;

	list_for_each_entry(format, &pmu->format, list)	{
		if (format->value != PERF_PMU_FORMAT_VALUE_CONFIG)
			continue;

		for_each_set_bit(i, format->bits, PERF_PMU_FORMAT_BITS)
			masks |= 1ULL << i;
	}

	/*
	 * Kernel doesn't export any valid format bits.
	 */
	if (masks == 0)
		return;

	bits = config & ~masks;
	if (bits == 0)
		return;

	bitmap_scnprintf((unsigned long *)&bits, sizeof(bits) * 8, buf, sizeof(buf));

	pr_warning("WARNING: event '%s' not valid (bits %s of config "
		   "'%llx' not supported by kernel)!\n",
		   name ?: "N/A", buf, config);
}

bool perf_pmu__has_hybrid(void)
{
	if (!hybrid_scanned) {
		hybrid_scanned = true;
		perf_pmu__scan(NULL);
	}

	return !list_empty(&perf_pmu__hybrid_pmus);
}

int perf_pmu__match(char *pattern, char *name, char *tok)
{
	if (!name)
		return -1;

	if (fnmatch(pattern, name, 0))
		return -1;

	if (tok && !perf_pmu__valid_suffix(name, tok))
		return -1;

	return 0;
}

int perf_pmu__cpus_match(struct perf_pmu *pmu, struct perf_cpu_map *cpus,
			 struct perf_cpu_map **mcpus_ptr,
			 struct perf_cpu_map **ucpus_ptr)
{
	struct perf_cpu_map *pmu_cpus = pmu->cpus;
	struct perf_cpu_map *matched_cpus, *unmatched_cpus;
	int matched_nr = 0, unmatched_nr = 0;

	matched_cpus = perf_cpu_map__default_new();
	if (!matched_cpus)
		return -1;

	unmatched_cpus = perf_cpu_map__default_new();
	if (!unmatched_cpus) {
		perf_cpu_map__put(matched_cpus);
		return -1;
	}

	for (int i = 0; i < cpus->nr; i++) {
		int cpu;

		cpu = perf_cpu_map__idx(pmu_cpus, cpus->map[i]);
		if (cpu == -1)
			unmatched_cpus->map[unmatched_nr++] = cpus->map[i];
		else
			matched_cpus->map[matched_nr++] = cpus->map[i];
	}

	unmatched_cpus->nr = unmatched_nr;
	matched_cpus->nr = matched_nr;
	*mcpus_ptr = matched_cpus;
	*ucpus_ptr = unmatched_cpus;
	return 0;
}<|MERGE_RESOLUTION|>--- conflicted
+++ resolved
@@ -1759,17 +1759,8 @@
 	qsort(aliases, len, sizeof(struct sevent), cmp_sevent);
 	for (j = 0; j < len; j++) {
 		/* Skip duplicates */
-<<<<<<< HEAD
-		if (j > 0 && !strcmp(aliases[j].name, aliases[j - 1].name)) {
-			if (!aliases[j].pmu || !aliases[j - 1].pmu ||
-			    !strcmp(aliases[j].pmu, aliases[j - 1].pmu)) {
-				continue;
-			}
-		}
-=======
 		if (j > 0 && pmu_alias_is_duplicate(&aliases[j], &aliases[j - 1]))
 			continue;
->>>>>>> 817b8b9c
 
 		if (name_only) {
 			printf("%s ", aliases[j].name);
