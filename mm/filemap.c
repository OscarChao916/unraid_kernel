--- conflicted
+++ resolved
@@ -3203,15 +3203,9 @@
 			goto skip;
 		if (!folio_test_uptodate(folio) || folio_test_readahead(folio))
 			goto skip;
-<<<<<<< HEAD
-		if (!trylock_page(page))
-			goto skip;
-		if (page->mapping != mapping)
-=======
 		if (!folio_trylock(folio))
 			goto skip;
 		if (folio->mapping != mapping)
->>>>>>> 3103f9a5
 			goto unlock;
 		if (!folio_test_uptodate(folio))
 			goto unlock;
