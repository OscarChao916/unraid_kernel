// SPDX-License-Identifier: GPL-2.0
/*
 * Basic worker thread pool for io_uring
 *
 * Copyright (C) 2019 Jens Axboe
 *
 */
#include <linux/kernel.h>
#include <linux/init.h>
#include <linux/errno.h>
#include <linux/sched/signal.h>
#include <linux/percpu.h>
#include <linux/slab.h>
#include <linux/rculist_nulls.h>
#include <linux/cpu.h>
#include <linux/tracehook.h>

#include "io-wq.h"

#define WORKER_IDLE_TIMEOUT	(5 * HZ)

enum {
	IO_WORKER_F_UP		= 1,	/* up and active */
	IO_WORKER_F_RUNNING	= 2,	/* account as running */
	IO_WORKER_F_FREE	= 4,	/* worker on free list */
	IO_WORKER_F_FIXED	= 8,	/* static idle worker */
	IO_WORKER_F_BOUND	= 16,	/* is doing bounded work */
};

enum {
	IO_WQ_BIT_EXIT		= 0,	/* wq exiting */
};

enum {
	IO_WQE_FLAG_STALLED	= 1,	/* stalled on hash */
};

/*
 * One for each thread in a wqe pool
 */
struct io_worker {
	refcount_t ref;
	unsigned flags;
	struct hlist_nulls_node nulls_node;
	struct list_head all_list;
	struct task_struct *task;
	struct io_wqe *wqe;

	struct io_wq_work *cur_work;
	spinlock_t lock;

	struct completion ref_done;

	struct rcu_head rcu;
};

#if BITS_PER_LONG == 64
#define IO_WQ_HASH_ORDER	6
#else
#define IO_WQ_HASH_ORDER	5
#endif

#define IO_WQ_NR_HASH_BUCKETS	(1u << IO_WQ_HASH_ORDER)

struct io_wqe_acct {
	unsigned nr_workers;
	unsigned max_workers;
	int index;
	atomic_t nr_running;
};

enum {
	IO_WQ_ACCT_BOUND,
	IO_WQ_ACCT_UNBOUND,
};

/*
 * Per-node worker thread pool
 */
struct io_wqe {
	struct {
		raw_spinlock_t lock;
		struct io_wq_work_list work_list;
		unsigned flags;
	} ____cacheline_aligned_in_smp;

	int node;
	struct io_wqe_acct acct[2];

	struct hlist_nulls_head free_list;
	struct list_head all_list;

	struct wait_queue_entry wait;

	struct io_wq *wq;
	struct io_wq_work *hash_tail[IO_WQ_NR_HASH_BUCKETS];

	cpumask_var_t cpu_mask;
};

/*
 * Per io_wq state
  */
struct io_wq {
	unsigned long state;

	free_work_fn *free_work;
	io_wq_work_fn *do_work;

	struct io_wq_hash *hash;

	atomic_t worker_refs;
	struct completion worker_done;

	struct hlist_node cpuhp_node;

	struct task_struct *task;

	struct io_wqe *wqes[];
};

static enum cpuhp_state io_wq_online;

struct io_cb_cancel_data {
	work_cancel_fn *fn;
	void *data;
	int nr_running;
	int nr_pending;
	bool cancel_all;
};

static void create_io_worker(struct io_wq *wq, struct io_wqe *wqe, int index);

static bool io_worker_get(struct io_worker *worker)
{
	return refcount_inc_not_zero(&worker->ref);
}

static void io_worker_release(struct io_worker *worker)
{
	if (refcount_dec_and_test(&worker->ref))
		complete(&worker->ref_done);
}

static inline struct io_wqe_acct *io_get_acct(struct io_wqe *wqe, bool bound)
{
	return &wqe->acct[bound ? IO_WQ_ACCT_BOUND : IO_WQ_ACCT_UNBOUND];
}

static inline struct io_wqe_acct *io_work_get_acct(struct io_wqe *wqe,
						   struct io_wq_work *work)
{
	return io_get_acct(wqe, !(work->flags & IO_WQ_WORK_UNBOUND));
}

static inline struct io_wqe_acct *io_wqe_get_acct(struct io_worker *worker)
{
	return io_get_acct(worker->wqe, worker->flags & IO_WORKER_F_BOUND);
}

static void io_worker_ref_put(struct io_wq *wq)
{
	if (atomic_dec_and_test(&wq->worker_refs))
		complete(&wq->worker_done);
}

static void io_worker_exit(struct io_worker *worker)
{
	struct io_wqe *wqe = worker->wqe;
	struct io_wqe_acct *acct = io_wqe_get_acct(worker);
	unsigned flags;

	if (refcount_dec_and_test(&worker->ref))
		complete(&worker->ref_done);
	wait_for_completion(&worker->ref_done);

	preempt_disable();
	current->flags &= ~PF_IO_WORKER;
	flags = worker->flags;
	worker->flags = 0;
	if (flags & IO_WORKER_F_RUNNING)
		atomic_dec(&acct->nr_running);
	worker->flags = 0;
	preempt_enable();

	raw_spin_lock_irq(&wqe->lock);
	if (flags & IO_WORKER_F_FREE)
		hlist_nulls_del_rcu(&worker->nulls_node);
	list_del_rcu(&worker->all_list);
	acct->nr_workers--;
	raw_spin_unlock_irq(&wqe->lock);

	kfree_rcu(worker, rcu);
	io_worker_ref_put(wqe->wq);
	do_exit(0);
}

static inline bool io_wqe_run_queue(struct io_wqe *wqe)
	__must_hold(wqe->lock)
{
	if (!wq_list_empty(&wqe->work_list) &&
	    !(wqe->flags & IO_WQE_FLAG_STALLED))
		return true;
	return false;
}

/*
 * Check head of free list for an available worker. If one isn't available,
 * caller must create one.
 */
static bool io_wqe_activate_free_worker(struct io_wqe *wqe)
	__must_hold(RCU)
{
	struct hlist_nulls_node *n;
	struct io_worker *worker;

	n = rcu_dereference(hlist_nulls_first_rcu(&wqe->free_list));
	if (is_a_nulls(n))
		return false;

	worker = hlist_nulls_entry(n, struct io_worker, nulls_node);
	if (io_worker_get(worker)) {
		wake_up_process(worker->task);
		io_worker_release(worker);
		return true;
	}

	return false;
}

/*
 * We need a worker. If we find a free one, we're good. If not, and we're
 * below the max number of workers, create one.
 */
static void io_wqe_wake_worker(struct io_wqe *wqe, struct io_wqe_acct *acct)
{
	bool ret;

	/*
	 * Most likely an attempt to queue unbounded work on an io_wq that
	 * wasn't setup with any unbounded workers.
	 */
	if (unlikely(!acct->max_workers))
		pr_warn_once("io-wq is not configured for unbound workers");

	rcu_read_lock();
	ret = io_wqe_activate_free_worker(wqe);
	rcu_read_unlock();

	if (!ret && acct->nr_workers < acct->max_workers) {
		atomic_inc(&acct->nr_running);
		atomic_inc(&wqe->wq->worker_refs);
		create_io_worker(wqe->wq, wqe, acct->index);
	}
}

static void io_wqe_inc_running(struct io_worker *worker)
{
	struct io_wqe_acct *acct = io_wqe_get_acct(worker);

	atomic_inc(&acct->nr_running);
}

struct create_worker_data {
	struct callback_head work;
	struct io_wqe *wqe;
	int index;
};

static void create_worker_cb(struct callback_head *cb)
{
	struct create_worker_data *cwd;
	struct io_wq *wq;

	cwd = container_of(cb, struct create_worker_data, work);
	wq = cwd->wqe->wq;
	create_io_worker(wq, cwd->wqe, cwd->index);
	kfree(cwd);
}

static void io_queue_worker_create(struct io_wqe *wqe, struct io_wqe_acct *acct)
{
	struct create_worker_data *cwd;
	struct io_wq *wq = wqe->wq;

	/* raced with exit, just ignore create call */
	if (test_bit(IO_WQ_BIT_EXIT, &wq->state))
		goto fail;

	cwd = kmalloc(sizeof(*cwd), GFP_ATOMIC);
	if (cwd) {
		init_task_work(&cwd->work, create_worker_cb);
		cwd->wqe = wqe;
		cwd->index = acct->index;
		if (!task_work_add(wq->task, &cwd->work, TWA_SIGNAL))
			return;

		kfree(cwd);
	}
fail:
	atomic_dec(&acct->nr_running);
	io_worker_ref_put(wq);
}

static void io_wqe_dec_running(struct io_worker *worker)
	__must_hold(wqe->lock)
{
	struct io_wqe_acct *acct = io_wqe_get_acct(worker);
	struct io_wqe *wqe = worker->wqe;

	if (!(worker->flags & IO_WORKER_F_UP))
		return;

	if (atomic_dec_and_test(&acct->nr_running) && io_wqe_run_queue(wqe)) {
		atomic_inc(&acct->nr_running);
		atomic_inc(&wqe->wq->worker_refs);
		io_queue_worker_create(wqe, acct);
	}
}

/*
 * Worker will start processing some work. Move it to the busy list, if
 * it's currently on the freelist
 */
static void __io_worker_busy(struct io_wqe *wqe, struct io_worker *worker,
			     struct io_wq_work *work)
	__must_hold(wqe->lock)
{
	bool worker_bound, work_bound;

	BUILD_BUG_ON((IO_WQ_ACCT_UNBOUND ^ IO_WQ_ACCT_BOUND) != 1);

	if (worker->flags & IO_WORKER_F_FREE) {
		worker->flags &= ~IO_WORKER_F_FREE;
		hlist_nulls_del_init_rcu(&worker->nulls_node);
	}

	/*
	 * If worker is moving from bound to unbound (or vice versa), then
	 * ensure we update the running accounting.
	 */
	worker_bound = (worker->flags & IO_WORKER_F_BOUND) != 0;
	work_bound = (work->flags & IO_WQ_WORK_UNBOUND) == 0;
	if (worker_bound != work_bound) {
		int index = work_bound ? IO_WQ_ACCT_UNBOUND : IO_WQ_ACCT_BOUND;
		io_wqe_dec_running(worker);
		worker->flags ^= IO_WORKER_F_BOUND;
		wqe->acct[index].nr_workers--;
		wqe->acct[index ^ 1].nr_workers++;
		io_wqe_inc_running(worker);
	 }
}

/*
 * No work, worker going to sleep. Move to freelist, and unuse mm if we
 * have one attached. Dropping the mm may potentially sleep, so we drop
 * the lock in that case and return success. Since the caller has to
 * retry the loop in that case (we changed task state), we don't regrab
 * the lock if we return success.
 */
static void __io_worker_idle(struct io_wqe *wqe, struct io_worker *worker)
	__must_hold(wqe->lock)
{
	if (!(worker->flags & IO_WORKER_F_FREE)) {
		worker->flags |= IO_WORKER_F_FREE;
		hlist_nulls_add_head_rcu(&worker->nulls_node, &wqe->free_list);
	}
}

static inline unsigned int io_get_work_hash(struct io_wq_work *work)
{
	return work->flags >> IO_WQ_HASH_SHIFT;
}

static void io_wait_on_hash(struct io_wqe *wqe, unsigned int hash)
{
	struct io_wq *wq = wqe->wq;

	spin_lock(&wq->hash->wait.lock);
	if (list_empty(&wqe->wait.entry)) {
		__add_wait_queue(&wq->hash->wait, &wqe->wait);
		if (!test_bit(hash, &wq->hash->map)) {
			__set_current_state(TASK_RUNNING);
			list_del_init(&wqe->wait.entry);
		}
	}
	spin_unlock(&wq->hash->wait.lock);
}

static struct io_wq_work *io_get_next_work(struct io_wqe *wqe)
	__must_hold(wqe->lock)
{
	struct io_wq_work_node *node, *prev;
	struct io_wq_work *work, *tail;
	unsigned int stall_hash = -1U;

	wq_list_for_each(node, prev, &wqe->work_list) {
		unsigned int hash;

		work = container_of(node, struct io_wq_work, list);

		/* not hashed, can run anytime */
		if (!io_wq_is_hashed(work)) {
			wq_list_del(&wqe->work_list, node, prev);
			return work;
		}

		hash = io_get_work_hash(work);
		/* all items with this hash lie in [work, tail] */
		tail = wqe->hash_tail[hash];

		/* hashed, can run if not already running */
		if (!test_and_set_bit(hash, &wqe->wq->hash->map)) {
			wqe->hash_tail[hash] = NULL;
			wq_list_cut(&wqe->work_list, &tail->list, prev);
			return work;
		}
		if (stall_hash == -1U)
			stall_hash = hash;
		/* fast forward to a next hash, for-each will fix up @prev */
		node = &tail->list;
	}

	if (stall_hash != -1U) {
		raw_spin_unlock(&wqe->lock);
		io_wait_on_hash(wqe, stall_hash);
		raw_spin_lock(&wqe->lock);
	}

	return NULL;
}

static bool io_flush_signals(void)
{
	if (unlikely(test_thread_flag(TIF_NOTIFY_SIGNAL))) {
		__set_current_state(TASK_RUNNING);
		tracehook_notify_signal();
		return true;
	}
	return false;
}

static void io_assign_current_work(struct io_worker *worker,
				   struct io_wq_work *work)
{
	if (work) {
		io_flush_signals();
		cond_resched();
	}

	spin_lock_irq(&worker->lock);
	worker->cur_work = work;
	spin_unlock_irq(&worker->lock);
}

static void io_wqe_enqueue(struct io_wqe *wqe, struct io_wq_work *work);

static void io_worker_handle_work(struct io_worker *worker)
	__releases(wqe->lock)
{
	struct io_wqe *wqe = worker->wqe;
	struct io_wq *wq = wqe->wq;
	bool do_kill = test_bit(IO_WQ_BIT_EXIT, &wq->state);

	do {
		struct io_wq_work *work;
get_next:
		/*
		 * If we got some work, mark us as busy. If we didn't, but
		 * the list isn't empty, it means we stalled on hashed work.
		 * Mark us stalled so we don't keep looking for work when we
		 * can't make progress, any work completion or insertion will
		 * clear the stalled flag.
		 */
		work = io_get_next_work(wqe);
		if (work)
			__io_worker_busy(wqe, worker, work);
		else if (!wq_list_empty(&wqe->work_list))
			wqe->flags |= IO_WQE_FLAG_STALLED;

		raw_spin_unlock_irq(&wqe->lock);
		if (!work)
			break;
		io_assign_current_work(worker, work);
		__set_current_state(TASK_RUNNING);

		/* handle a whole dependent link */
		do {
			struct io_wq_work *next_hashed, *linked;
			unsigned int hash = io_get_work_hash(work);

			next_hashed = wq_next_work(work);

			if (unlikely(do_kill) && (work->flags & IO_WQ_WORK_UNBOUND))
				work->flags |= IO_WQ_WORK_CANCEL;
			wq->do_work(work);
			io_assign_current_work(worker, NULL);

			linked = wq->free_work(work);
			work = next_hashed;
			if (!work && linked && !io_wq_is_hashed(linked)) {
				work = linked;
				linked = NULL;
			}
			io_assign_current_work(worker, work);
			if (linked)
				io_wqe_enqueue(wqe, linked);

			if (hash != -1U && !next_hashed) {
				clear_bit(hash, &wq->hash->map);
				if (wq_has_sleeper(&wq->hash->wait))
					wake_up(&wq->hash->wait);
				raw_spin_lock_irq(&wqe->lock);
				wqe->flags &= ~IO_WQE_FLAG_STALLED;
				/* skip unnecessary unlock-lock wqe->lock */
				if (!work)
					goto get_next;
				raw_spin_unlock_irq(&wqe->lock);
			}
		} while (work);

		raw_spin_lock_irq(&wqe->lock);
	} while (1);
}

static int io_wqe_worker(void *data)
{
	struct io_worker *worker = data;
	struct io_wqe *wqe = worker->wqe;
	struct io_wq *wq = wqe->wq;
	char buf[TASK_COMM_LEN];

	worker->flags |= (IO_WORKER_F_UP | IO_WORKER_F_RUNNING);

	snprintf(buf, sizeof(buf), "iou-wrk-%d", wq->task->pid);
	set_task_comm(current, buf);

	while (!test_bit(IO_WQ_BIT_EXIT, &wq->state)) {
		long ret;

		set_current_state(TASK_INTERRUPTIBLE);
loop:
		raw_spin_lock_irq(&wqe->lock);
		if (io_wqe_run_queue(wqe)) {
			io_worker_handle_work(worker);
			goto loop;
		}
		__io_worker_idle(wqe, worker);
		raw_spin_unlock_irq(&wqe->lock);
		if (io_flush_signals())
			continue;
		ret = schedule_timeout(WORKER_IDLE_TIMEOUT);
		if (signal_pending(current)) {
			struct ksignal ksig;

			if (!get_signal(&ksig))
				continue;
			break;
		}
		if (ret)
			continue;
		/* timed out, exit unless we're the fixed worker */
		if (!(worker->flags & IO_WORKER_F_FIXED))
			break;
	}

	if (test_bit(IO_WQ_BIT_EXIT, &wq->state)) {
		raw_spin_lock_irq(&wqe->lock);
		io_worker_handle_work(worker);
	}

	io_worker_exit(worker);
	return 0;
}

/*
 * Called when a worker is scheduled in. Mark us as currently running.
 */
void io_wq_worker_running(struct task_struct *tsk)
{
	struct io_worker *worker = tsk->pf_io_worker;

	if (!worker)
		return;
	if (!(worker->flags & IO_WORKER_F_UP))
		return;
	if (worker->flags & IO_WORKER_F_RUNNING)
		return;
	worker->flags |= IO_WORKER_F_RUNNING;
	io_wqe_inc_running(worker);
}

/*
 * Called when worker is going to sleep. If there are no workers currently
 * running and we have work pending, wake up a free one or create a new one.
 */
void io_wq_worker_sleeping(struct task_struct *tsk)
{
	struct io_worker *worker = tsk->pf_io_worker;

	if (!worker)
		return;
	if (!(worker->flags & IO_WORKER_F_UP))
		return;
	if (!(worker->flags & IO_WORKER_F_RUNNING))
		return;

	worker->flags &= ~IO_WORKER_F_RUNNING;

	raw_spin_lock_irq(&worker->wqe->lock);
	io_wqe_dec_running(worker);
	raw_spin_unlock_irq(&worker->wqe->lock);
}

static void create_io_worker(struct io_wq *wq, struct io_wqe *wqe, int index)
{
	struct io_wqe_acct *acct = &wqe->acct[index];
	struct io_worker *worker;
	struct task_struct *tsk;

	__set_current_state(TASK_RUNNING);

	worker = kzalloc_node(sizeof(*worker), GFP_KERNEL, wqe->node);
	if (!worker)
		goto fail;

	refcount_set(&worker->ref, 1);
	worker->nulls_node.pprev = NULL;
	worker->wqe = wqe;
	spin_lock_init(&worker->lock);
	init_completion(&worker->ref_done);

	tsk = create_io_thread(io_wqe_worker, worker, wqe->node);
	if (IS_ERR(tsk)) {
		kfree(worker);
fail:
		atomic_dec(&acct->nr_running);
		io_worker_ref_put(wq);
		return;
	}

	tsk->pf_io_worker = worker;
	worker->task = tsk;
	set_cpus_allowed_ptr(tsk, wqe->cpu_mask);
	tsk->flags |= PF_NO_SETAFFINITY;

	raw_spin_lock_irq(&wqe->lock);
	hlist_nulls_add_head_rcu(&worker->nulls_node, &wqe->free_list);
	list_add_tail_rcu(&worker->all_list, &wqe->all_list);
	worker->flags |= IO_WORKER_F_FREE;
	if (index == IO_WQ_ACCT_BOUND)
		worker->flags |= IO_WORKER_F_BOUND;
	if (!acct->nr_workers && (worker->flags & IO_WORKER_F_BOUND))
		worker->flags |= IO_WORKER_F_FIXED;
	acct->nr_workers++;
	raw_spin_unlock_irq(&wqe->lock);
	wake_up_new_task(tsk);
}

/*
 * Iterate the passed in list and call the specific function for each
 * worker that isn't exiting
 */
static bool io_wq_for_each_worker(struct io_wqe *wqe,
				  bool (*func)(struct io_worker *, void *),
				  void *data)
{
	struct io_worker *worker;
	bool ret = false;

	list_for_each_entry_rcu(worker, &wqe->all_list, all_list) {
		if (io_worker_get(worker)) {
			/* no task if node is/was offline */
			if (worker->task)
				ret = func(worker, data);
			io_worker_release(worker);
			if (ret)
				break;
		}
	}

	return ret;
}

static bool io_wq_worker_wake(struct io_worker *worker, void *data)
{
	set_notify_signal(worker->task);
	wake_up_process(worker->task);
	return false;
}

static bool io_wq_work_match_all(struct io_wq_work *work, void *data)
{
	return true;
}

static void io_run_cancel(struct io_wq_work *work, struct io_wqe *wqe)
{
	struct io_wq *wq = wqe->wq;

	do {
		work->flags |= IO_WQ_WORK_CANCEL;
		wq->do_work(work);
		work = wq->free_work(work);
	} while (work);
}

static void io_wqe_insert_work(struct io_wqe *wqe, struct io_wq_work *work)
{
	unsigned int hash;
	struct io_wq_work *tail;

	if (!io_wq_is_hashed(work)) {
append:
		wq_list_add_tail(&work->list, &wqe->work_list);
		return;
	}

	hash = io_get_work_hash(work);
	tail = wqe->hash_tail[hash];
	wqe->hash_tail[hash] = work;
	if (!tail)
		goto append;

	wq_list_add_after(&work->list, &tail->list, &wqe->work_list);
}

static void io_wqe_enqueue(struct io_wqe *wqe, struct io_wq_work *work)
{
	struct io_wqe_acct *acct = io_work_get_acct(wqe, work);
	int work_flags;
	unsigned long flags;

	if (test_bit(IO_WQ_BIT_EXIT, &wqe->wq->state)) {
		io_run_cancel(work, wqe);
		return;
	}

	work_flags = work->flags;
	raw_spin_lock_irqsave(&wqe->lock, flags);
	io_wqe_insert_work(wqe, work);
	wqe->flags &= ~IO_WQE_FLAG_STALLED;
	raw_spin_unlock_irqrestore(&wqe->lock, flags);

	if ((work_flags & IO_WQ_WORK_CONCURRENT) ||
	    !atomic_read(&acct->nr_running))
		io_wqe_wake_worker(wqe, acct);
}

void io_wq_enqueue(struct io_wq *wq, struct io_wq_work *work)
{
	struct io_wqe *wqe = wq->wqes[numa_node_id()];

	io_wqe_enqueue(wqe, work);
}

/*
 * Work items that hash to the same value will not be done in parallel.
 * Used to limit concurrent writes, generally hashed by inode.
 */
void io_wq_hash_work(struct io_wq_work *work, void *val)
{
	unsigned int bit;

	bit = hash_ptr(val, IO_WQ_HASH_ORDER);
	work->flags |= (IO_WQ_WORK_HASHED | (bit << IO_WQ_HASH_SHIFT));
}

static bool io_wq_worker_cancel(struct io_worker *worker, void *data)
{
	struct io_cb_cancel_data *match = data;
	unsigned long flags;

	/*
	 * Hold the lock to avoid ->cur_work going out of scope, caller
	 * may dereference the passed in work.
	 */
	spin_lock_irqsave(&worker->lock, flags);
	if (worker->cur_work &&
	    match->fn(worker->cur_work, match->data)) {
		set_notify_signal(worker->task);
		match->nr_running++;
	}
	spin_unlock_irqrestore(&worker->lock, flags);

	return match->nr_running && !match->cancel_all;
}

static inline void io_wqe_remove_pending(struct io_wqe *wqe,
					 struct io_wq_work *work,
					 struct io_wq_work_node *prev)
{
	unsigned int hash = io_get_work_hash(work);
	struct io_wq_work *prev_work = NULL;

	if (io_wq_is_hashed(work) && work == wqe->hash_tail[hash]) {
		if (prev)
			prev_work = container_of(prev, struct io_wq_work, list);
		if (prev_work && io_get_work_hash(prev_work) == hash)
			wqe->hash_tail[hash] = prev_work;
		else
			wqe->hash_tail[hash] = NULL;
	}
	wq_list_del(&wqe->work_list, &work->list, prev);
}

static void io_wqe_cancel_pending_work(struct io_wqe *wqe,
				       struct io_cb_cancel_data *match)
{
	struct io_wq_work_node *node, *prev;
	struct io_wq_work *work;
	unsigned long flags;

retry:
	raw_spin_lock_irqsave(&wqe->lock, flags);
	wq_list_for_each(node, prev, &wqe->work_list) {
		work = container_of(node, struct io_wq_work, list);
		if (!match->fn(work, match->data))
			continue;
		io_wqe_remove_pending(wqe, work, prev);
		raw_spin_unlock_irqrestore(&wqe->lock, flags);
		io_run_cancel(work, wqe);
		match->nr_pending++;
		if (!match->cancel_all)
			return;

		/* not safe to continue after unlock */
		goto retry;
	}
	raw_spin_unlock_irqrestore(&wqe->lock, flags);
}

static void io_wqe_cancel_running_work(struct io_wqe *wqe,
				       struct io_cb_cancel_data *match)
{
	rcu_read_lock();
	io_wq_for_each_worker(wqe, io_wq_worker_cancel, match);
	rcu_read_unlock();
}

enum io_wq_cancel io_wq_cancel_cb(struct io_wq *wq, work_cancel_fn *cancel,
				  void *data, bool cancel_all)
{
	struct io_cb_cancel_data match = {
		.fn		= cancel,
		.data		= data,
		.cancel_all	= cancel_all,
	};
	int node;

	/*
	 * First check pending list, if we're lucky we can just remove it
	 * from there. CANCEL_OK means that the work is returned as-new,
	 * no completion will be posted for it.
	 */
	for_each_node(node) {
		struct io_wqe *wqe = wq->wqes[node];

		io_wqe_cancel_pending_work(wqe, &match);
		if (match.nr_pending && !match.cancel_all)
			return IO_WQ_CANCEL_OK;
	}

	/*
	 * Now check if a free (going busy) or busy worker has the work
	 * currently running. If we find it there, we'll return CANCEL_RUNNING
	 * as an indication that we attempt to signal cancellation. The
	 * completion will run normally in this case.
	 */
	for_each_node(node) {
		struct io_wqe *wqe = wq->wqes[node];

		io_wqe_cancel_running_work(wqe, &match);
		if (match.nr_running && !match.cancel_all)
			return IO_WQ_CANCEL_RUNNING;
	}

	if (match.nr_running)
		return IO_WQ_CANCEL_RUNNING;
	if (match.nr_pending)
		return IO_WQ_CANCEL_OK;
	return IO_WQ_CANCEL_NOTFOUND;
}

static int io_wqe_hash_wake(struct wait_queue_entry *wait, unsigned mode,
			    int sync, void *key)
{
	struct io_wqe *wqe = container_of(wait, struct io_wqe, wait);

	list_del_init(&wait->entry);

	rcu_read_lock();
	io_wqe_activate_free_worker(wqe);
	rcu_read_unlock();
	return 1;
}

struct io_wq *io_wq_create(unsigned bounded, struct io_wq_data *data)
{
	int ret, node;
	struct io_wq *wq;

	if (WARN_ON_ONCE(!data->free_work || !data->do_work))
		return ERR_PTR(-EINVAL);
	if (WARN_ON_ONCE(!bounded))
		return ERR_PTR(-EINVAL);

	wq = kzalloc(struct_size(wq, wqes, nr_node_ids), GFP_KERNEL);
	if (!wq)
		return ERR_PTR(-ENOMEM);
	ret = cpuhp_state_add_instance_nocalls(io_wq_online, &wq->cpuhp_node);
	if (ret)
		goto err_wq;

	refcount_inc(&data->hash->refs);
	wq->hash = data->hash;
	wq->free_work = data->free_work;
	wq->do_work = data->do_work;

	ret = -ENOMEM;
	for_each_node(node) {
		struct io_wqe *wqe;
		int alloc_node = node;

		if (!node_online(alloc_node))
			alloc_node = NUMA_NO_NODE;
		wqe = kzalloc_node(sizeof(struct io_wqe), GFP_KERNEL, alloc_node);
		if (!wqe)
			goto err;
		if (!alloc_cpumask_var(&wqe->cpu_mask, GFP_KERNEL))
			goto err;
		cpumask_copy(wqe->cpu_mask, cpumask_of_node(node));
		wq->wqes[node] = wqe;
		wqe->node = alloc_node;
		wqe->acct[IO_WQ_ACCT_BOUND].index = IO_WQ_ACCT_BOUND;
		wqe->acct[IO_WQ_ACCT_UNBOUND].index = IO_WQ_ACCT_UNBOUND;
		wqe->acct[IO_WQ_ACCT_BOUND].max_workers = bounded;
		atomic_set(&wqe->acct[IO_WQ_ACCT_BOUND].nr_running, 0);
		wqe->acct[IO_WQ_ACCT_UNBOUND].max_workers =
					task_rlimit(current, RLIMIT_NPROC);
		atomic_set(&wqe->acct[IO_WQ_ACCT_UNBOUND].nr_running, 0);
		wqe->wait.func = io_wqe_hash_wake;
		INIT_LIST_HEAD(&wqe->wait.entry);
		wqe->wq = wq;
		raw_spin_lock_init(&wqe->lock);
		INIT_WQ_LIST(&wqe->work_list);
		INIT_HLIST_NULLS_HEAD(&wqe->free_list, 0);
		INIT_LIST_HEAD(&wqe->all_list);
	}

	wq->task = get_task_struct(data->task);
	atomic_set(&wq->worker_refs, 1);
	init_completion(&wq->worker_done);
	return wq;
err:
	io_wq_put_hash(data->hash);
	cpuhp_state_remove_instance_nocalls(io_wq_online, &wq->cpuhp_node);
	for_each_node(node) {
		if (!wq->wqes[node])
			continue;
		free_cpumask_var(wq->wqes[node]->cpu_mask);
		kfree(wq->wqes[node]);
	}
err_wq:
	kfree(wq);
	return ERR_PTR(ret);
}

static bool io_task_work_match(struct callback_head *cb, void *data)
{
	struct create_worker_data *cwd;

	if (cb->func != create_worker_cb)
		return false;
	cwd = container_of(cb, struct create_worker_data, work);
	return cwd->wqe->wq == data;
}

void io_wq_exit_start(struct io_wq *wq)
{
	set_bit(IO_WQ_BIT_EXIT, &wq->state);
}

static void io_wq_exit_workers(struct io_wq *wq)
{
	struct callback_head *cb;
	int node;

	if (!wq->task)
		return;

	while ((cb = task_work_cancel_match(wq->task, io_task_work_match, wq)) != NULL) {
		struct create_worker_data *cwd;

		cwd = container_of(cb, struct create_worker_data, work);
		atomic_dec(&cwd->wqe->acct[cwd->index].nr_running);
		io_worker_ref_put(wq);
		kfree(cwd);
	}

	rcu_read_lock();
	for_each_node(node) {
		struct io_wqe *wqe = wq->wqes[node];

		io_wq_for_each_worker(wqe, io_wq_worker_wake, NULL);
	}
	rcu_read_unlock();
	io_worker_ref_put(wq);
	wait_for_completion(&wq->worker_done);

	for_each_node(node) {
		spin_lock_irq(&wq->hash->wait.lock);
		list_del_init(&wq->wqes[node]->wait.entry);
		spin_unlock_irq(&wq->hash->wait.lock);
	}
	put_task_struct(wq->task);
	wq->task = NULL;
}

static void io_wq_destroy(struct io_wq *wq)
{
	int node;

	cpuhp_state_remove_instance_nocalls(io_wq_online, &wq->cpuhp_node);

	for_each_node(node) {
		struct io_wqe *wqe = wq->wqes[node];
		struct io_cb_cancel_data match = {
			.fn		= io_wq_work_match_all,
			.cancel_all	= true,
		};
		io_wqe_cancel_pending_work(wqe, &match);
		free_cpumask_var(wqe->cpu_mask);
		kfree(wqe);
	}
	io_wq_put_hash(wq->hash);
	kfree(wq);
}

void io_wq_put_and_exit(struct io_wq *wq)
{
	WARN_ON_ONCE(!test_bit(IO_WQ_BIT_EXIT, &wq->state));

	io_wq_exit_workers(wq);
<<<<<<< HEAD
	if (refcount_dec_and_test(&wq->refs))
		io_wq_destroy(wq);
=======
	io_wq_destroy(wq);
>>>>>>> 6a08fd93
}

struct online_data {
	unsigned int cpu;
	bool online;
};

static bool io_wq_worker_affinity(struct io_worker *worker, void *data)
{
	struct online_data *od = data;

	if (od->online)
		cpumask_set_cpu(od->cpu, worker->wqe->cpu_mask);
	else
		cpumask_clear_cpu(od->cpu, worker->wqe->cpu_mask);
	return false;
}

static int __io_wq_cpu_online(struct io_wq *wq, unsigned int cpu, bool online)
{
	struct online_data od = {
		.cpu = cpu,
		.online = online
	};
	int i;

	rcu_read_lock();
	for_each_node(i)
		io_wq_for_each_worker(wq->wqes[i], io_wq_worker_affinity, &od);
	rcu_read_unlock();
	return 0;
}

static int io_wq_cpu_online(unsigned int cpu, struct hlist_node *node)
{
	struct io_wq *wq = hlist_entry_safe(node, struct io_wq, cpuhp_node);

	return __io_wq_cpu_online(wq, cpu, true);
}

static int io_wq_cpu_offline(unsigned int cpu, struct hlist_node *node)
{
	struct io_wq *wq = hlist_entry_safe(node, struct io_wq, cpuhp_node);

	return __io_wq_cpu_online(wq, cpu, false);
}

int io_wq_cpu_affinity(struct io_wq *wq, cpumask_var_t mask)
{
	int i;

	rcu_read_lock();
	for_each_node(i) {
		struct io_wqe *wqe = wq->wqes[i];

		if (mask)
			cpumask_copy(wqe->cpu_mask, mask);
		else
			cpumask_copy(wqe->cpu_mask, cpumask_of_node(i));
	}
	rcu_read_unlock();
	return 0;
}

static __init int io_wq_init(void)
{
	int ret;

	ret = cpuhp_setup_state_multi(CPUHP_AP_ONLINE_DYN, "io-wq/online",
					io_wq_cpu_online, io_wq_cpu_offline);
	if (ret < 0)
		return ret;
	io_wq_online = ret;
	return 0;
}
subsys_initcall(io_wq_init);<|MERGE_RESOLUTION|>--- conflicted
+++ resolved
@@ -1042,12 +1042,7 @@
 	WARN_ON_ONCE(!test_bit(IO_WQ_BIT_EXIT, &wq->state));
 
 	io_wq_exit_workers(wq);
-<<<<<<< HEAD
-	if (refcount_dec_and_test(&wq->refs))
-		io_wq_destroy(wq);
-=======
 	io_wq_destroy(wq);
->>>>>>> 6a08fd93
 }
 
 struct online_data {
