--- conflicted
+++ resolved
@@ -759,8 +759,6 @@
 {
 	int status = -ENOENT;
 
-<<<<<<< HEAD
-=======
 	/*
 	 * If fl_blocker is NULL, it won't be set again as this thread "owns"
 	 * the lock and is the only one that might try to claim the lock.
@@ -786,7 +784,6 @@
 	    list_empty(&waiter->fl_blocked_requests))
 		return status;
 
->>>>>>> 778fbf41
 	spin_lock(&blocked_lock_lock);
 	if (waiter->fl_blocker)
 		status = 0;
