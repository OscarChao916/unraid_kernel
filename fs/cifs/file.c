--- conflicted
+++ resolved
@@ -2541,21 +2541,13 @@
 cifs_resend_wdata(struct cifs_writedata *wdata, struct list_head *wdata_list,
 	struct cifs_aio_ctx *ctx)
 {
-<<<<<<< HEAD
-	int wait_retry = 0;
-=======
->>>>>>> 8c32d47b
 	unsigned int wsize, credits;
 	int rc;
 	struct TCP_Server_Info *server =
 		tlink_tcon(wdata->cfile->tlink)->ses->server;
 
 	/*
-<<<<<<< HEAD
-	 * Try to resend this wdata, waiting for credits up to 3 seconds.
-=======
 	 * Wait for credits to resend this wdata.
->>>>>>> 8c32d47b
 	 * Note: we are attempting to resend the whole wdata not in segments
 	 */
 	do {
@@ -2563,28 +2555,13 @@
 			server, wdata->bytes, &wsize, &credits);
 
 		if (rc)
-<<<<<<< HEAD
-			break;
-=======
 			goto out;
->>>>>>> 8c32d47b
 
 		if (wsize < wdata->bytes) {
 			add_credits_and_wake_if(server, credits, 0);
 			msleep(1000);
-<<<<<<< HEAD
-			wait_retry++;
-		}
-	} while (wsize < wdata->bytes && wait_retry < 3);
-
-	if (wsize < wdata->bytes) {
-		rc = -EBUSY;
-		goto out;
-	}
-=======
 		}
 	} while (wsize < wdata->bytes);
->>>>>>> 8c32d47b
 
 	rc = -EAGAIN;
 	while (rc == -EAGAIN) {
@@ -3250,21 +3227,13 @@
 			struct list_head *rdata_list,
 			struct cifs_aio_ctx *ctx)
 {
-<<<<<<< HEAD
-	int wait_retry = 0;
-=======
->>>>>>> 8c32d47b
 	unsigned int rsize, credits;
 	int rc;
 	struct TCP_Server_Info *server =
 		tlink_tcon(rdata->cfile->tlink)->ses->server;
 
 	/*
-<<<<<<< HEAD
-	 * Try to resend this rdata, waiting for credits up to 3 seconds.
-=======
 	 * Wait for credits to resend this rdata.
->>>>>>> 8c32d47b
 	 * Note: we are attempting to resend the whole rdata not in segments
 	 */
 	do {
@@ -3272,33 +3241,13 @@
 						&rsize, &credits);
 
 		if (rc)
-<<<<<<< HEAD
-			break;
-=======
 			goto out;
->>>>>>> 8c32d47b
 
 		if (rsize < rdata->bytes) {
 			add_credits_and_wake_if(server, credits, 0);
 			msleep(1000);
-<<<<<<< HEAD
-			wait_retry++;
-		}
-	} while (rsize < rdata->bytes && wait_retry < 3);
-
-	/*
-	 * If we can't find enough credits to send this rdata
-	 * release the rdata and return failure, this will pass
-	 * whatever I/O amount we have finished to VFS.
-	 */
-	if (rsize < rdata->bytes) {
-		rc = -EBUSY;
-		goto out;
-	}
-=======
 		}
 	} while (rsize < rdata->bytes);
->>>>>>> 8c32d47b
 
 	rc = -EAGAIN;
 	while (rc == -EAGAIN) {
