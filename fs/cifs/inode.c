--- conflicted
+++ resolved
@@ -2548,12 +2548,8 @@
 
 	rc = 0;
 
-<<<<<<< HEAD
-	if (attrs->ia_valid & ATTR_MTIME) {
-=======
 	if ((attrs->ia_valid & ATTR_MTIME) &&
 	    !(cifs_sb->mnt_cifs_flags & CIFS_MOUNT_NOSSYNC)) {
->>>>>>> 778fbf41
 		rc = cifs_get_writable_file(cifsInode, FIND_WR_ANY, &wfile);
 		if (!rc) {
 			tcon = tlink_tcon(wfile->tlink);
